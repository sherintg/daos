--- conflicted
+++ resolved
@@ -252,13 +252,6 @@
 # shellcheck disable=SC2029
 # shellcheck disable=SC2086
 if ! ssh -A $SSH_KEY_ARGS ${REMOTE_ACCT:-jenkins}@"${nodes[0]}" "set -ex
-<<<<<<< HEAD
-rm -rf $DAOS_BASE/install/tmp
-mkdir -p $DAOS_BASE/install/tmp
-cd $DAOS_BASE
-# export CRT_PHY_ADDR_STR=ofi+sockets
-export CRT_PHY_ADDR_STR=ofi+verbs;ofi_rxm
-=======
 if $TEST_RPMS; then
     rm -rf $PWD/install/tmp
     mkdir -p $PWD/install/tmp
@@ -274,8 +267,8 @@
     cd $DAOS_BASE
 fi
 
-export CRT_PHY_ADDR_STR=ofi+sockets
->>>>>>> b3e44b00
+# export CRT_PHY_ADDR_STR=ofi+sockets
+export CRT_PHY_ADDR_STR=ofi+verbs;rxm
 
 # Disable OFI_INTERFACE to allow launch.py to pick the fastest interface
 unset OFI_INTERFACE
