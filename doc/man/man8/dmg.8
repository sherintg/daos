<<<<<<< HEAD
.TH dmg 1 "26 May 2020"
=======
.TH dmg 1 "25 May 2020"
>>>>>>> c8b676c2
.SH NAME
dmg \- Administrative tool for managing DAOS clusters
.SH SYNOPSIS
\fBdmg\fP [OPTIONS] [COMMAND] [SUBCOMMAND]
.SH DESCRIPTION
dmg (DAOS Management) is a tool for connecting to DAOS servers
for the purpose of issuing administrative commands to the cluster. dmg is
provided as a means for allowing administrators to securely discover and
administer DAOS components such as storage allocations, network configuration,
and access control settings, along with system wide operations.
.SH OPTIONS
.SS Application Options
.TP
\fB\fB\-\-allow-proxy\fR\fP
Allow proxy configuration via environment
.TP
\fB\fB\-l\fR, \fB\-\-host-list\fR\fP
comma separated list of addresses <ipv4addr/hostname:port>
.TP
\fB\fB\-i\fR, \fB\-\-insecure\fR\fP
have dmg attempt to connect without certificates
.TP
\fB\fB\-d\fR, \fB\-\-debug\fR\fP
enable debug output
.TP
\fB\fB\-j\fR, \fB\-\-json\fR\fP
Enable JSON output
.TP
\fB\fB\-J\fR, \fB\-\-json-logging\fR\fP
Enable JSON-formatted log output
.TP
\fB\fB\-f\fR, \fB\-\-host-file\fR\fP
path of hostfile specifying list of addresses <ipv4addr/hostname:port>, if specified takes preference over HostList
.TP
\fB\fB\-o\fR, \fB\-\-config-path\fR\fP
Client config file path
.SH COMMANDS
.SS cont
Perform tasks related to DAOS containers

\fBAliases\fP: c

.SS cont set-owner
Change the owner for a DAOS container

\fBUsage\fP: cont set-owner [set-owner-OPTIONS]
.TP
.TP
\fB\fB\-g\fR, \fB\-\-group\fR\fP
New owner-group for the container, format name@domain
.TP
\fB\fB\-u\fR, \fB\-\-user\fR\fP
New owner-user for the container, format name@domain
.TP
\fB\fB\-c\fR, \fB\-\-cont\fR (\fIrequired\fR)\fP
UUID of the DAOS container
.TP
\fB\fB\-p\fR, \fB\-\-pool\fR (\fIrequired\fR)\fP
UUID of the DAOS pool for the container
.SS network
Perform tasks related to network devices attached to remote servers

\fBAliases\fP: n

.SS network list
List all known OFI providers on remote servers that are understood by 'scan'
.SS network scan
Scan for network interface devices on remote servers

\fBUsage\fP: network scan [scan-OPTIONS]
.TP
.TP
\fB\fB\-p\fR, \fB\-\-provider\fR\fP
Filter device list to those that support the given OFI provider (default is the provider specified in daos_server.yml)
.TP
\fB\fB\-a\fR, \fB\-\-all\fR\fP
Specify 'all' to see all devices on all providers.  Overrides --provider
.SS pool
Perform tasks related to DAOS pools

\fBAliases\fP: p

.SS pool create
Create a DAOS pool

\fBUsage\fP: pool create [create-OPTIONS]
.TP

\fBAliases\fP: c

.TP
\fB\fB\-g\fR, \fB\-\-group\fR\fP
DAOS pool to be owned by given group, format name@domain
.TP
\fB\fB\-u\fR, \fB\-\-user\fR\fP
DAOS pool to be owned by given user, format name@domain
.TP
\fB\fB\-a\fR, \fB\-\-acl-file\fR\fP
Access Control List file path for DAOS pool
.TP
\fB\fB\-s\fR, \fB\-\-scm-size\fR (\fIrequired\fR)\fP
Size of SCM component of DAOS pool
.TP
\fB\fB\-n\fR, \fB\-\-nvme-size\fR\fP
Size of NVMe component of DAOS pool
.TP
\fB\fB\-r\fR, \fB\-\-ranks\fR\fP
Storage server unique identifiers (ranks) for DAOS pool
.TP
\fB\fB\-v\fR, \fB\-\-nsvc\fR <default: \fI"1"\fR>\fP
Number of pool service replicas
.TP
\fB\fB\-S\fR, \fB\-\-sys\fR <default: \fI"daos_server"\fR>\fP
DAOS system that pool is to be a part of
.TP
\fB\fB\-p\fR, \fB\-\-pool\fR\fP
UUID to be used when creating the pool, randomly generated if not specified
.SS pool delete-acl
Delete an entry from a DAOS pool's Access Control List

\fBUsage\fP: pool delete-acl [delete-acl-OPTIONS]
.TP

\fBAliases\fP: da

.TP
\fB\fB\-\-pool\fR (\fIrequired\fR)\fP
UUID of DAOS pool
.TP
\fB\fB\-p\fR, \fB\-\-principal\fR (\fIrequired\fR)\fP
Principal whose entry should be removed
.SS pool destroy
Destroy a DAOS pool

\fBUsage\fP: pool destroy [destroy-OPTIONS]
.TP

\fBAliases\fP: d

.TP
\fB\fB\-\-pool\fR (\fIrequired\fR)\fP
UUID of DAOS pool to destroy
.TP
\fB\fB\-f\fR, \fB\-\-force\fR\fP
Force removal of DAOS pool
.SS pool exclude
Exclude a list of targets from a rank

\fBUsage\fP: pool exclude [exclude-OPTIONS]
.TP

\fBAliases\fP: e

.TP
\fB\fB\-\-pool\fR (\fIrequired\fR)\fP
UUID of the DAOS pool to exclude a target from
.TP
\fB\fB\-\-rank\fR (\fIrequired\fR)\fP
Rank of the targets to be excluded
.TP
\fB\fB\-\-target-idx\fR (\fIrequired\fR)\fP
Comma-seperated list of target idx(s) to be excluded from the rank
.SS pool extend
Extend a DAOS pool to include new ranks.

\fBUsage\fP: pool extend [extend-OPTIONS]
.TP

\fBAliases\fP: ext

.TP
\fB\fB\-\-pool\fR (\fIrequired\fR)\fP
UUID of the DAOS pool to extend
.TP
\fB\fB\-\-ranks\fR (\fIrequired\fR)\fP
Comma-separated list of ranks to add to the pool
.TP
\fB\fB\-g\fR, \fB\-\-group\fR\fP
DAOS pool to be owned by given group, format name@domain
.TP
\fB\fB\-u\fR, \fB\-\-user\fR\fP
DAOS pool to be owned by given user, format name@domain
.TP
\fB\fB\-a\fR, \fB\-\-acl-file\fR\fP
Access Control List file path for DAOS pool
.TP
\fB\fB\-s\fR, \fB\-\-scm-size\fR (\fIrequired\fR)\fP
Size of SCM component of DAOS pool
.TP
\fB\fB\-n\fR, \fB\-\-nvme-size\fR\fP
Size of NVMe component of DAOS pool
.TP
\fB\fB\-S\fR, \fB\-\-sys\fR <default: \fI"daos_server"\fR>\fP
DAOS system that pool is to be a part of
.SS pool get-acl
Get a DAOS pool's Access Control List

\fBUsage\fP: pool get-acl [get-acl-OPTIONS]
.TP

\fBAliases\fP: ga

.TP
\fB\fB\-\-pool\fR (\fIrequired\fR)\fP
UUID of DAOS pool
.TP
\fB\fB\-o\fR, \fB\-\-outfile\fR\fP
Output ACL to file
.TP
\fB\fB\-f\fR, \fB\-\-force\fR\fP
Allow to clobber output file
.TP
\fB\fB\-v\fR, \fB\-\-verbose\fR\fP
Add descriptive comments to ACL entries
.SS pool list
List DAOS pools

\fBAliases\fP: l

.SS pool overwrite-acl
Overwrite a DAOS pool's Access Control List

\fBUsage\fP: pool overwrite-acl [overwrite-acl-OPTIONS]
.TP

\fBAliases\fP: oa

.TP
\fB\fB\-\-pool\fR (\fIrequired\fR)\fP
UUID of DAOS pool
.TP
\fB\fB\-a\fR, \fB\-\-acl-file\fR (\fIrequired\fR)\fP
Path for new Access Control List file
.SS pool query
Query a DAOS pool

\fBUsage\fP: pool query [query-OPTIONS]
.TP

\fBAliases\fP: q

.TP
\fB\fB\-\-pool\fR (\fIrequired\fR)\fP
UUID of DAOS pool to query
.SS pool reintegrate
Reintegrate a list of targets for a rank

\fBUsage\fP: pool reintegrate [reintegrate-OPTIONS]
.TP

\fBAliases\fP: r

.TP
\fB\fB\-\-pool\fR (\fIrequired\fR)\fP
UUID of the DAOS pool to start reintegration in
.TP
\fB\fB\-\-rank\fR (\fIrequired\fR)\fP
Rank of the targets to be reintegrated
.TP
\fB\fB\-\-target-idx\fR (\fIrequired\fR)\fP
Comma-seperated list of target idx(s) to be reintegrated into the rank
.SS pool set-prop
Set pool property

\fBUsage\fP: pool set-prop [set-prop-OPTIONS]
.TP

\fBAliases\fP: sp

.TP
\fB\fB\-\-pool\fR (\fIrequired\fR)\fP
UUID of DAOS pool
.TP
\fB\fB\-n\fR, \fB\-\-name\fR (\fIrequired\fR)\fP
Name of property to be set
.TP
\fB\fB\-v\fR, \fB\-\-value\fR (\fIrequired\fR)\fP
Value of property to be set
.SS pool update-acl
Update entries in a DAOS pool's Access Control List

\fBUsage\fP: pool update-acl [update-acl-OPTIONS]
.TP

\fBAliases\fP: ua

.TP
\fB\fB\-\-pool\fR (\fIrequired\fR)\fP
UUID of DAOS pool
.TP
\fB\fB\-a\fR, \fB\-\-acl-file\fR\fP
Path for new Access Control List file
.TP
\fB\fB\-e\fR, \fB\-\-entry\fR\fP
Single Access Control Entry to add or update
.SS storage
Perform tasks related to storage attached to remote servers

\fBAliases\fP: st

.SS storage format
Format SCM and NVMe storage attached to remote servers.

\fBUsage\fP: storage format [format-OPTIONS]
.TP

\fBAliases\fP: f

.SS Format SCM and NVMe storage attached to remote servers.
.TP
\fB\fB\-v\fR, \fB\-\-verbose\fR\fP
Show results of each SCM & NVMe device format operation
.TP
\fB\fB\-\-reformat\fR\fP
Always reformat storage (CAUTION: Potentially destructive)
.SS System Format Options
Reformat an existing DAOS system
.TP
\fB\fB\-\-system\fR\fP
Perform reformat of stopped DAOS servers in system
.TP
\fB\fB\-r\fR, \fB\-\-ranks\fR\fP
Comma separated list of system ranks to format, default is all ranks
.SS storage prepare
Prepare SCM and NVMe storage attached to remote servers.

\fBUsage\fP: storage prepare [prepare-OPTIONS]
.TP

\fBAliases\fP: p

.TP
\fB\fB\-w\fR, \fB\-\-pci-whitelist\fR\fP
Whitespace separated list of PCI devices (by address) to be unbound from Kernel driver and used with SPDK (default is all PCI devices).
.TP
\fB\fB\-p\fR, \fB\-\-hugepages\fR\fP
Number of hugepages to allocate (in MB) for use by SPDK (default 1024)
.TP
\fB\fB\-u\fR, \fB\-\-target-user\fR\fP
User that will own hugepage mountpoint directory and vfio groups.
.TP
\fB\fB\-n\fR, \fB\-\-nvme-only\fR\fP
Only prepare NVMe storage.
.TP
\fB\fB\-s\fR, \fB\-\-scm-only\fR\fP
Only prepare SCM.
.TP
\fB\fB\-\-reset\fR\fP
Reset SCM modules to memory mode after removing namespaces. Reset SPDK returning NVMe device bindings back to kernel modules.
.TP
\fB\fB\-f\fR, \fB\-\-force\fR\fP
Perform format without prompting for confirmation
.SS storage query
Query storage commands, including raw NVMe SSD device health stats and internal blobstore health info.

\fBAliases\fP: q

.SS storage query blobstore-health
Query internal blobstore health data.

\fBUsage\fP: query blobstore-health [blobstore-health-OPTIONS]
.TP

\fBAliases\fP: b

.TP
\fB\fB\-u\fR, \fB\-\-devuuid\fR\fP
Device/Blobstore UUID to query
.TP
\fB\fB\-t\fR, \fB\-\-tgtid\fR\fP
VOS target ID to query
.SS storage query device-state
Query the device state (ie NORMAL or FAULTY).

\fBUsage\fP: query device-state [device-state-OPTIONS]
.TP

\fBAliases\fP: d

.TP
\fB\fB\-u\fR, \fB\-\-devuuid\fR (\fIrequired\fR)\fP
Device/Blobstore UUID to query
.SS storage query nvme-health
Query raw NVMe SPDK device statistics.

\fBAliases\fP: n

.SS storage query smd
Query per-server metadata.

\fBUsage\fP: query smd [smd-OPTIONS]
.TP

\fBAliases\fP: s

.TP
\fB\fB\-d\fR, \fB\-\-devices\fR\fP
List all devices/blobstores stored in per-server metadata table.
.TP
\fB\fB\-p\fR, \fB\-\-pools\fR\fP
List all VOS pool targets stored in per-server metadata table.
.SS storage scan
Scan SCM and NVMe storage attached to remote servers.

\fBUsage\fP: storage scan [scan-OPTIONS]
.TP

\fBAliases\fP: s

.TP
\fB\fB\-v\fR, \fB\-\-verbose\fR\fP
List SCM & NVMe device details
.SS storage set
Manually set the device state.

\fBAliases\fP: s

.SS storage set nvme-faulty
Manually set the device state of an NVMe SSD to FAULTY.

\fBUsage\fP: set nvme-faulty [nvme-faulty-OPTIONS]
.TP

\fBAliases\fP: n

.TP
\fB\fB\-u\fR, \fB\-\-devuuid\fR (\fIrequired\fR)\fP
Device/Blobstore UUID to set
.SS system
Perform distributed tasks related to DAOS system

\fBAliases\fP: sy

.SS system leader-query
Query for current Management Service leader

\fBAliases\fP: l

.SS system list-pools
List all pools in the DAOS system

\fBAliases\fP: p

.SS system query
Query DAOS system status

\fBUsage\fP: system query [query-OPTIONS]
.TP

\fBAliases\fP: q

.TP
\fB\fB\-v\fR, \fB\-\-verbose\fR\fP
Display more member details
.TP
\fB\fB\-r\fR, \fB\-\-ranks\fR\fP
Comma separated ranges or individual system ranks to query
.SS system start
Perform start of stopped DAOS system

\fBUsage\fP: system start [start-OPTIONS]
.TP

\fBAliases\fP: r

.TP
\fB\fB\-r\fR, \fB\-\-ranks\fR\fP
Comma separated list of system ranks to query
.SS system stop
Perform controlled shutdown of DAOS system

\fBUsage\fP: system stop [stop-OPTIONS]
.TP

\fBAliases\fP: s

.TP
\fB\fB\-\-force\fR\fP
Force stop DAOS system members
.TP
\fB\fB\-r\fR, \fB\-\-ranks\fR\fP
Comma separated list of system ranks to query
.SS version
Print dmg version<|MERGE_RESOLUTION|>--- conflicted
+++ resolved
@@ -1,8 +1,4 @@
-<<<<<<< HEAD
-.TH dmg 1 "26 May 2020"
-=======
-.TH dmg 1 "25 May 2020"
->>>>>>> c8b676c2
+.TH dmg 1 "29 May 2020"
 .SH NAME
 dmg \- Administrative tool for managing DAOS clusters
 .SH SYNOPSIS
