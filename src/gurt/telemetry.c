--- conflicted
+++ resolved
@@ -1662,9 +1662,6 @@
  * Client function to read the specified counter.  If the node is provided,
  * that pointer is used for the read.  Otherwise, a lookup by the metric name
  * is performed.  Access to the data is guarded by the use of the shared
-<<<<<<< HEAD
- * semaphore for this specific node.
-=======
  * mutex for this specific node.
  *
  * \param[in,out]	val		The value of the counter is stored here
@@ -1676,7 +1673,6 @@
  *			-DER_INVAL		Bad \a value pointer
  *			-DER_METRIC_NOT_FOUND	Metric not found
  *			-DER_OP_NOT_PERMITTED	Metric was not a counter
->>>>>>> f86eb490
  */
 int
 d_tm_get_counter(uint64_t *val, uint64_t *shmem_root, struct d_tm_node_t *node,
@@ -1714,9 +1710,6 @@
  * Client function to read the specified timestamp.  If the node is provided,
  * that pointer is used for the read.  Otherwise, a lookup by the metric name
  * is performed.  Access to the data is guarded by the use of the shared
-<<<<<<< HEAD
- * semaphore for this specific node.
-=======
  * mutex for this specific node.
  *
  * \param[in,out]	val		The value of the timestamp is stored
@@ -1729,7 +1722,6 @@
  *			-DER_INVAL		Bad \a val pointer
  *			-DER_METRIC_NOT_FOUND	Metric not found
  *			-DER_OP_NOT_PERMITTED	Metric was not a timestamp
->>>>>>> f86eb490
  */
 int
 d_tm_get_timestamp(time_t *val, uint64_t *shmem_root, struct d_tm_node_t *node,
@@ -1767,9 +1759,6 @@
  * Client function to read the specified high resolution timer.  If the node is
  * provided, that pointer is used for the read.  Otherwise, a lookup by the
  * metric name is performed.  Access to the data is guarded by the use of the
-<<<<<<< HEAD
- * shared semaphore for this specific node.
-=======
  * mutex semaphore for this specific node.
  *
  * \param[in,out]	tms		The value of the timer is stored here
@@ -1782,7 +1771,6 @@
  *			-DER_METRIC_NOT_FOUND	Metric not found
  *			-DER_OP_NOT_PERMITTED	Metric was not a high resolution
  *						timer
->>>>>>> f86eb490
  */
 int
 d_tm_get_timer_snapshot(struct timespec *tms, uint64_t *shmem_root,
@@ -1821,9 +1809,6 @@
  * Client function to read the specified duration.  If the node is provided,
  * that pointer is used for the read.  Otherwise, a lookup by the metric name
  * is performed.  Access to the data is guarded by the use of the shared
-<<<<<<< HEAD
- * semaphore for this specific node.
-=======
  * mutex for this specific node.
  *
  * \param[in,out]	val		The value of the duration is stored here
@@ -1835,7 +1820,6 @@
  *			-DER_INVAL		Bad \a tms pointer
  *			-DER_METRIC_NOT_FOUND	Metric not found
  *			-DER_OP_NOT_PERMITTED	Metric was not a duration
->>>>>>> f86eb490
  */
 int
 d_tm_get_duration(struct timespec *tms, uint64_t *shmem_root,
@@ -1874,9 +1858,6 @@
  * Client function to read the specified gauge.  If the node is provided,
  * that pointer is used for the read.  Otherwise, a lookup by the metric name
  * is performed.  Access to the data is guarded by the use of the shared
-<<<<<<< HEAD
- * semaphore for this specific node.
-=======
  * mutex for this specific node.
  *
  * \param[in,out]	val		The value of the gauge is stored here
@@ -1888,7 +1869,6 @@
  *			-DER_INVAL		Bad \a val pointer
  *			-DER_METRIC_NOT_FOUND	Metric not found
  *			-DER_OP_NOT_PERMITTED	Metric was not a gauge
->>>>>>> f86eb490
  */
 int
 d_tm_get_gauge(uint64_t *val, uint64_t *shmem_root, struct d_tm_node_t *node,
@@ -2002,13 +1982,6 @@
 
 /**
  * Perform a directory listing at the path provided for the items described by
-<<<<<<< HEAD
- * the d_tm_type bit mask.  The mask may be a combination of
- * d_tm_metric_types.  The search is performed only on the direct children
- * specified by the path.  Returns a linked list that points to each node found
- * that matches the search criteria.  Adds elements to an existing node list
- * if head is already initialized.
-=======
  * the \a d_tm_type bitmask.  A result is added to the list it if matches
  * one of the metric types specified by that filter mask. The mask may
  * be a combination of d_tm_metric_types.  The search is performed only on the
@@ -2023,7 +1996,6 @@
  *					metric to list
  * \param[in]		d_tm_type	A bitmask of d_tm_metric_types that
  *					filters the results.
->>>>>>> f86eb490
  *
  * \return		D_TM_SUCCESS		Success
  *			-DER_NOMEM		Out of global heap
@@ -2038,16 +2010,6 @@
 d_tm_list(struct d_tm_nodeList_t **head, uint64_t *shmem_root, char *path,
 	  int d_tm_type)
 {
-<<<<<<< HEAD
-	struct d_tm_node_t *node = NULL;
-	struct d_tm_node_t *parentNode = NULL;
-	struct d_tm_nodeList_t *nodelist = NULL;
-	char *str = NULL;
-	char *token;
-	char *rest;
-	int rc = D_TM_SUCCESS;
-	bool searchSiblings = false;
-=======
 	struct d_tm_nodeList_t	*nodelist = NULL;
 	struct d_tm_node_t	*node = NULL;
 	struct d_tm_node_t	*parent_node = NULL;
@@ -2061,7 +2023,6 @@
 		rc = -DER_INVAL;
 		goto failure;
 	}
->>>>>>> f86eb490
 
 	D_STRNDUP(str, path, D_TM_MAX_NAME_LEN);
 
@@ -2092,27 +2053,6 @@
 			parent_node = node;
 			token = strtok_r(rest, "/", &rest);
 		}
-<<<<<<< HEAD
-		if (!node)
-			node = parentNode;
-
-		if (node->d_tm_type == D_TM_DIRECTORY) {
-			searchSiblings = true;
-			node = d_tm_convert_node_ptr(cshmemRoot, node->child);
-		}
-
-		nodelist = *head;
-
-		while (node) {
-			if (d_tm_type & node->d_tm_type) {
-				nodelist = d_tm_add_node(node, nodelist);
-				if (!*head)
-					*head = nodelist;
-			}
-			if (searchSiblings)
-				node = d_tm_convert_node_ptr(cshmemRoot,
-							     node->sibling);
-=======
 
 		if (node == NULL)
 			node = parent_node;
@@ -2132,7 +2072,6 @@
 			if (search_siblings)
 				node =	d_tm_conv_ptr(shmem_root,
 						      node->dtn_sibling);
->>>>>>> f86eb490
 			else
 				node = NULL;
 		}
@@ -2256,18 +2195,6 @@
 	list = nodelist;
 
 	/** advance to the last node in the list */
-<<<<<<< HEAD
-	while (list->next) {
-		list = list->next;
-	}
-
-	list->next = (struct d_tm_nodeList_t *)malloc(
-						sizeof(struct d_tm_nodeList_t));
-	if (list->next) {
-		list = list->next;
-		list->node = src;
-		list->next = NULL;
-=======
 	while (list->dtnl_next)
 		list = list->dtnl_next;
 
@@ -2276,7 +2203,6 @@
 		list = list->dtnl_next;
 		list->dtnl_node = src;
 		list->dtnl_next = NULL;
->>>>>>> f86eb490
 		return list;
 	}
 	return NULL;
