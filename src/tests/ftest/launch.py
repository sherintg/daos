#!/usr/bin/python2 -u
"""
  (C) Copyright 2018-2020 Intel Corporation.

  Licensed under the Apache License, Version 2.0 (the "License");
  you may not use this file except in compliance with the License.
  You may obtain a copy of the License at

     http://www.apache.org/licenses/LICENSE-2.0

  Unless required by applicable law or agreed to in writing, software
  distributed under the License is distributed on an "AS IS" BASIS,
  WITHOUT WARRANTIES OR CONDITIONS OF ANY KIND, either express or implied.
  See the License for the specific language governing permissions and
  limitations under the License.

  GOVERNMENT LICENSE RIGHTS-OPEN SOURCE SOFTWARE
  The Government's rights to use, modify, reproduce, release, perform, display,
  or disclose this software are subject to the terms of the Apache License as
  provided in Contract No. B609815.
  Any reproduction of computer software, computer software documentation, or
  portions thereof marked with this legend must also reproduce the markings.
"""
# pylint: disable=too-many-lines
from __future__ import print_function

from argparse import ArgumentParser, RawDescriptionHelpFormatter
import json
import os
import re
import socket
import subprocess
from sys import version_info
import time
import yaml
import errno

from ClusterShell.NodeSet import NodeSet
from ClusterShell.Task import task_self

try:
    # For python versions >= 3.2
    from tempfile import TemporaryDirectory

except ImportError:
    # Basic implementation of TemporaryDirectory for python versions < 3.2
    from tempfile import mkdtemp
    from shutil import rmtree

    class TemporaryDirectory(object):
        # pylint: disable=too-few-public-methods
        """Create a temporary directory.

        When the last reference of this object goes out of scope the directory
        and its contents are removed.
        """

        def __init__(self):
            """Initialize a TemporaryDirectory object."""
            self.name = mkdtemp()

        def __del__(self):
            """Destroy a TemporaryDirectory object."""
            # rmtree(self.name)

DEFAULT_DAOS_TEST_LOG_DIR = "/var/tmp/daos_testing"
YAML_KEYS = {
    "test_servers": "test_servers",
    "test_clients": "test_clients",
    "test_clients_1": "test_clients_1",
    "test_clients_2": "test_clients_2",
    "test_clients_3": "test_clients_3",
    "test_clients_4": "test_clients_4",
    "test_clients_5": "test_clients_5",
    "test_clients_6": "test_clients_6",
    "bdev_list": "nvme",
}
YAML_KEY_ORDER = ("test_servers", "test_clients",
                  "test_clients_1", "test_clients_2", "test_clients_3",
                  "test_clients_4", "test_clients_5", "test_clients_6", "bdev_list")

def display(args, message):
    """Display the message if verbosity is set.

    Args:
        args (argparse.Namespace): command line arguments for this program
        message (str): message to display if verbosity is set
    """
    if args.verbose:
        print(message)


def get_build_environment():
    """Obtain DAOS build environment variables from the .build_vars.json file.

    Returns:
        dict: a dictionary of DAOS build environment variable names and values

    """
    build_vars_file = os.path.join(
        os.path.dirname(os.path.realpath(__file__)),
        "../../.build_vars.json")
    with open(build_vars_file) as vars_file:
        return json.load(vars_file)


def get_temporary_directory(base_dir=None):
    """Get the temporary directory used by functional tests.

    Args:
        base_dir (str, optional): base installation directory. Defaults to None.

    Returns:
        str: the full path of the temporary directory

    """
    if base_dir is None:
        base_dir = get_build_environment()["PREFIX"]
    if base_dir == "/usr":
        tmp_dir = os.getenv(
            "DAOS_TEST_SHARED_DIR", os.path.expanduser("~/daos_test"))
    else:
        tmp_dir = os.path.join(base_dir, "tmp")

    # Make sure the temporary directory exists to prevent pydaos import errors
    if not os.path.exists(tmp_dir):
        os.makedirs(tmp_dir)

    return tmp_dir


def set_test_environment(args):
    """Set up the test environment.

    Args:
        args (argparse.Namespace): command line arguments for this program

    Returns:
        None

    """
    base_dir = get_build_environment()["PREFIX"]
    bin_dir = os.path.join(base_dir, "bin")
    sbin_dir = os.path.join(base_dir, "sbin")
    # /usr/sbin is not setup on non-root user for CI nodes.
    # SCM formatting tool mkfs.ext4 is located under
    # /usr/sbin directory.
    usr_sbin = os.path.sep + os.path.join("usr", "sbin")
    path = os.environ.get("PATH")

    # Get the default interface to use if OFI_INTERFACE is not set
    interface = os.environ.get("OFI_INTERFACE")
    if interface is None:
        # Find all the /sys/class/net interfaces on the launch node
        # (excluding lo)
        print("Detecting network devices - OFI_INTERFACE not set")
        available_interfaces = {}
        net_path = os.path.join(os.path.sep, "sys", "class", "net")
        net_list = [dev for dev in os.listdir(net_path) if dev != "lo"]
        for device in sorted(net_list):
            # Get the interface state - only include active (up) interfaces
            with open(os.path.join(net_path, device, "operstate"), "r") as \
                 fileh:
                state = fileh.read().strip()
            # Only include interfaces that are up
            if state.lower() == "up":
                # Get the interface speed - used to select the fastest available
                with open(os.path.join(net_path, device, "speed"), "r") as \
                     fileh:
                    try:
                        speed = int(fileh.read().strip())
                        # KVM/Qemu/libvirt returns an EINVAL
                    except IOError as ioerror:
                        if ioerror.errno == errno.EINVAL:
                            speed = 1000
                        else:
                            raise
                print(
                    "  - {0:<5} (speed: {1:>6} state: {2})".format(
                        device, speed, state))
                # Only include the first active interface for each speed - first
                # is determined by an alphabetic sort: ib0 will be checked
                # before ib1
                if speed not in available_interfaces:
                    available_interfaces[speed] = device
        print("Available interfaces: {}".format(available_interfaces))
        try:
            # Select the fastest active interface available by sorting the speed
            interface = available_interfaces[sorted(available_interfaces)[-1]]
        except IndexError:
            print(
                "Error obtaining a default interface from: {}".format(
                    os.listdir(net_path)))
            exit(1)
    print("Using {} as the default interface".format(interface))

    # Update env definitions
    os.environ["PATH"] = ":".join([bin_dir, sbin_dir, usr_sbin, path])
    os.environ["CRT_CTX_SHARE_ADDR"] = "0"
    os.environ["OFI_INTERFACE"] = os.environ.get("OFI_INTERFACE", interface)

    # Set the default location for daos log files written during testing if not
    # already defined.
    if "DAOS_TEST_LOG_DIR" not in os.environ:
        os.environ["DAOS_TEST_LOG_DIR"] = DEFAULT_DAOS_TEST_LOG_DIR
    os.environ["D_LOG_FILE"] = os.path.join(
        os.environ["DAOS_TEST_LOG_DIR"], "daos.log")

    # Ensure the daos log files directory exists on each possible test node
    test_hosts = NodeSet(socket.gethostname().split(".")[0])
    test_hosts.update(args.test_clients)
    test_hosts.update(args.test_servers)
    spawn_commands(
        test_hosts, "mkdir -p {}".format(os.environ["DAOS_TEST_LOG_DIR"]))

    # Python paths required for functional testing
    python_version = "python{}{}".format(
        version_info.major,
        "" if version_info.major > 2 else ".{}".format(version_info.minor))
    required_python_paths = [
        os.path.abspath("util/apricot"),
        os.path.abspath("util"),
        os.path.abspath("cart/util"),
        os.path.join(base_dir, "lib64", python_version, "site-packages"),
    ]

    # Assign the default value for transport configuration insecure mode
    os.environ["DAOS_INSECURE_MODE"] = str(args.insecure_mode)

    # Check the PYTHONPATH env definition
    python_path = os.environ.get("PYTHONPATH")
    if python_path is None or python_path == "":
        # Use the required paths to define the PYTHONPATH env if it is not set
        os.environ["PYTHONPATH"] = ":".join(required_python_paths)
    else:
        # Append any missing required paths to the existing PYTHONPATH env
        defined_python_paths = [
            os.path.abspath(os.path.expanduser(path))
            for path in python_path.split(":")]
        for required_path in required_python_paths:
            if required_path not in defined_python_paths:
                python_path += ":" + required_path
        os.environ["PYTHONPATH"] = python_path
    print("Using PYTHONPATH={}".format(os.environ["PYTHONPATH"]))


def get_output(cmd, check=True):
    """Get the output of given command executed on this host.

    Args:
        cmd (list): command from which to obtain the output
        check (bool, optional): whether to raise an exception and exit the
            program if the exit status of the command is non-zero. Defaults
            to True.

    Returns:
        str: command output

    """
    print("Running {}".format(" ".join(cmd)))
    print("Running in cwd(): {}".format(os.getcwd()))

    process = subprocess.Popen(
        cmd, stdout=subprocess.PIPE, stderr=subprocess.STDOUT)
    stdout, _ = process.communicate()
    retcode = process.poll()
    if check and retcode:
        print(
            "Error executing '{}':\n\tOutput:\n{}".format(
                " ".join(cmd), stdout))
        exit(1)
    return stdout


def time_command(cmd):
    """Execute the command on this host and display its duration.

    Args:
        cmd (list): command to time

    Returns:
        int: return code of the command

    """
    print("Running: {}".format(" ".join(cmd)))
    start_time = int(time.time())
    return_code = subprocess.call(cmd)
    end_time = int(time.time())
    print("Total test time: {}s".format(end_time - start_time))
    return return_code


def get_remote_output(host_list, command, timeout=120):
    """Run the command on each specified host in parallel.

    Args:
        host_list (list): list of hosts
        command (str): command to run on each host
        timeout (int, optional): number of seconds to wait for all jobs to
            complete. Defaults to 120 seconds.

    Returns:
        Task: a Task object containing the result of the running the command on
            the specified hosts

    """
    # Create a ClusterShell Task to run the command in parallel on the hosts
    if isinstance(host_list, list):
        nodes = NodeSet.fromlist(host_list)
    else:
        nodes = NodeSet(host_list)
    task = task_self()
    # task.set_info('debug', True)
    # Enable forwarding of the ssh authentication agent connection
    task.set_info("ssh_options", "-oForwardAgent=yes")
    print("Running on {}: {}".format(nodes, command))
    task.run(command=command, nodes=nodes, timeout=timeout)
    return task


def check_remote_output(task, command):
    """Check if a remote command completed successfully on all hosts.

    Args:
        task (Task): a Task object containing the command result
        command (str): command run by the task

    Returns:
        bool: True if the command completed successfully (rc=0) on each
            specified host; False otherwise

    """
    # Create a dictionary of hosts for each unique return code
    results = {code: hosts for code, hosts in task.iter_retcodes()}

    # Determine if the command completed successfully across all the hosts
    status = len(results) == 1 and 0 in results
    if not status:
        print("  Errors detected running \"{}\":".format(command))

    # Display the command output
    for code in sorted(results):
        output_data = list(task.iter_buffers(results[code]))
        if not output_data:
            err_nodes = NodeSet.fromlist(results[code])
            print("    {}: rc={}, output: <NONE>".format(err_nodes, code))
        else:
            for output, o_hosts in output_data:
                n_set = NodeSet.fromlist(o_hosts)
                lines = str(output).splitlines()
                if len(lines) > 1:
                    output = "\n      {}".format("\n      ".join(lines))
                print("    {}: rc={}, output: {}".format(n_set, code, output))

    # List any hosts that timed out
    timed_out = [str(hosts) for hosts in task.iter_keys_timeout()]
    if timed_out:
        print("    {}: timeout detected".format(NodeSet.fromlist(timed_out)))

    return status


def spawn_commands(host_list, command, timeout=120):
    """Run the command on each specified host in parallel.

    Args:
        host_list (list): list of hosts
        command (str): command to run on each host
        timeout (int, optional): number of seconds to wait for all jobs to
            complete. Defaults to 120 seconds.

    Returns:
        bool: True if the command completed successfully (rc=0) on each
            specified host; False otherwise

    """
    # Create a dictionary of hosts for each unique return code
    task = get_remote_output(host_list, command, timeout)

    # Determine if the command completed successfully across all the hosts
    return check_remote_output(task, command)


def find_values(obj, keys, key=None, val_type=list):
    """Find dictionary values of a certain type specified with certain keys.

    Args:
        obj (obj): a python object; initially the dictionary to search
        keys (list): list of keys to find their matching list values
        key (str, optional): key to check for a match. Defaults to None.

    Returns:
        dict: a dictionary of each matching key and its value

    """
    def add_matches(found):
        """Add found matches to the match dictionary entry of the same key.

        If a match does not already exist for this key add all the found values.
        When a match already exists for a key, append the existing match with
        any new found values.

        For example:
            Match       Found           Updated Match
            ---------   ------------    -------------
            None        [A, B]          [A, B]
            [A, B]      [C]             [A, B, C]
            [A, B, C]   [A, B, C, D]    [A, B, C, D]

        Args:
            found (dict): dictionary of matches found for each key
        """
        for found_key in found:
            if found_key not in matches:
                # Simply add the new value found for this key
                matches[found_key] = found[found_key]

            else:
                is_list = isinstance(matches[found_key], list)
                if not is_list:
                    matches[found_key] = [matches[found_key]]
                if isinstance(found[found_key], list):
                    for found_item in found[found_key]:
                        if found_item not in matches[found_key]:
                            matches[found_key].append(found_item)
                elif found[found_key] not in matches[found_key]:
                    matches[found_key].append(found[found_key])

                if not is_list and len(matches[found_key]) == 1:
                    matches[found_key] = matches[found_key][0]

    matches = {}
    if isinstance(obj, val_type) and isinstance(key, str) and key in keys:
        # Match found
        matches[key] = obj
    elif isinstance(obj, dict):
        # Recursively look for matches in each dictionary entry
        for obj_key, obj_val in obj.items():
            add_matches(find_values(obj_val, keys, obj_key, val_type))
    elif isinstance(obj, list):
        # Recursively look for matches in each list entry
        for item in obj:
            add_matches(find_values(item, keys, None, val_type))

    return matches


def get_test_list(tags):
    """Generate a list of tests and avocado tag filter from a list of tags.

    Args:
        tags (list): a list of tag or test file names

    Returns:
        (list, list): a tuple of an avocado tag filter list and lists of tests

    """
    test_tags = []
    test_list = []
    for tag in tags:
        if ".py" in tag:
            # Assume '.py' indicates a test and just add it to the list
            test_list.append(tag)
        else:
            # Otherwise it is assumed that this is a tag
            test_tags.extend(["--filter-by-tags", str(tag)])

    # Add to the list of tests any test that matches the specified tags.  If no
    # tags and no specific tests have been specified then all of the functional
    # tests will be added.
    if test_tags or not test_list:
        command = ["avocado", "list", "--paginator=off"]
        for test_tag in test_tags:
            command.append(str(test_tag))
        command.append("./")
        tagged_tests = re.findall(r"INSTRUMENTED\s+(.*):", get_output(command))
        test_list.extend(list(set(tagged_tests)))

    return test_tags, test_list


def get_test_files(test_list, args, tmp_dir):
    """Get a list of the test scripts to run and their yaml files.

    Args:
        test_list (list): list of test scripts to run
        args (argparse.Namespace): command line arguments for this program
        tmp_dir (TemporaryDirectory): temporary directory object to use to
            write modified yaml files

    Returns:
        list: a list of dictionaries of each test script and yaml file; If
            there was an issue replacing a yaml host placeholder the yaml
            dictionary entry will be set to None.

    """
    test_files = [{"py": test, "yaml": None} for test in test_list]
    for test_file in test_files:
        base, _ = os.path.splitext(test_file["py"])
        test_file["yaml"] = replace_yaml_file(
            "{}.yaml".format(base), args, tmp_dir)

    return test_files


def get_nvme_replacement(args):
    """Determine the value to use for the '--nvme' command line argument.

    Parse the lspci output for any NMVe devices, e.g.
        $ lspci | grep 'Non-Volatile memory controller:'
        5e:00.0 Non-Volatile memory controller:
            Intel Corporation NVMe Datacenter SSD [3DNAND, Beta Rock Controller]
        5f:00.0 Non-Volatile memory controller:
            Intel Corporation NVMe Datacenter SSD [3DNAND, Beta Rock Controller]
        81:00.0 Non-Volatile memory controller:
            Intel Corporation NVMe Datacenter SSD [Optane]
        da:00.0 Non-Volatile memory controller:
            Intel Corporation NVMe Datacenter SSD [Optane]

    Optionally filter the above output even further with a specified search
    string (e.g. '--nvme=auto:Optane'):
        $ lspci | grep 'Non-Volatile memory controller:' | grep 'Optane'
        81:00.0 Non-Volatile memory controller:
            Intel Corporation NVMe Datacenter SSD [Optane]
        da:00.0 Non-Volatile memory controller:
            Intel Corporation NVMe Datacenter SSD [Optane]

    Args:
        args (argparse.Namespace): command line arguments for this program

    Returns:
        str: a comma-separated list of nvme device pci addresses available on
            all of the specified test servers

    """
    # A list of server host is required to able to auto-detect NVMe devices
    if not args.test_servers:
        print("ERROR: Missing a test_servers list to auto-detect NVMe devices")
        exit(1)

    # Get a list of NVMe devices from each specified server host
    host_list = args.test_servers.split(",")
    command_list = [
        "/sbin/lspci -D", "grep 'Non-Volatile memory controller:'"]
    if ":" in args.nvme:
        command_list.append("grep '{}'".format(args.nvme.split(":")[1]))
    command = " | ".join(command_list)
    task = get_remote_output(host_list, command)

    # Verify the command was successful on each server host
    if not check_remote_output(task, command):
        print("ERROR: Issuing commands to detect NVMe PCI addresses.")
        exit(1)

    # Verify each server host has the same NVMe PCI addresses
    output_data = list(task.iter_buffers())
    if len(output_data) > 1:
        print("ERROR: Non-homogeneous NVMe PCI addresses.")
        exit(1)

    # Get the list of NVMe PCI addresses found in the output
    devices = find_pci_address(output_data[0][0])
    print("Auto-detected NVMe devices on {}: {}".format(host_list, devices))
    return ",".join(devices)


def find_pci_address(value):
    """Find PCI addresses in the specified string.

    Args:
        value (str): string to search for PCI addresses

    Returns:
        list: a list of all the PCI addresses found in the string

    """
    pattern = r"[{0}]{{4}}:[{0}]{{2}}:[{0}]{{2}}\.[{0}]".format("0-9a-fA-F")
    return re.findall(pattern, str(value))


def replace_yaml_file(yaml_file, args, tmp_dir):
    """Create a temporary test yaml file with any requested values replaced.

    Optionally replace the following test yaml file values if specified by the
    user via the command line arguments:

        test_servers:   Use the list specified by the --test_servers (-ts)
                        argument to replace any host name placeholders listed
                        under "test_servers:"

        test_clients    Use the list specified by the --test_clients (-tc)
                        argument (or any remaining names in the --test_servers
                        list argument, if --test_clients is not specified) to
                        replace any host name placeholders listed under
                        "test_clients:".

        bdev_list       Use the list specified by the --nvme (-n) argument to
                        replace the string specified by the "bdev_list:" yaml
                        parameter.  If multiple "bdev_list:" entries exist in
                        the yaml file, evenly divide the list when making the
                        replacements.

    Any replacements are made in a copy of the original test yaml file.  If no
    replacements are specified return the original test yaml file.

    Args:
        yaml_file (str): test yaml file
        args (argparse.Namespace): command line arguments for this program
        tmp_dir (TemporaryDirectory): temporary directory object to use to
            write modified yaml files

    Returns:
        str: the test yaml file; None if the yaml file contains placeholders
            w/o replacements

    """
    replacements = {}

    if args.test_servers or args.nvme:
        # Find the test yaml keys and values that match the replaceable fields
        yaml_data = get_yaml_data(yaml_file)
        yaml_keys = list(YAML_KEYS.keys())
        yaml_find = find_values(yaml_data, yaml_keys)

        # Generate a list
        new_values = {
            key: getattr(args, value).split(",") if getattr(args, value) else []
            for key, value in YAML_KEYS.items()}

        args_test_clients = []
        if args.test_clients:
          args_test_clients = args.test_clients.split(",")

        # Get length of test-servers and test-clients, ensure they
        # test-clients gets the carry-over from test-servers
        found_test_servers_count = 0
        if "test_servers" in yaml_find:
          found_test_servers_count = len(yaml_find["test_servers"])

         # Example case:
         # Found values: {
         #      'test_clients_1': ['boro-C'],
         #      'test_clients_2': ['boro-D'], 
         #      'test_clients_3': ['boro-E']
         #      'test_servers': ['boro-A', 'boro-B'],
         #    }
         # New values:   {
              # 'test_clients': [],
              # 'test_servers': [
              #     'wolf-103vm2',  'wolf-103vm3',  'wolf-103vm4',
              #     'wolf-103vm5',  'wolf-103vm6',  'wolf-103vm7',
              #     'wolf-103vm8', 'wolf-103vm9'
              # ],
              # 'test_clients_1': [],
              # 'test_clients_2': [],
              # 'test_clients_3': [],
              # 'test_clients_4': [],
              # 'test_clients_5': [],
              # 'test_clients_6': [],
              # 'bdev_list': []
        # }

        if "test_clients" not in new_values:
          new_values["test_clients"] = []

        new_values["test_clients"].extend(
          new_values["test_servers"][found_test_servers_count:]
        )

        suffix_idx = 1

        # In the YAML file, distribute list of test_clients supplied at the command-line
        # across the boro-[ABC...] place-holder strings 
        #
        # Assume: test_clients_[1-9] settings in YAML are never assined more than one host

        # Example:
        # YAML:
        #   test_clients_1
        #     - boro-A
        #   test_clients_1
        #     - boro-B
        #   test_clients_1
        #     - boro-C
        # Command-line arguments to launch.py:
        #  -tc wolf-X,wolf-Y,wolf-Z
        # Resulting YAML:
        #   test_clients_1
        #     - wolf-X
        #   test_clients_1
        #     - wolf-Y
        #   test_clients_1
        #     - wolf-Z
        for tc1 in new_values["test_clients"]:

          test_client_n = "test_clients_" + str(suffix_idx)

          if yaml_find.get(test_client_n, False):
            for tc2 in yaml_find[test_client_n]:

                test_client_n_val = None
                # -tc|--test-clients ommand line argument take precendence over
                # -ts|--test-servers
                if len(args_test_clients):
                  test_client_n_val = args_test_clients.pop(0)
                else:
                  test_client_n_val = new_values["test_clients"].pop(0)

                if test_client_n_val is not None:
                  new_values[test_client_n].append(test_client_n_val)
                  suffix_idx += 1

        # Assign replacement values for the test yaml entries to be replaced
        display(args, "Detecting replacements for {} in {}".format(
            yaml_keys, yaml_file))
        display(args, "  Found values: {}".format(yaml_find))
        display(args, "  New values:   {}".format(new_values))

        for key in YAML_KEY_ORDER:
            # If the user did not provide a specific list of replacement
            # test_clients values, use the remaining test_servers values to
            # replace test_clients placeholder values
            if key == "test_clients" and not new_values[key]:
                new_values[key] = new_values["test_servers"]

            # Replace test yaml keys that were:
            #   - found in the test yaml
            #   - have a user-specified replacement
            if key in yaml_find and new_values[key]:
                if key.startswith("test_"):
                    # The entire server/client test yaml list entry is replaced
                    # by a new test yaml list entry, e.g.
                    #   '- serverA' --> '- wolf-1'
                    value_format = "- {}"
                    values_to_replace = []
                    for item in yaml_find[key]:
                      values_to_replace.append(item)

                else:
                    # Individual bdev_list NVMe PCI addresses in the test yaml
                    # file are replaced with the new NVMe PCI addresses in the
                    # order they are found, e.g.
                    #   0000:81:00.0 --> 0000:12:00.0
                    value_format = "\"{}\""
                    values_to_replace = [
                        value_format.format(item)
                        for item in find_pci_address(yaml_find[key])]

                # Add the next user-specified value as a replacement for the key
                for value in values_to_replace:

                    if (type(new_values[key]) == list):
                      replacement_value = new_values[key].pop(0)
                    else:
                      replacement_value = new_values[key]

                    if value in replacements:
                        continue
                    try:
                        # host value could be a list or string
                        replacements[value] = replacement_value
                    except IndexError:
                        replacements[value] = None
                    display(
                        args,
                        "  - Replacement: {} -> {}".format(
                            value, replacements[value]))

    if replacements:
        # Read in the contents of the yaml file to retain the !mux entries
        print("Reading {}".format(yaml_file))
        with open(yaml_file) as yaml_buffer:
            yaml_data = yaml_buffer.read()

        # Apply the placeholder replacements
        missing_replacements = []
        display(args, "Modifying contents: {}".format(yaml_file))
        for key in sorted(replacements):
            value = replacements[key]
            if value:
                # Replace the host entries with their mapped values
                display(args, "  - Replacing: {} --> {}".format(key, value))
                yaml_data = re.sub(key, value, yaml_data)
            elif args.discard:
                # Discard any host entries without a replacement value
                display(args, "  - Removing:  {}".format(key))
                yaml_data = re.sub(r"\s*[,]?{}".format(key), "", yaml_data)
            else:
                # Keep track of any placeholders without a replacement value
                display(args, "  - Missing:   {}".format(key))
                missing_replacements.append(key)
        if missing_replacements:
            # Report an error for all of the placeholders w/o a replacement
            print(
                "Error: Placeholders missing replacements in {}:\n  {}".format(
                    yaml_file, ", ".join(missing_replacements)))
            return None

        # Write the modified yaml file into a temporary file.  Use the path to
        # ensure unique yaml files for tests with the same filename.
        orig_yaml_file = yaml_file
        yaml_name = get_test_category(yaml_file)
        yaml_file = os.path.join(tmp_dir.name, "{}.yaml".format(yaml_name))
        print("Creating copy: {}".format(yaml_file))
        with open(yaml_file, "w") as yaml_buffer:
            yaml_buffer.write(yaml_data)

        # Optionally display the file
        if args.verbose:
            cmd = ["diff", "-y", orig_yaml_file, yaml_file]
            print(get_output(cmd, False))

    # Return the untouched or modified yaml file
    return yaml_file


def generate_certs():
    """Generate the certificates for the test."""
    daos_test_log_dir = os.environ["DAOS_TEST_LOG_DIR"]
    certs_dir = os.path.join(daos_test_log_dir, "daosCA")
    subprocess.call(["/usr/bin/rm", "-rf", certs_dir])
    subprocess.call(
        ["../../../../lib64/daos/certgen/gen_certificates.sh",
         daos_test_log_dir])


def run_tests(test_files, tag_filter, args):
    """Run or display the test commands.

    Args:
        test_files (dict): a list of dictionaries of each test script/yaml file
        tag_filter (list): the avocado tag filter command line argument
        args (argparse.Namespace): command line arguments for this program

    Returns:
        int: a bitwise-or of all the return codes of each 'avocado run' command

    """
    return_code = 0

    # Determine the location of the avocado logs for archiving or renaming
    avocado_logs_dir = None
    if args.archive or args.rename:
        data = get_output(["avocado", "config"]).strip()
        avocado_logs_dir = re.findall(r"datadir\.paths\.logs_dir\s+(.*)", data)
        avocado_logs_dir = os.path.expanduser(avocado_logs_dir[0])
        print("Avocado logs stored in {}".format(avocado_logs_dir))

    # Create the base avocado run command
    command_list = [
        "avocado",
        "run",
        "--ignore-missing-references", "on",
        "--html-job-result", "on",
        "--tap-job-result", "off",
    ]
    if not args.sparse:
        command_list.append("--show-job-log")
    if tag_filter:
        command_list.extend(tag_filter)

    # Run each test
    for test_file in test_files:
        if isinstance(test_file["yaml"], str):
            # Optionally clean the log files before running this test on the
            # servers and clients specified for this test
            if args.clean:
                if not clean_logs(test_file["yaml"], args):
                    return 128

            # Execute this test
            test_command_list = list(command_list)
            test_command_list.extend([
                "--mux-yaml", test_file["yaml"], "--", test_file["py"]])
            return_code |= time_command(test_command_list)

            # Optionally store all of the daos server and client log files
            # along with the test results
            if args.archive:
                archive_logs(avocado_logs_dir, test_file["yaml"], args)
                archive_config_files(avocado_logs_dir)

            # Optionally rename the test results directory for this test
            if args.rename:
                rename_logs(avocado_logs_dir, test_file["py"])

            # Optionally process core files
            if args.process_cores:
                process_the_cores(avocado_logs_dir, test_file["yaml"], args)
        else:
            # The test was not run due to an error replacing host placeholders
            # in the yaml file.  Treat this like a failed avocado command.
            return_code |= 4

    return return_code


def get_yaml_data(yaml_file):
    """Get the contents of a yaml file as a dictionary.

    Args:
        yaml_file (str): yaml file to read

    Raises:
        Exception: if an error is encountered reading the yaml file

    Returns:
        dict: the contents of the yaml file

    """
    yaml_data = {}
    if os.path.isfile(yaml_file):
        with open(yaml_file, "r") as open_file:
            try:
                file_data = open_file.read()
                yaml_data = yaml.safe_load(file_data.replace("!mux", ""))
            except yaml.YAMLError as error:
                print("Error reading {}: {}".format(yaml_file, error))
                exit(1)
    return yaml_data


def find_yaml_hosts(test_yaml):
    """Find the all the host values in the specified yaml file.

    Args:
        test_yaml (str): test yaml file

    Returns:
        dict: a dictionary of each host key and its host values

    """
    return find_values(
        get_yaml_data(test_yaml),
        [YAML_KEYS["test_servers"], YAML_KEYS["test_clients"]])

def flatten(l):
    """Flatten an arbitrarily nested list to a list of scalars

    Args:
        l: a nested list of depth n

    Returns:
        result: a unique list of hosts specified in the test's yaml file

    """
    result = []
    if type(l) == list:
      for el in l:
          if hasattr(el, "__iter__") and not isinstance(el, basestring):
              result.extend(flatten(el))
          else:
              result.append(el)
      return result


def get_hosts_from_yaml(test_yaml, args):
    """Extract the list of hosts from the test yaml file.

    This host will be included in the list if no clients are explicitly called
    out in the test's yaml file.

    Args:
        test_yaml (str): test yaml file
        args (argparse.Namespace): command line arguments for this program

    Returns:
        list: a unique list of hosts specified in the test's yaml file

    """
    host_set = set()
    if args.include_localhost:
        host_set.add(socket.gethostname().split(".")[0])
    found_client_key = False


    for key, value in find_yaml_hosts(test_yaml).items():
        for host in flatten(value):
          host_set.update([host.split(".")[0]])
          if key in YAML_KEYS["test_clients"]:
              found_client_key = True

    # Include this host as a client if no clients are specified
    if not found_client_key:
        host_set.add(socket.gethostname().split(".")[0])

    return sorted(list(host_set))


def clean_logs(test_yaml, args):
    """Remove the test log files on each test host.

    Args:
        test_yaml (str): yaml file containing host names
        args (argparse.Namespace): command line arguments for this program
    """
    # Remove any log files from the DAOS_TEST_LOG_DIR directory
    logs_dir = os.environ.get("DAOS_TEST_LOG_DIR", DEFAULT_DAOS_TEST_LOG_DIR)
    host_list = get_hosts_from_yaml(test_yaml, args)
    command = "sudo rm -fr {}".format(os.path.join(logs_dir, "*.log"))
    print("Cleaning logs on {}".format(host_list))
    if not spawn_commands(host_list, command):
        print("Error cleaning logs, aborting")
        return False

    return True


def archive_logs(avocado_logs_dir, test_yaml, args):
    """Copy all of the host test log files to the avocado results directory.

    Args:
        avocado_logs_dir (str): path to the avocado log files
        test_yaml (str): yaml file containing host names
        args (argparse.Namespace): command line arguments for this program
    """
    # Create a subdirectory in the avocado logs directory for this test
    destination = os.path.join(avocado_logs_dir, "latest", "daos_logs")

    # Copy any DAOS logs created on any host under test
    host_list = get_hosts_from_yaml(test_yaml, args)
    print("Archiving host logs from {} in {}".format(host_list, destination))

    # Copy any log files written to the DAOS_TEST_LOG_DIR directory
    logs_dir = os.environ.get("DAOS_TEST_LOG_DIR", DEFAULT_DAOS_TEST_LOG_DIR)

    # Caution: the glob expression "_output.log" must match the
    #   --output-filename specified in # cart_utils.py:get_env()

    # Create tar archives of orterun log dirs to prevent name collisions (e.g.,
    # we'll have many # hundreds of tests with output files named "stdout")
    archive_files(destination, host_list, "{}/*_output.orterun_log".format(logs_dir), do_tar=True)

    # Plain files need not be tar'd, then can simply be scp'd to the archive destination
    archive_files(destination, host_list, "{}/*.{{tar*,log*}}".format(logs_dir))

def archive_config_files(avocado_logs_dir):
    """Copy all of the configuration files to the avocado results directory.

    Args:
        avocado_logs_dir (str): path to the avocado log files
    """
    # Create a subdirectory in the avocado logs directory for this test
    destination = os.path.join(avocado_logs_dir, "latest", "daos_configs")

    # Config files can be copied from the local host as they are currently
    # written to a shared directory
    this_host = socket.gethostname().split(".")[0]
    host_list = [this_host]
    print("Archiving config files from {} in {}".format(host_list, destination))

    # Copy any config files
    base_dir = get_build_environment()["PREFIX"]
    configs_dir = get_temporary_directory(base_dir)
    archive_files(
        destination, host_list, "{}/*_*_*.yaml".format(configs_dir))

def archive_files(destination, host_list, source_files, do_tar=False):
    """Archive all of the remote files to the destination directory.

    Args:
        destination (str): path to which to archive files
        host_list (list): hosts from which to archive files
        source_files (str): remote files to archive
        do_tar (bool): tar directory before scp-ing to host
          (Useful for copying, e.g., files from orterun --output-filename option
          to the avocado results directory.)

    """
    this_host = socket.gethostname().split(".")[0]

    # Create the destination directory
    if not os.path.exists(destination):
      get_output(["mkdir", destination])

    # Display available disk space prior to copy.  Allow commands to fail w/o
    # exiting this program.  Any disk space issues preventing the creation of a
    # directory will be caught in the archiving of the source files.
    print("Current disk space usage of {}".format(destination))
    print(get_output(["df", "-h", destination]))

    # If we're tar-ing, then we're our source files ought to be a directory, hence
    # the -d option to ls here.
    ls_cmd = "ls"
    if do_tar:
      ls_cmd = "ls -d"

    # Copy any source files that exist on the remote hosts and remove them from
    # the remote host if the copy is successful.  Attempt all of the commands
    # and report status at the end of the loop.  Include a listing of the file
    # related to any failed command.
    commands = [
        "set -eu",
        "set +x",
        "rc=0",
        "copied=()",
        "for file in $({} {})".format(ls_cmd, source_files),
        "do ls -sh $file",
<<<<<<< HEAD
    ]

    # If we have a directory, tar it before scp-ing it.
    if do_tar:
        commands.extend([
            "tarfile=$(basename $file).tar",
            "tar cf $tarfile $file",
            "file=$tarfile",
        ])

    commands.extend([
=======
        "/lib/cart/TESTING/util/cart_logtest.py $file",
>>>>>>> 1f1efad2
        "if scp $file {}:{}/${{file##*/}}-$(hostname -s)".format(
            this_host, destination),
          "then copied+=($file)",
          "if ! sudo rm -fr $file",
            "then ((rc++))",
            "ls -al $file",
          "fi",
        "fi",
        "done",
        "echo Copied ${copied[@]:-no files}",
        "exit $rc",
    ])
  
    spawn_commands(host_list, "; ".join(commands), timeout=900)


def rename_logs(avocado_logs_dir, test_file):
    """Append the test name to its avocado job-results directory name.

    Args:
        avocado_logs_dir (str): avocado job-results directory
        test_file (str): the test python file
    """
    test_name = get_test_category(test_file)
    test_logs_lnk = os.path.join(avocado_logs_dir, "latest")
    test_logs_dir = os.path.realpath(test_logs_lnk)
    new_test_logs_dir = "{}-{}".format(test_logs_dir, test_name)
    try:
        os.rename(test_logs_dir, new_test_logs_dir)
        os.remove(test_logs_lnk)
        os.symlink(new_test_logs_dir, test_logs_lnk)
        print("Renamed {} to {}".format(test_logs_dir, new_test_logs_dir))
    except OSError as error:
        print(
            "Error renaming {} to {}: {}".format(
                test_logs_dir, new_test_logs_dir, error))


USE_DEBUGINFO_INSTALL = True


def resolve_debuginfo(pkg):
    """Return the debuginfo package for a given package name.

    Args:
        pkg (str): a package name

    Returns:
        str: the debuginfo package name

    """
    import yum      # pylint: disable=import-error,import-outside-toplevel

    yum_base = yum.YumBase()
    yum_base.conf.assumeyes = True
    yum_base.setCacheDir(force=True, reuse=True)
    yum_base.repos.enableRepo('*debug*')

    debuginfo_map = {'glibc':   'glibc-debuginfo-common'}

    try:
        debug_pkg = debuginfo_map[pkg]
    except KeyError:
        debug_pkg = pkg + "-debuginfo"
    try:
        pkg_data = yum_base.rpmdb.returnNewestByName(name=pkg)[0]
    except yum.Errors.PackageSackError as expn:
        if expn.__str__().rstrip() == "No Package Matching " + pkg:
            print("Package {} not installed, "
                  "skipping debuginfo".format(pkg))
            return None
        else:
            raise

    return {'name': debug_pkg,
            'version': pkg_data['version'],
            'release': pkg_data['release'],
            'epoch': pkg_data['epoch']}


def install_debuginfos():
    """Install debuginfo packages."""
    install_pkgs = [{'name': 'gdb'},
                    {'name': 'python-magic'}]

    cmds = []

    # -debuginfo packages that don't get installed with debuginfo-install
    for pkg in ['python', 'daos', 'systemd', 'ndctl', 'mercury']:
        debug_pkg = resolve_debuginfo(pkg)
        if debug_pkg and debug_pkg not in install_pkgs:
            install_pkgs.append(debug_pkg)

    # remove any "source tree" test hackery that might interfere with RPM
    # installation
    path = os.path.sep + os.path.join('usr', 'share', 'spdk', 'include')
    if os.path.islink(path):
        cmds.append(["sudo", "rm", "-f", path])

    if USE_DEBUGINFO_INSTALL:
        yum_args = [
            "--exclude", "ompi-debuginfo",
            "daos-server", "libpmemobj", "python", "openmpi3"]
        cmds.append(["sudo", "yum", "-y", "install"] + yum_args)
        cmds.append(["sudo", "debuginfo-install", "--enablerepo=*-debuginfo",
                     "-y"] + yum_args + ["gcc"])
    else:
        # We're not using the yum API to install packages
        # See the comments below.
        # kwarg = {'name': 'gdb'}
        # yum_base.install(**kwarg)

        for debug_pkg in install_pkgs:
            # This is how you actually use the API to add a package
            # But since we need sudo to do it, we need to call out to yum
            # kwarg = debug_pkg
            # yum_base.install(**kwarg)
            install_pkgs.append(debug_pkg)

    # This is how you normally finish up a yum transaction, but
    # again, we need to employ sudo
    # yum_base.resolveDeps()
    # yum_base.buildTransaction()
    # yum_base.processTransaction(rpmDisplay=yum.rpmtrans.NoOutputCallBack())

    # Now install a few pkgs that debuginfo-install wouldn't
    cmd = ["sudo", "yum", "-y", "--enablerepo=*debug*", "install"]
    for pkg in install_pkgs:
        try:
            cmd.append(
                "{}-{}-{}".format(pkg['name'], pkg['version'], pkg['release']))
        except KeyError:
            cmd.append(pkg['name'])

    cmds.append(cmd)

    for cmd in cmds:
        print(get_output(cmd))


def process_the_cores(avocado_logs_dir, test_yaml, args):
    """Copy all of the host test log files to the avocado results directory.

    Args:
        avocado_logs_dir ([type]): [description]
        test_yaml (str): yaml file containing host names
        args (argparse.Namespace): command line arguments for this program
    """
    import fnmatch  # pylint: disable=import-outside-toplevel

    this_host = socket.gethostname().split(".")[0]
    host_list = get_hosts_from_yaml(test_yaml, args)
    daos_cores_dir = os.path.join(avocado_logs_dir, "latest", "stacktraces")

    # Create a subdirectory in the avocado logs directory for this test
    print("Processing cores from {} in {}".format(host_list, daos_cores_dir))
    get_output(["mkdir", daos_cores_dir])

    # Copy any core files that exist on the test hosts and remove them from the
    # test host if the copy is successful.  Attempt all of the commands and
    # report status at the end of the loop.  Include a listing of the file
    # related to any failed command.
    commands = [
        "set -eu",
        "rc=0",
        "copied=()",
        "for file in /var/tmp/core.*",
        "do if [ -e $file ]",
        "then if sudo chmod 644 $file && "
        "scp $file {}:{}/${{file##*/}}-$(hostname -s)".format(
            this_host, daos_cores_dir),
        "then copied+=($file)",
        "if ! sudo rm -fr $file",
        "then ((rc++))",
        "ls -al $file",
        "fi",
        "else ((rc++))",
        "ls -al $file",
        "fi",
        "fi",
        "done",
        "echo Copied ${copied[@]:-no files}",
        "exit $rc",
    ]
    spawn_commands(host_list, "; ".join(commands), timeout=1800)

    cores = os.listdir(daos_cores_dir)

    if not cores:
        return

    install_debuginfos()

    def run_gdb(pattern):
        """Run a gdb command on all corefiles matching a pattern.

        Args:
            pattern (str): the fnmatch/glob pattern of core files to
                           run gdb on
        """
        import magic    # pylint: disable=import-error

        for corefile in cores:
            if not fnmatch.fnmatch(corefile, pattern):
                continue
            corefile_fqpn = os.path.join(daos_cores_dir, corefile)
            exe_magic = magic.open(magic.NONE)
            exe_magic.load()
            exe_type = exe_magic.file(corefile_fqpn)
            exe_name_end = 0
            if exe_type:
                exe_name_start = exe_type.find("execfn: '") + 9
                if exe_name_start > 8:
                    exe_name_end = exe_type.find("', platform:")
                else:
                    exe_name_start = exe_type.find("from '") + 6
                    if exe_name_start > 5:
                        exe_name_end = exe_type[exe_name_start:].find(" ") + \
                                    exe_name_start
            if exe_name_end:
                exe_name = exe_type[exe_name_start:exe_name_end]
                cmd = [
                    "gdb", "-cd={}".format(daos_cores_dir),
                    "-ex", "set pagination off",
                    "-ex", "thread apply all bt full",
                    "-ex", "detach",
                    "-ex", "quit",
                    exe_name, corefile
                ]
                stack_trace_file = os.path.join(
                    daos_cores_dir, "{}.stacktrace".format(corefile))
                try:
                    with open(stack_trace_file, "w") as stack_trace:
                        stack_trace.writelines(get_output(cmd))
                except IOError as error:
                    print(
                        "Error writing {}: {}".format(stack_trace_file, error))
            else:
                print(
                    "Unable to determine executable name from: '{}'\nNot "
                    "creating stacktrace".format(exe_type))
            print("Removing {}".format(corefile_fqpn))
            os.unlink(corefile_fqpn)

    run_gdb('core.*[0-9]')


def get_test_category(test_file):
    """Get a category for the specified test using its path and name.

    Args:
        test_file (str): the test python file

    Returns:
        str: concatenation of the test path and base filename joined by dashes

    """
    file_parts = os.path.split(test_file)
    return "-".join(
        [os.path.splitext(os.path.basename(part))[0] for part in file_parts])


def main():
    """Launch DAOS functional tests."""
    # Parse the command line arguments
    description = [
        "DAOS functional test launcher",
        "",
        "Launches tests by specifying a test tag.  For example:",
        "\tbadconnect  --run pool connect tests that pass NULL ptrs, etc.",
        "\tbadevict    --run pool client evict tests that pass NULL ptrs, "
        "etc.",
        "\tbadexclude  --run pool target exclude tests that pass NULL ptrs, "
        "etc.",
        "\tbadparam    --run tests that pass NULL ptrs, etc.",
        "\tbadquery    --run pool query tests that pass NULL ptrs, etc.",
        "\tmulticreate --run tests that create multiple pools at once",
        "\tmultitarget --run tests that create pools over multiple servers",
        "\tpool        --run all pool related tests",
        "\tpoolconnect --run all pool connection related tests",
        "\tpooldestroy --run all pool destroy related tests",
        "\tpoolevict   --run all client pool eviction related tests",
        "\tpoolinfo    --run all pool info retrieval related tests",
        "\tquick       --run tests that complete quickly, with minimal "
        "resources",
        "",
        "Multiple tags can be specified:",
        "\ttag_a,tag_b -- run all tests with both tag_a and tag_b",
        "\ttag_a tag_b -- run all tests with either tag_a or tag_b",
        "",
        "Specifying no tags will run all of the available tests.",
        "",
        "Tests can also be launched by specifying a path to the python script "
        "instead of its tag.",
        "",
        "The placeholder server and client names in the yaml file can also be "
        "replaced with the following options:",
        "\tlaunch.py -ts node1,node2 -tc node3 <tag>",
        "\t  - Use node[1-2] to run the daos server in each test",
        "\t  - Use node3 to run the daos client in each test",
        "\tlaunch.py -ts node1,node2 <tag>",
        "\t  - Use node[1-2] to run the daos server or client in each test",
        "\tlaunch.py -ts node1,node2 -d <tag>",
        "\t  - Use node[1-2] to run the daos server or client in each test",
        "\t  - Discard of any additional server or client placeholders for "
        "each test",
        "",
        "You can also specify the sparse flag -s to limit output to "
        "pass/fail.",
        "\tExample command: launch.py -s pool"
    ]
    parser = ArgumentParser(
        prog="launcher.py",
        formatter_class=RawDescriptionHelpFormatter,
        description="\n".join(description))
    parser.add_argument(
        "-a", "--archive",
        action="store_true",
        help="archive host log files in the avocado job-results directory")
    parser.add_argument(
        "-c", "--clean",
        action="store_true",
        help="remove daos log files from the test hosts prior to the test")
    parser.add_argument(
        "-d", "--discard",
        action="store_true",
        help="when replacing server/client yaml file placeholders, discard "
             "any placeholders that do not end up with a replacement value")
    parser.add_argument(
        "-i", "--include_localhost",
        action="store_true",
        help="include the local host when cleaning and archiving")
    parser.add_argument(
        "-l", "--list",
        action="store_true",
        help="list the python scripts that match the specified tags")
    parser.add_argument(
        "-m", "--modify",
        action="store_true",
        help="modify the test yaml files but do not run the tests")
    parser.add_argument(
        "-n", "--nvme",
        action="store",
        help="comma-separated list of NVMe device PCI addresses to use as "
             "replacement values for the bdev_list in each test's yaml file.  "
             "Using the 'auto[:<filter>]' keyword will auto-detect the NVMe "
             "PCI address list on each of the '--test_servers' hosts - the "
             "optional '<filter>' can be used to limit auto-detected "
             "addresses, e.g. 'auto:Optane' for Intel Optane NVMe devices.")
    parser.add_argument(
        "-r", "--rename",
        action="store_true",
        help="rename the avocado test logs directory to include the test name")
    parser.add_argument(
        "-p", "--process_cores",
        action="store_true",
        help="process core files from tests")
    parser.add_argument(
        "-s", "--sparse",
        action="store_true",
        help="limit output to pass/fail")
    parser.add_argument(
        "-ins", "--insecure_mode",
        action="store_true",
        help="Launch test with insecure-mode")
    parser.add_argument(
        "tags",
        nargs="*",
        type=str,
        help="test category or file to run")
    parser.add_argument(
        "-tc", "--test_clients",
        action="store",
        help="comma-separated list of hosts to use as replacement values for "
             "client placeholders in each test's yaml file")
    parser.add_argument(
        "-tc1", "--test_clients_1",
        action="store",
        help="comma-separated list of hosts to use as replacement values for "
             "client placeholders in each test's yaml file")
    parser.add_argument(
        "-tc2", "--test_clients_2",
        action="store",
        help="comma-separated list of hosts to use as replacement values for "
             "client placeholders in each test's yaml file")
    parser.add_argument(
        "-tc3", "--test_clients_3",
        action="store",
        help="comma-separated list of hosts to use as replacement values for "
             "client placeholders in each test's yaml file")
    parser.add_argument(
        "-tc4", "--test_clients_4",
        action="store",
        help="comma-separated list of hosts to use as replacement values for "
             "client placeholders in each test's yaml file")
    parser.add_argument(
        "-tc5", "--test_clients_5",
        action="store",
        help="comma-separated list of hosts to use as replacement values for "
             "client placeholders in each test's yaml file")
    parser.add_argument(
        "-tc6", "--test_clients_6",
        action="store",
        help="comma-separated list of hosts to use as replacement values for "
             "client placeholders in each test's yaml file")
    parser.add_argument(
        "-ts", "--test_servers",
        action="store",
        help="comma-separated list of hosts to use as replacement values for "
             "server placeholders in each test's yaml file.  If the "
             "'--test_clients' argument is not specified, this list of hosts "
             "will also be used to replace client placeholders.")
    parser.add_argument(
        "-v", "--verbose",
        action="store_true",
        help="verbose output")
    args = parser.parse_args()
    print("Arguments: {}".format(args))

    # Setup the user environment
    set_test_environment(args)

    # Auto-detect nvme test yaml replacement values if requested
    if args.nvme and args.nvme.startswith("auto"):
        args.nvme = get_nvme_replacement(args)

    # Process the tags argument to determine which tests to run
    tag_filter, test_list = get_test_list(args.tags)

    # Verify at least one test was requested
    if not test_list:
        print("ERROR: No tests or tags found via {}".format(args.tags))
        exit(1)

    # Display a list of the tests matching the tags
    print("Detected tests:  \n{}".format("  \n".join(test_list)))
    if args.list:
        exit(0)

    # Create a temporary directory
    tmp_dir = TemporaryDirectory()

    # Create a dictionary of test and their yaml files
    test_files = get_test_files(test_list, args, tmp_dir)
    if args.modify:
        exit(0)

    # Generate certificate files
    generate_certs()

    # Run all the tests
    status = run_tests(test_files, tag_filter, args)

    # Process the avocado run return codes and only treat job and command
    # failures as errors.
    ret_code = 0
    if status == 0:
        print("All avocado tests passed!")
    else:
        if status & 1 == 1:
            print("Detected one or more avocado test failures!")
        if status & 8 == 8:
            print("Detected one or more interrupted avocado jobs!")
        if status & 2 == 2:
            print("ERROR: Detected one or more avocado job failures!")
            ret_code = 1
        if status & 4 == 4:
            print("ERROR: Detected one or more failed avocado commands!")
            ret_code = 1
        if status & 128 == 128:
            print("ERROR: Failed to clean logs in preparation for test run!")
            ret_code = 1
    exit(ret_code)


if __name__ == "__main__":
    main()<|MERGE_RESOLUTION|>--- conflicted
+++ resolved
@@ -1096,21 +1096,7 @@
         "copied=()",
         "for file in $({} {})".format(ls_cmd, source_files),
         "do ls -sh $file",
-<<<<<<< HEAD
-    ]
-
-    # If we have a directory, tar it before scp-ing it.
-    if do_tar:
-        commands.extend([
-            "tarfile=$(basename $file).tar",
-            "tar cf $tarfile $file",
-            "file=$tarfile",
-        ])
-
-    commands.extend([
-=======
         "/lib/cart/TESTING/util/cart_logtest.py $file",
->>>>>>> 1f1efad2
         "if scp $file {}:{}/${{file##*/}}-$(hostname -s)".format(
             this_host, destination),
           "then copied+=($file)",
