#!/usr/bin/python
"""
  (C) Copyright 2020-2021 Intel Corporation.

  SPDX-License-Identifier: BSD-2-Clause-Patent
"""
import time
import uuid
import random
import threading

from itertools import product
from avocado import fail_on
from apricot import TestWithServers, skipForTicket
from test_utils_pool import TestPool
from ior_utils import IorCommand
from job_manager_utils import Mpirun
from write_host_file import write_host_file
from command_utils import CommandFailure
from mpio_utils import MpioUtils
<<<<<<< HEAD
import queue as queue
=======
import queue
>>>>>>> 72644dae


class NvmePoolExclude(TestWithServers):
    # pylint: disable=too-many-ancestors
    """
    Test Class Description: This test runs
    NVME Pool Exclude test cases.

    :avocado: recursive
    """
    def setUp(self):
        """Set up for test case."""
        super().setUp()
        self.dmg_command = self.get_dmg_command()
        self.ior_w_flags = self.params.get("write_flags", '/run/ior/iorflags/*')
        self.ior_r_flags = self.params.get("read_flags", '/run/ior/iorflags/*')
        self.ior_apis = self.params.get("ior_api", '/run/ior/iorflags/*')
        self.ior_test_sequence = self.params.get("ior_test_sequence",
                                                 '/run/ior/iorflags/*')
        self.ior_daos_oclass = self.params.get("obj_class",
                                               '/run/ior/iorflags/*')
        self.ior_dfs_oclass = self.params.get(
            "obj_class", '/run/ior/iorflags/*')
        # Recreate the client hostfile without slots defined
        self.hostfile_clients = write_host_file(
            self.hostlist_clients, self.workdir, None)
        self.pool = None
        self.out_queue = queue.Queue()
        self.container_info = {}

    @fail_on(CommandFailure)
    def get_rebuild_status(self):
        """Get the rebuild status.

        Returns:
            str: reuild status

        """
        data = self.dmg_command.pool_query(self.pool.uuid)
        return data["rebuild"]["status"]

    @fail_on(CommandFailure)
    def get_pool_version(self):
        """Get the pool version.

        Returns:
            int: pool_version_value

        """
        data = self.dmg_command.pool_query(self.pool.uuid)
        return int(data["version"])

    def ior_thread(self, pool, oclass, api, test, flags, results):
        """This method calls job manager for IOR command
        invocation.
        Args:
            pool (object): pool handle
            oclass (str): IOR object class
            API (str): IOR API
            test (list): IOR test sequence
            flags (str): IOR flags
            results (queue): queue for returning thread results
        """
        processes = self.params.get("slots", "/run/ior/clientslots/*")
        mpio_util = MpioUtils()
        if mpio_util.mpich_installed(self.hostlist_clients) is False:
            self.fail("Exiting Test: Mpich not installed")
        self.pool = pool
        # Define the arguments for the ior_runner_thread method
        ior_cmd = IorCommand()
        ior_cmd.get_params(self)
        ior_cmd.set_daos_params(self.server_group, self.pool)
        ior_cmd.dfs_oclass.update(oclass)
        ior_cmd.api.update(api)
        ior_cmd.transfer_size.update(test[0])
        ior_cmd.block_size.update(test[1])
        ior_cmd.flags.update(flags)
        if "-w" in flags:
            self.container_info["{}{}{}"
                                .format(oclass,
                                        api,
                                        test[0])] = str(uuid.uuid4())

        # Define the job manager for the IOR command
        manager = Mpirun(ior_cmd, mpitype="mpich")
        key = "".join([oclass, api, str(test[0])])
        manager.job.dfs_cont.update(self.container_info[key])
        env = ior_cmd.get_default_env(str(manager))
        manager.assign_hosts(self.hostlist_clients, self.workdir, None)
        manager.assign_processes(processes)
        manager.assign_environment(env, True)

        # run IOR Command
        try:
            manager.run()
        except CommandFailure as _error:
            results.put("FAIL")

    def run_ior_thread(self, action, oclass, api, test):
        """ This method calls ior_thread method to generate
        IOR command and starts the thread.
        Args:
            action (str): Start the IOR thread with Read or
                          Write
            oclass (str): IOR object class
            API (str): IOR API
            test (list): IOR test sequence
            flags (str): IOR flags
        """
        if action == "Write":
            flags = self.ior_w_flags
        else:
            flags = self.ior_r_flags

        # Add a thread for these IOR arguments
        process = threading.Thread(target=self.ior_thread,
                                   kwargs={"pool": self.pool,
                                           "oclass": oclass,
                                           "api": api,
                                           "test": test,
                                           "flags": flags,
                                           "results":
                                           self.out_queue})
        # Launch the IOR thread
        process.start()
        # Wait for the thread to finish
        process.join()

    def run_nvme_pool_exclude(self, num_pool):
        """This is the main method which performs the actual
        testing. It does the following jobs:
        - Create number of TestPools
        - Start the IOR threads for running on each pools.
        - On each pool do the following:
            - Perform an IOR write (using a container)
            - Exclude a daos_server
            - Perform an IOR read/verify (same container used for write)
        Args:
            int : total pools to create for testing purposes.
        """
        # Create a pool
        pool = {}
        target_list = []

        # Exclude target : random two targets (target idx : 0-7)
        n = random.randint(0, 6)
        target_list.append(n)
        target_list.append(n+1)
        t_string = "{},{}".format(target_list[0], target_list[1])

        # Exclude rank :  ranks other than rank 0.
        exclude_servers = len(self.hostlist_servers) * 2
        rank_list = list(range(1, exclude_servers))

        for val in range(0, num_pool):
            pool[val] = TestPool(self.context, dmg_command=self.dmg_command)
            pool[val].get_params(self)
            # Split total SCM and NVME size for creating multiple pools.
            pool[val].scm_size.value = int(pool[val].scm_size.value /
                                           num_pool)
            pool[val].nvme_size.value = int(pool[val].nvme_size.value /
                                            num_pool)
            pool[val].create()

        for val in range(0, num_pool):
            self.pool = pool[val]
            for oclass, api, test in product(self.ior_dfs_oclass,
                                             self.ior_apis,
                                             self.ior_test_sequence):
                self.run_ior_thread("Write", oclass, api, test)

                self.pool.display_pool_daos_space("Pool space: Before Exclude")
                pver_begin = self.get_pool_version()

                index = random.randint(1, len(rank_list))
                rank = rank_list.pop(index-1)
                self.log.info("Removing rank %d", rank)

                time.sleep(5)
                self.log.info("Pool Version at the beginning %s", pver_begin)
                output = self.dmg_command.pool_exclude(self.pool.uuid,
                                                       rank, t_string)
                self.log.info(output)
                fail_count = 0
                while fail_count <= 20:
                    rebuild_status = self.get_rebuild_status()
                    time.sleep(15)
                    fail_count += 1
                    if rebuild_status == "done":
                        break

                self.assertTrue(fail_count <= 20, "Rebuild Not Completed")
                pver_exclude = self.get_pool_version()
                self.log.info("Pool Version after exclude %s", pver_exclude)
                # Check pool version incremented after pool exclude
                self.assertTrue(pver_exclude > pver_begin,
                                "Pool Version Error:  After exclude")

                # Verify the data after pool exclude
                self.run_ior_thread("Read", oclass, api, test)

        for val in range(0, num_pool):
            display_string = "Pool{} space at the End".format(val)
            self.pool = pool[val]
            self.pool.display_pool_daos_space(display_string)
            pool[val].destroy()

    @skipForTicket("DAOS-6108")
    def test_nvme_pool_excluded(self):
        """Test ID: DAOS-2086
        Test Description: This method is called from
        the avocado test infrastructure. This method invokes
        NVME pool exclude testing on multiple pools.

        :avocado: tags=all,full_regression,hw,large,nvme
        :avocado: tags=nvme_pool_exclude
        """
        for num_pool in range(1, 4):
            self.run_nvme_pool_exclude(num_pool)<|MERGE_RESOLUTION|>--- conflicted
+++ resolved
@@ -18,11 +18,7 @@
 from write_host_file import write_host_file
 from command_utils import CommandFailure
 from mpio_utils import MpioUtils
-<<<<<<< HEAD
-import queue as queue
-=======
 import queue
->>>>>>> 72644dae
 
 
 class NvmePoolExclude(TestWithServers):
