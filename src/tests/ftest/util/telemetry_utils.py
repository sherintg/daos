#!/usr/bin/python
"""
(C) Copyright 2021 Intel Corporation.

SPDX-License-Identifier: BSD-2-Clause-Patent
"""
from logging import getLogger
from ClusterShell.NodeSet import NodeSet


class TelemetryUtils():
    """Defines a object used to verify telemetry information."""

    ENGINE_CONTAINER_METRICS = [
        "engine_container_ops_open_total",
        "engine_container_ops_open_active",
        "engine_container_ops_close_total",
        "engine_container_ops_destroy_total"]
    ENGINE_EVENT_METRICS = [
        "engine_events_dead_ranks",
        "engine_events_last_event_ts",
        "engine_servicing_at",
        "engine_started_at"]
    ENGINE_IO_METRICS = [
        "engine_io_fetch_bytes",
        "engine_io_fetch_latency",
        "engine_io_ops_akey_enum_active",
        "engine_io_ops_akey_enum_latency",
        "engine_io_ops_akey_enum_total",
        "engine_io_ops_akey_punch_active",
        "engine_io_ops_akey_punch_latency",
        "engine_io_ops_akey_punch_total",
        "engine_io_ops_compound_active",
        "engine_io_ops_compound_latency",
        "engine_io_ops_compound_total",
        "engine_io_ops_dkey_enum_active",
        "engine_io_ops_dkey_enum_latency",
        "engine_io_ops_dkey_enum_total",
        "engine_io_ops_dkey_punch_active",
        "engine_io_ops_dkey_punch_latency",
        "engine_io_ops_dkey_punch_total",
        "engine_io_ops_dtx_abort_total_cnt",
        "engine_io_ops_dtx_check_total_cnt",
        "engine_io_ops_dtx_commit_total_cnt",
        "engine_io_ops_dtx_refresh_total_cnt",
        "engine_io_ops_ec_agg_active",
        "engine_io_ops_ec_agg_latency",
        "engine_io_ops_ec_agg_total",
        "engine_io_ops_ec_rep_active",
        "engine_io_ops_ec_rep_latency",
        "engine_io_ops_ec_rep_total",
        "engine_io_ops_fetch_active",
        "engine_io_ops_fetch_total",
        "engine_io_ops_key_query_active",
        "engine_io_ops_key_query_latency",
        "engine_io_ops_key_query_total",
        "engine_io_ops_migrate_active",
        "engine_io_ops_migrate_latency",
        "engine_io_ops_migrate_total",
        "engine_io_ops_obj_enum_active",
        "engine_io_ops_obj_enum_latency",
        "engine_io_ops_obj_enum_total",
        "engine_io_ops_obj_punch_active",
        "engine_io_ops_obj_punch_latency",
        "engine_io_ops_obj_punch_total",
        "engine_io_ops_obj_sync_active",
        "engine_io_ops_obj_sync_latency",
        "engine_io_ops_obj_sync_total",
        "engine_io_ops_recx_enum_active",
        "engine_io_ops_recx_enum_latency",
        "engine_io_ops_recx_enum_total",
        "engine_io_ops_tgt_akey_punch_active",
        "engine_io_ops_tgt_akey_punch_latency",
        "engine_io_ops_tgt_akey_punch_total",
        "engine_io_ops_tgt_dkey_punch_active",
        "engine_io_ops_tgt_dkey_punch_latency",
        "engine_io_ops_tgt_dkey_punch_total",
        "engine_io_ops_tgt_punch_active",
        "engine_io_ops_tgt_punch_latency",
        "engine_io_ops_tgt_punch_total",
        "engine_io_ops_tgt_update_active",
        "engine_io_ops_tgt_update_total",
        "engine_io_ops_update_active",
        "engine_io_ops_update_resent",
        "engine_io_ops_update_restarted",
        "engine_io_ops_update_total",
        "engine_io_update_bytes",
        "engine_io_update_latency"]
    ENGINE_NET_METRICS = [
        "engine_net_failed_addr",
        "engine_net_req_timeout",
        "engine_net_uri_lookup_other",
        "engine_net_uri_lookup_self",
        "engine_net_uri_lookup_timeout",
        "engine_pool_ops_open_active"]
    ENGINE_RANK_METRICS = [
        "engine_rank"]
    GO_METRICS = [
        "go_gc_duration_seconds",
        "go_goroutines",
        "go_info",
        "go_memstats_alloc_bytes",
        "go_memstats_alloc_bytes_total",
        "go_memstats_buck_hash_sys_bytes",
        "go_memstats_frees_total",
        "go_memstats_gc_cpu_fraction",
        "go_memstats_gc_sys_bytes",
        "go_memstats_heap_alloc_bytes",
        "go_memstats_heap_idle_bytes",
        "go_memstats_heap_inuse_bytes",
        "go_memstats_heap_objects",
        "go_memstats_heap_released_bytes",
        "go_memstats_heap_sys_bytes",
        "go_memstats_last_gc_time_seconds",
        "go_memstats_lookups_total",
        "go_memstats_mallocs_total",
        "go_memstats_mcache_inuse_bytes",
        "go_memstats_mcache_sys_bytes",
        "go_memstats_mspan_inuse_bytes",
        "go_memstats_mspan_sys_bytes",
        "go_memstats_next_gc_bytes",
        "go_memstats_other_sys_bytes",
        "go_memstats_stack_inuse_bytes",
        "go_memstats_stack_sys_bytes",
        "go_memstats_sys_bytes",
        "go_threads"]
    PROCESS_METRICS = [
        "process_cpu_seconds_total",
        "process_max_fds",
        "process_open_fds",
        "process_resident_memory_bytes",
        "process_start_time_seconds",
        "process_virtual_memory_bytes",
        "process_virtual_memory_max_bytes"]
    ENGINE_NVME_METRICS = [
        "engine_nvme_<id>_commands_checksum_mismatch",
        "engine_nvme_<id>_commands_ctrl_busy_time",
        "engine_nvme_<id>_commands_data_units_read",
        "engine_nvme_<id>_commands_data_units_written",
        "engine_nvme_<id>_commands_host_read_cmds",
        "engine_nvme_<id>_commands_host_write_cmds",
        "engine_nvme_<id>_commands_media_errs",
        "engine_nvme_<id>_commands_read_errs",
        "engine_nvme_<id>_commands_unmap_errs",
        "engine_nvme_<id>_commands_write_errs",
        "engine_nvme_<id>_power_cycles",
        "engine_nvme_<id>_power_on_hours",
        "engine_nvme_<id>_read_only_warn",
        "engine_nvme_<id>_reliability_avail_spare",
        "engine_nvme_<id>_reliability_avail_spare_threshold",
        "engine_nvme_<id>_reliability_avail_spare_warn",
        "engine_nvme_<id>_reliability_percentage_used",
        "engine_nvme_<id>_reliability_reliability_warn",
        "engine_nvme_<id>_temp_crit_time",
        "engine_nvme_<id>_temp_current",
        "engine_nvme_<id>_temp_warn",
        "engine_nvme_<id>_temp_warn_time",
        "engine_nvme_<id>_unsafe_shutdowns",
<<<<<<< HEAD
        "engine_nvme_<id>_volatile_mem_warn",
        "engine_nvme_<id>_volatile_mem_warn_max",
        "engine_nvme_<id>_volatile_mem_warn_mean",
        "engine_nvme_<id>_volatile_mem_warn_min",
        "engine_nvme_<id>_volatile_mem_warn_stddev",
        "engine_nvme_<id>_vendor_program_fail_cnt_norm",
        "engine_nvme_<id>_vendor_program_fail_cnt_raw",
        "engine_nvme_<id>_vendor_erase_fail_cnt_norm",
        "engine_nvme_<id>_vendor_erase_fail_cnt_raw",
        "engine_nvme_<id>_vendor_wear_leveling_cnt_norm",
        "engine_nvme_<id>_vendor_wear_leveling_cnt_min",
        "engine_nvme_<id>_vendor_wear_leveling_cnt_max",
        "engine_nvme_<id>_vendor_wear_leveling_cnt_avg",
        "engine_nvme_<id>_vendor_endtoend_err_cnt_raw",
        "engine_nvme_<id>_vendor_crc_err_cnt_raw",
        "engine_nvme_<id>_vendor_media_wear_raw",
        "engine_nvme_<id>_vendor_host_reads_raw",
        "engine_nvme_<id>_vendor_crc_workload_timer_raw",
        "engine_nvme_<id>_vendor_thermal_throttle_status_raw",
        "engine_nvme_<id>_vendor_thermal_throttle_event_cnt",
        "engine_nvme_<id>_vendor_retry_buffer_overflow_cnt",
        "engine_nvme_<id>_vendor_pll_lock_loss_cnt",
        "engine_nvme_<id>_vendor_nand_bytes_written",
        "engine_nvme_<id>_vendor_host_bytes_written"]
=======
        "engine_nvme_<id>_volatile_mem_warn"]
>>>>>>> 69cd5071

    def __init__(self, dmg, servers):
        """Create a TelemetryUtils object.

        Args:
            dmg (DmgCommand): the DmgCommand object configured to communicate
                with the servers
            servers (list): a list of server host names
        """
        self.log = getLogger(__name__)
        self.dmg = dmg
        self.hosts = NodeSet.fromlist(servers)

    def get_all_server_metrics_names(self, server):
        """Get all the telemetry metrics names for this server.

        Args:
            server (DaosServerCommand): the server from which to determine what
                NVMe metrics will be available

        Returns:
            list: all of the telemetry metrics names for this server

        """
        all_metrics_names = list(self.ENGINE_CONTAINER_METRICS)
        all_metrics_names.extend(self.ENGINE_EVENT_METRICS)
        all_metrics_names.extend(self.ENGINE_IO_METRICS)
        all_metrics_names.extend(self.ENGINE_NET_METRICS)
        all_metrics_names.extend(self.ENGINE_RANK_METRICS)
        all_metrics_names.extend(self.GO_METRICS)
        all_metrics_names.extend(self.PROCESS_METRICS)

        # Add NVMe metrics for any NVMe devices configured for this server
        for nvme_list in server.manager.job.get_engine_values("bdev_list"):
            for nvme in nvme_list if nvme_list is not None else []:
                # Replace the '<id>' placeholder with the actual NVMe ID
                nvme_id = nvme.replace(":", "_").replace(".", "_")
                nvme_metrics = [
                    name.replace("<id>", nvme_id)
                    for name in self.ENGINE_NVME_METRICS]
                all_metrics_names.extend(nvme_metrics)

        return all_metrics_names

    def list_metrics(self):
        """List the available metrics for each host.

        Returns:
            dict: a dictionary of host keys linked to a list of metric names

        """
        info = {}
        self.log.info("Listing telemetry metrics from %s", self.hosts)
        for host in self.hosts:
            data = self.dmg.telemetry_metrics_list(host=host)
            info[host] = []
            if "response" in data:
                if "available_metric_sets" in data["response"]:
                    for entry in data["response"]["available_metric_sets"]:
                        if "name" in entry:
                            info[host].append(entry["name"])
        return info

    def get_metrics(self, name):
        """Obtain the specified metric information for each host.

        Args:
            name (str): Comma-separated list of metric names to query.

        Returns:
            dict: a dictionary of host keys linked to metric data for each
                metric name specified

        """
        info = {}
        self.log.info("Querying telemetry metric %s from %s", name, self.hosts)
        for host in self.hosts:
            data = self.dmg.telemetry_metrics_query(host=host, metrics=name)
            info[host] = {}
            if "response" in data:
                if "metric_sets" in data["response"]:
                    for entry in data["response"]["metric_sets"]:
                        info[host][entry["name"]] = {
                            "description": entry["description"],
                            "metrics": entry["metrics"]
                        }
        return info

    def get_container_metrics(self):
        """Get the container telemetry metrics.

        Returns:
            dict: dictionary of dictionaries of container metric names and
                values per server host key

        """
        data = {}
        info = self.get_metrics(",".join(self.ENGINE_CONTAINER_METRICS))
        self.log.info("Container Telemetry Information")
        for host in info:
            data[host] = {name: 0 for name in self.ENGINE_CONTAINER_METRICS}
            for name in self.ENGINE_CONTAINER_METRICS:
                if name in info[host]:
                    for metric in info[host][name]["metrics"]:
                        self.log.info(
                            "  %s (%s): %s (%s)",
                            info[host][name]["description"], name,
                            metric["value"], host)
                        data[host][name] = metric["value"]
        return data

    def check_container_metrics(self, open_count=None, active_count=None,
                                close_count=None, destroy_count=None):
        """Verify the container telemetry metrics.

        Args:
            open_count (dict, optional): Number of times cont_open has been
                called per host key. Defaults to None.
            active_count (dict, optional): Number of open container handles per
                host key. Defaults to None.
            close_count (dict, optional): Number of times cont_close has been
                called per host key. Defaults to None.
            destroy_count (dict, optional): Number of times cont_destroy has
                been called per host key. Defaults to None.

        Returns:
            list: list of errors detected

        """
        errors = []
        expected = {
            "engine_container_ops_open_total": open_count,
            "engine_container_ops_open_active": active_count,
            "engine_container_ops_close_total": close_count,
            "engine_container_ops_destroy_total": destroy_count,
        }
        data = self.get_container_metrics()
        for host in data:
            for name in self.ENGINE_CONTAINER_METRICS:
                if name in data[host]:
                    if (expected[name] is not None
                            and host in expected[name]
                            and expected[name][host] != data[host][name]):
                        errors.append(
                            "{} mismatch on {}: expected={}; actual={}".format(
                                name, host, expected[name][host],
                                data[host][name]))
                else:
                    errors.append("No {} data for {}".format(name, host))
        return errors<|MERGE_RESOLUTION|>--- conflicted
+++ resolved
@@ -156,12 +156,7 @@
         "engine_nvme_<id>_temp_warn",
         "engine_nvme_<id>_temp_warn_time",
         "engine_nvme_<id>_unsafe_shutdowns",
-<<<<<<< HEAD
         "engine_nvme_<id>_volatile_mem_warn",
-        "engine_nvme_<id>_volatile_mem_warn_max",
-        "engine_nvme_<id>_volatile_mem_warn_mean",
-        "engine_nvme_<id>_volatile_mem_warn_min",
-        "engine_nvme_<id>_volatile_mem_warn_stddev",
         "engine_nvme_<id>_vendor_program_fail_cnt_norm",
         "engine_nvme_<id>_vendor_program_fail_cnt_raw",
         "engine_nvme_<id>_vendor_erase_fail_cnt_norm",
@@ -181,9 +176,6 @@
         "engine_nvme_<id>_vendor_pll_lock_loss_cnt",
         "engine_nvme_<id>_vendor_nand_bytes_written",
         "engine_nvme_<id>_vendor_host_bytes_written"]
-=======
-        "engine_nvme_<id>_volatile_mem_warn"]
->>>>>>> 69cd5071
 
     def __init__(self, dmg, servers):
         """Create a TelemetryUtils object.
