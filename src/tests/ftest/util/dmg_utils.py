--- conflicted
+++ resolved
@@ -382,12 +382,8 @@
         return self._get_result(("storage", "scan"), nvme_health=True)
 
     def pool_create(self, scm_size, uid=None, gid=None, nvme_size=None,
-<<<<<<< HEAD
-                    target_list=None, svcn=None, acl_file=None, label=None):
-=======
                     target_list=None, svcn=None, acl_file=None, size=None,
-                    scm_ratio=None):
->>>>>>> f5afe180
+                    scm_ratio=None, label=None):
         """Create a pool with the dmg command.
 
         The uid and gid method arguments can be specified as either an integer
