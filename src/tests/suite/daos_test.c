/**
 * (C) Copyright 2016-2020 Intel Corporation.
 *
 * Licensed under the Apache License, Version 2.0 (the "License");
 * you may not use this file except in compliance with the License.
 * You may obtain a copy of the License at
 *
 *    http://www.apache.org/licenses/LICENSE-2.0
 *
 * Unless required by applicable law or agreed to in writing, software
 * distributed under the License is distributed on an "AS IS" BASIS,
 * WITHOUT WARRANTIES OR CONDITIONS OF ANY KIND, either express or implied.
 * See the License for the specific language governing permissions and
 * limitations under the License.
 *
 * GOVERNMENT LICENSE RIGHTS-OPEN SOURCE SOFTWARE
 * The Government's rights to use, modify, reproduce, release, perform, display,
 * or disclose this software are subject to the terms of the Apache License as
 * provided in Contract No. B609815.
 * Any reproduction of computer software, computer software documentation, or
 * portions thereof marked with this legend must also reproduce the markings.
 */
/**
 * This file is part of daos
 *
 * tests/suite/daos_test
 */
#define D_LOGFAC	DD_FAC(tests)
#include <getopt.h>
#include "daos_test.h"

/**
 * Tests can be run by specifying the appropriate argument for a test or
 * all will be run if no test is specified. Tests will be run in order
 * so tests that kill nodes must be last.
 */
<<<<<<< HEAD
#define TESTS "mpcetTViADKFCoRvSbOzZUdrNb"
=======
#define TESTS "mpcetTViADKFCoRvSXbOzUdrNb"
>>>>>>> a69d0c3e
/**
 * These tests will only be run if explicitly specified. They don't get
 * run if no test is specified.
 */
#define EXPLICIT_TESTS "x"
static const char *all_tests = TESTS;
static const char *all_tests_defined = TESTS EXPLICIT_TESTS;

enum {
	CHECKSUM_ARG_VAL_TYPE		= 0x2713,
	CHECKSUM_ARG_VAL_CHUNKSIZE	= 0x2714,
	CHECKSUM_ARG_VAL_SERVERVERIFY	= 0x2715,
};


static void
print_usage(int rank)
{
	if (rank)
		return;

	print_message("\n\nDAOS TESTS\n=============================\n");
	print_message("Tests: Use one of these arg(s) for specific test\n");
	print_message("daos_test -m|--mgmt\n");
	print_message("daos_test -p|--daos_pool_tests\n");
	print_message("daos_test -c|--daos_container_tests\n");
	print_message("daos_test -C|--capa\n");
	print_message("daos_test -U|--dedup\n");
	print_message("daos_test -z|--checksum\n");
	print_message("daos_test -Z|--ec_aggregation\n");
	print_message("daos_test -t|--base_tx\n");
	print_message("daos_test -T|--dist_tx\n");
	print_message("daos_test -i|--daos_io_tests\n");
	print_message("daos_test -x|--epoch_io\n");
	print_message("daos_test -A|--array\n");
	print_message("daos_test -D|--daos_array\n");
	print_message("daos_test -K|--daos_kv\n");
	print_message("daos_test -d|--degraded\n");
	print_message("daos_test -e|--daos_epoch_tests\n");
	print_message("daos_test -o|--daos_epoch_recovery_tests\n");
	print_message("daos_test -V|--verify_consistency\n");
	print_message("daos_test -R|--MD_replication_tests\n");
	print_message("daos_test -O|--oid_alloc\n");
	print_message("daos_test -r|--rebuild\n");
	print_message("daos_test -v|--rebuild_simple\n");
	print_message("daos_test -S|--rebuild_ec\n");
	print_message("daos_test -X|--degrade_ec\n");
	print_message("daos_test -b|--drain_simple\n");
	print_message("daos_test -N|--nvme_recovery\n");
	print_message("daos_test -a|--daos_all_tests\n");
	print_message("Default <daos_tests> runs all tests\n=============\n");
	print_message("Options: Use one of these arg(s) to modify the "
			"tests that are run\n");
	print_message("daos_test -g|--group GROUP\n");
	print_message("daos_test -s|--svcn NSVCREPLICAS\n");
	print_message("daos_test -E|--exclude TESTS\n");
	print_message("daos_test -f|--filter TESTS\n");
	print_message("daos_test -h|--help\n");
	print_message("daos_test -u|--subtests\n");
	print_message("daos_test -n|--dmg_config\n");
	print_message("daos_test --csum_type CSUM_TYPE\n");
	print_message("daos_test --csum_cs CHUNKSIZE\n");
	print_message("daos_test --csum_sv\n");
	print_message("\n=============================\n");
}

static int
run_specified_tests(const char *tests, int rank, int size,
		    int *sub_tests, int sub_tests_size)
{
	int nr_failed = 0;

	if (strlen(tests) == 0)
		tests = all_tests;

	while (*tests != '\0') {
		switch (*tests) {
		case 'm':
			daos_test_print(rank, "\n\n=================");
			daos_test_print(rank, "DAOS management tests..");
			daos_test_print(rank, "=====================");
			nr_failed = run_daos_mgmt_test(rank, size);
			break;
		case 'p':
			daos_test_print(rank, "\n\n=================");
			daos_test_print(rank, "DAOS pool tests..");
			daos_test_print(rank, "=====================");
			nr_failed += run_daos_pool_test(rank, size);
			break;
		case 'c':
			daos_test_print(rank, "\n\n=================");
			daos_test_print(rank, "DAOS container tests..");
			daos_test_print(rank, "=================");
			nr_failed += run_daos_cont_test(rank, size);
			break;
		case 'C':
			daos_test_print(rank, "\n\n=================");
			daos_test_print(rank, "DAOS capability tests..");
			daos_test_print(rank, "=================");
			nr_failed += run_daos_capa_test(rank, size);
			break;
		case 't':
			daos_test_print(rank, "\n\n=================");
			daos_test_print(rank, "Single RDG TX test..");
			daos_test_print(rank, "=================");
			nr_failed += run_daos_base_tx_test(rank, size,
						sub_tests, sub_tests_size);
			break;
		case 'T':
			daos_test_print(rank, "\n\n=================");
			daos_test_print(rank, "Distributed TX tests..");
			daos_test_print(rank, "=================");
			nr_failed += run_daos_dist_tx_test(rank, size,
						sub_tests, sub_tests_size);
			break;
		case 'i':
			daos_test_print(rank, "\n\n=================");
			daos_test_print(rank, "DAOS IO test..");
			daos_test_print(rank, "=================");
			nr_failed += run_daos_io_test(rank, size, sub_tests,
						      sub_tests_size);
			break;
		case 'z':
			daos_test_print(rank, "\n\n=================");
			daos_test_print(rank, "DAOS checksum tests..");
			daos_test_print(rank, "=================");
			nr_failed += run_daos_checksum_test(rank, size,
						sub_tests, sub_tests_size);
			break;
		case 'Z':
			daos_test_print(rank, "\n\n=================");
			daos_test_print(rank, "DAOS EC aggregation tests..");
			daos_test_print(rank, "=================");
			nr_failed += run_daos_aggregation_ec_test(rank, size,
						sub_tests, sub_tests_size);
			break;
		case 'U':
			daos_test_print(rank, "\n\n=================");
			daos_test_print(rank, "DAOS dedup tests..");
			daos_test_print(rank, "=================");
			nr_failed += run_daos_dedup_test(rank, size,
						sub_tests, sub_tests_size);
			break;
		case 'x':
			daos_test_print(rank, "\n\n=================");
			daos_test_print(rank, "DAOS Epoch IO test..");
			daos_test_print(rank, "=================");
			nr_failed += run_daos_epoch_io_test(rank, size,
						sub_tests, sub_tests_size);
			break;
		case 'A':
			daos_test_print(rank, "\n\n=================");
			daos_test_print(rank, "DAOS Object Array test..");
			daos_test_print(rank, "=================");
			nr_failed += run_daos_obj_array_test(rank, size);
			break;
		case 'D':
			daos_test_print(rank, "\n\n=================");
			daos_test_print(rank, "DAOS 1-D Array test..");
			daos_test_print(rank, "=================");
			nr_failed += run_daos_array_test(rank, size);
			break;
		case 'K':
			daos_test_print(rank, "\n\n=================");
			daos_test_print(rank, "DAOS Flat KV test..");
			daos_test_print(rank, "=================");
			nr_failed += run_daos_kv_test(rank, size);
			break;
		case 'e':
			daos_test_print(rank, "\n\n=================");
			daos_test_print(rank, "DAOS Epoch tests..");
			daos_test_print(rank, "=================");
			nr_failed += run_daos_epoch_test(rank, size);
			break;
		case 'o':
			daos_test_print(rank, "\n\n=================");
			daos_test_print(rank, "DAOS Epoch recovery tests..");
			daos_test_print(rank, "=================");
			nr_failed += run_daos_epoch_recovery_test(rank, size);
			break;
		case 'V':
			daos_test_print(rank, "\n\n=================");
			daos_test_print(rank, "DAOS verify consistency..");
			daos_test_print(rank, "=================");
			nr_failed += run_daos_vc_test(rank, size, sub_tests,
						      sub_tests_size);
			break;
		case 'R':
			daos_test_print(rank, "\n\n=================");
			daos_test_print(rank, "DAOS MD replication tests..");
			daos_test_print(rank, "=================");
			nr_failed += run_daos_md_replication_test(rank, size);
			break;
		case 'O':
			daos_test_print(rank, "\n\n=================");
			daos_test_print(rank, "DAOS OID Allocator tests..");
			daos_test_print(rank, "=================");
			nr_failed += run_daos_oid_alloc_test(rank, size);
			break;
		case 'd':
			daos_test_print(rank, "\n\n=================");
			daos_test_print(rank, "DAOS degraded-mode tests..");
			daos_test_print(rank, "=================");
			nr_failed += run_daos_degraded_test(rank, size);
			break;
		case 'r':
			daos_test_print(rank, "\n\n=================");
			daos_test_print(rank, "DAOS rebuild tests..");
			daos_test_print(rank, "=================");
			nr_failed += run_daos_rebuild_test(rank, size,
							   sub_tests,
							   sub_tests_size);
			break;
		case 'F':
			daos_test_print(rank, "\n\n=================");
			daos_test_print(rank, "DAOS FileSystem (DFS) test..");
			daos_test_print(rank, "=================");
			nr_failed += run_daos_fs_test(rank, size, sub_tests,
						      sub_tests_size);
			break;
		case 'N':
			daos_test_print(rank, "\n\n=================");
			daos_test_print(rank, "DAOS NVMe recovery tests..");
			daos_test_print(rank, "==================");
			nr_failed += run_daos_nvme_recov_test(rank, size,
						sub_tests, sub_tests_size);
			break;
		case 'v':
			daos_test_print(rank, "\n\n=================");
			daos_test_print(rank, "DAOS rebuild simple tests..");
			daos_test_print(rank, "=================");
			nr_failed += run_daos_rebuild_simple_test(rank, size,
						sub_tests, sub_tests_size);
			break;
		case 'b':
			daos_test_print(rank, "\n\n=================");
			daos_test_print(rank, "DAOS drain simple tests..");
			daos_test_print(rank, "=================");
			nr_failed += run_daos_drain_simple_test(rank, size,
						sub_tests, sub_tests_size);
			break;
		case 'S':
			daos_test_print(rank, "\n\n=================");
			daos_test_print(rank, "DAOS rebuild ec tests..");
			daos_test_print(rank, "=================");
			nr_failed += run_daos_rebuild_simple_ec_test(rank, size,
								     sub_tests,
								sub_tests_size);
			break;
		case 'X':
			daos_test_print(rank, "\n\n=================");
			daos_test_print(rank, "DAOS degrade ec tests..");
			daos_test_print(rank, "=================");
			nr_failed += run_daos_degrade_simple_ec_test(rank, size,
								     sub_tests,
								sub_tests_size);
			break;
		default:
			D_ASSERT(0);
		}

		tests++;
	}

	return nr_failed;
}

int
main(int argc, char **argv)
{
	test_arg_t	*arg;
	char		 tests[64];
	char		*sub_tests_str = NULL;
	char		*exclude_str = NULL;
	int		 sub_tests[1024];
	int		 sub_tests_idx = 0;
	int		 ntests = 0;
	int		 nr_failed = 0;
	int		 nr_total_failed = 0;
	int		 opt = 0, index = 0;
	int		 rank;
	int		 size;
	int		 rc;
#if CMOCKA_FILTER_SUPPORTED == 1 /** for cmocka filter(requires cmocka 1.1.5) */
	char		 filter[1024];
#endif

	d_register_alt_assert(mock_assert);

	MPI_Init(&argc, &argv);

	MPI_Comm_rank(MPI_COMM_WORLD, &rank);
	MPI_Comm_size(MPI_COMM_WORLD, &size);
	MPI_Barrier(MPI_COMM_WORLD);

	static struct option long_options[] = {
		{"all",		no_argument,		NULL,	'a'},
		{"mgmt",	no_argument,		NULL,	'm'},
		{"pool",	no_argument,		NULL,	'p'},
		{"cont",	no_argument,		NULL,	'c'},
		{"capa",	no_argument,		NULL,	'C'},
		{"base_dtx",	no_argument,		NULL,	't'},
		{"dist_dtx",	no_argument,		NULL,	'T'},
		{"verify",	no_argument,		NULL,	'V'},
		{"io",		no_argument,		NULL,	'i'},
		{"checksum",	no_argument,		NULL,	'z'},
		{"agg_ec",	no_argument,		NULL,	'Z'},
		{"dedup",	no_argument,		NULL,	'u'},
		{"epoch_io",	no_argument,		NULL,	'x'},
		{"obj_array",	no_argument,		NULL,	'A'},
		{"array",	no_argument,		NULL,	'D'},
		{"daos_kv",	no_argument,		NULL,	'K'},
		{"epoch",	no_argument,		NULL,	'e'},
		{"erecov",	no_argument,		NULL,	'o'},
		{"mdr",		no_argument,		NULL,	'R'},
		{"oid_alloc",	no_argument,		NULL,	'O'},
		{"degraded",	no_argument,		NULL,	'd'},
		{"rebuild",	no_argument,		NULL,	'r'},
		{"rebuild_simple",	no_argument,	NULL,	'v'},
		{"rebuild_ec",	no_argument,		NULL,	'S'},
		{"degrade_ec",	no_argument,		NULL,	'X'},
		{"drain_simple",	no_argument,	NULL,	'b'},
		{"nvme_recovery",	no_argument,	NULL,	'N'},
		{"group",	required_argument,	NULL,	'g'},
		{"csum_type",	required_argument,	NULL,
						CHECKSUM_ARG_VAL_TYPE},
		{"csum_cs",	required_argument,	NULL,
						CHECKSUM_ARG_VAL_CHUNKSIZE},
		{"csum_sv",	no_argument,		NULL,
						CHECKSUM_ARG_VAL_SERVERVERIFY},
		{"dmg_config",	required_argument,	NULL,	'n'},
		{"svcn",	required_argument,	NULL,	's'},
		{"subtests",	required_argument,	NULL,	'u'},
		{"exclude",	required_argument,	NULL,	'E'},
		{"filter",	required_argument,	NULL,	'f'},
		{"dfs",		no_argument,		NULL,	'F'},
		{"work_dir",	required_argument,	NULL,	'W'},
		{"workload_file", required_argument,	NULL,	'w'},
		{"obj_class",	required_argument,	NULL,	'l'},
		{"help",	no_argument,		NULL,	'h'},
		{NULL,		0,			NULL,	0}
	};

	rc = daos_init();
	if (rc) {
		print_message("daos_init() failed with %d\n", rc);
		return -1;
	}

	memset(tests, 0, sizeof(tests));

<<<<<<< HEAD
	while ((opt =
		getopt_long(argc, argv,
			    "ampcCdtTVizZxADKeoROg:n:s:u:E:f:Fw:W:hrNvbSl:",
			     long_options, &index)) != -1) {
=======
	while ((opt = getopt_long(argc, argv,
				  "ampcCdtTVizxADKeoROg:n:s:u:E:f:Fw:W:hrNvbSXl:",
				  long_options, &index)) != -1) {
>>>>>>> a69d0c3e
		if (strchr(all_tests_defined, opt) != NULL) {
			tests[ntests] = opt;
			ntests++;
			continue;
		}
		switch (opt) {
		case 'a':
			break;
		case 'g':
			server_group = optarg;
			break;
		case 'n':
			dmg_config_file = optarg;
			break;
		case 'h':
			print_usage(rank);
			goto exit;
		case 's':
			svc_nreplicas = atoi(optarg);
			break;
		case 'u':
			sub_tests_str = optarg;
			break;
		case 'E':
			exclude_str = optarg;
			break;
		case 'f':
#if CMOCKA_FILTER_SUPPORTED == 1 /** requires cmocka 1.1.5 */
		{
			/** Add wildcards for easier filtering */
			sprintf(filter, "*%s*", optarg);
			cmocka_set_test_filter(filter);
		}
#else
			D_PRINT("filter not enabled");
#endif
			break;
		case 'w':
			test_io_conf = optarg;
			break;
		case 'W':
			D_FREE(test_io_dir);
			D_STRNDUP(test_io_dir, optarg, PATH_MAX);
			if (test_io_dir == NULL)
				return -1;
			break;
		case 'l':
			dt_obj_class = daos_oclass_name2id(optarg);
			if (dt_obj_class == OC_UNKNOWN)
				return -1;
			break;
		case CHECKSUM_ARG_VAL_TYPE:
			dt_csum_type = daos_checksum_test_arg2type(optarg);
			break;
		case CHECKSUM_ARG_VAL_CHUNKSIZE:
			dt_csum_chunksize = atoi(optarg);
			break;
		case CHECKSUM_ARG_VAL_SERVERVERIFY:
			dt_csum_server_verify = true;
			break;
		default:
			daos_test_print(rank, "Unknown Option\n");
			print_usage(rank);
			goto exit;
		}
	}

	if (strlen(tests) == 0) {
		strcpy(tests , all_tests);
	}

	if (svc_nreplicas > ARRAY_SIZE(arg->pool.ranks) && rank == 0) {
		print_message("at most %zu service replicas allowed\n",
			      ARRAY_SIZE(arg->pool.ranks));
		return -1;
	}

	if (sub_tests_str != NULL) {
		/* sub_tests="1,2,3" sub_tests="2-8" */
		char *ptr = sub_tests_str;
		char *tmp;
		int start = -1;
		int end = -1;

		while (*ptr) {
			int number = -1;

			while (!isdigit(*ptr) && *ptr)
				ptr++;

			if (!*ptr)
				break;

			tmp = ptr;
			while (isdigit(*ptr))
				ptr++;

			/* get the current number */
			number = atoi(tmp);
			if (*ptr == '-') {
				if (start != -1) {
					print_message("str is %s\n",
						      sub_tests_str);
					return -1;
				}
				start = number;
				continue;
			} else {
				if (start != -1)
					end = number;
				else
					start = number;
			}

			if (start != -1 || end != -1) {
				if (end != -1) {
					int i;

					for (i = start; i <= end; i++) {
						sub_tests[sub_tests_idx] = i;
						sub_tests_idx++;
					}
				} else {
					sub_tests[sub_tests_idx] = start;
					sub_tests_idx++;
				}
				start = -1;
				end = -1;
			}
		}
	}

	/*Exclude tests mentioned in exclude list*/
	/* Example: daos_test -E mpc */
	if(exclude_str != NULL){
		int old_idx , new_idx=0;
		printf("\n==============");
		printf("\n Excluding tests %s" , exclude_str);
		printf("\n==============");
		for (old_idx=0;tests[old_idx]!=0;old_idx++){
			if (!strchr(exclude_str , tests[old_idx])){
				tests[new_idx]=tests[old_idx];
				new_idx++;
			}
		}
		tests[new_idx]='\0';
	}

	nr_failed = run_specified_tests(tests, rank, size,
					sub_tests_idx > 0 ? sub_tests : NULL,
					sub_tests_idx);

exit:
	MPI_Allreduce(&nr_failed, &nr_total_failed, 1, MPI_INT, MPI_SUM,
		      MPI_COMM_WORLD);

	rc = daos_fini();
	if (rc)
		print_message("daos_fini() failed with %d\n", rc);

	if (!rank) {
		print_message("\n============ Summary %s\n", __FILE__);
		if (nr_total_failed == 0)
			print_message("OK - NO TEST FAILURES\n");
		else
			print_message("ERROR, %i TEST(S) FAILED\n",
				      nr_total_failed);
	}

	MPI_Finalize();

	D_FREE(test_io_dir);

	return nr_failed;
}<|MERGE_RESOLUTION|>--- conflicted
+++ resolved
@@ -34,11 +34,7 @@
  * all will be run if no test is specified. Tests will be run in order
  * so tests that kill nodes must be last.
  */
-<<<<<<< HEAD
-#define TESTS "mpcetTViADKFCoRvSbOzZUdrNb"
-=======
-#define TESTS "mpcetTViADKFCoRvSXbOzUdrNb"
->>>>>>> a69d0c3e
+#define TESTS "mpcetTViADKFCoRvSXbOzZUdrNb"
 /**
  * These tests will only be run if explicitly specified. They don't get
  * run if no test is specified.
@@ -390,16 +386,10 @@
 
 	memset(tests, 0, sizeof(tests));
 
-<<<<<<< HEAD
 	while ((opt =
 		getopt_long(argc, argv,
-			    "ampcCdtTVizZxADKeoROg:n:s:u:E:f:Fw:W:hrNvbSl:",
+			    "ampcCdtTVizZxADKeoROg:n:s:u:E:f:Fw:W:hrNvbSXl:",
 			     long_options, &index)) != -1) {
-=======
-	while ((opt = getopt_long(argc, argv,
-				  "ampcCdtTVizxADKeoROg:n:s:u:E:f:Fw:W:hrNvbSXl:",
-				  long_options, &index)) != -1) {
->>>>>>> a69d0c3e
 		if (strchr(all_tests_defined, opt) != NULL) {
 			tests[ntests] = opt;
 			ntests++;
