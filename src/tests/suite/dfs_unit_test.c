--- conflicted
+++ resolved
@@ -85,7 +85,6 @@
 }
 
 static void
-<<<<<<< HEAD
 dfs_test_modes(void **state)
 {
 	test_arg_t		*arg = *state;
@@ -172,7 +171,10 @@
 	rc = daos_cont_close(coh, NULL);
 	assert_int_equal(rc, 0);
 	rc = daos_cont_destroy(arg->pool.poh, cuuid, 1, NULL);
-=======
+	assert_int_equal(rc, 0);
+}
+
+static void
 dfs_test_lookup_hlpr(const char *name, mode_t mode)
 {
 	dfs_obj_t		*obj;
@@ -291,7 +293,6 @@
 
 	/** Close dir1 */
 	rc = dfs_release(dir);
->>>>>>> b073993d
 	assert_int_equal(rc, 0);
 }
 
@@ -628,21 +629,15 @@
 static const struct CMUnitTest dfs_unit_tests[] = {
 	{ "DFS_UNIT_TEST1: DFS mount / umount",
 	  dfs_test_mount, async_disable, test_case_teardown},
-<<<<<<< HEAD
 	{ "DFS_UNIT_TEST2: DFS container modes",
 	  dfs_test_modes, async_disable, test_case_teardown},
-	{ "DFS_UNIT_TEST3: Simple Symlinks",
+	{ "DFS_UNIT_TEST3: DFS lookup / lookup_rel",
+	  dfs_test_lookup, async_disable, test_case_teardown},
+	{ "DFS_UNIT_TEST4: Simple Symlinks",
 	  dfs_test_syml, async_disable, test_case_teardown},
-	{ "DFS_UNIT_TEST4: multi-threads read shared file",
-=======
-	{ "DFS_UNIT_TEST2: DFS lookup / lookup_rel",
-	  dfs_test_lookup, async_disable, test_case_teardown},
-	{ "DFS_UNIT_TEST3: Simple Symlinks",
-	  dfs_test_syml, async_disable, test_case_teardown},
-	{ "DFS_UNIT_TEST4: Symlinks with / without O_NOFOLLOW",
+	{ "DFS_UNIT_TEST5: Symlinks with / without O_NOFOLLOW",
 	  dfs_test_syml_follow, async_disable, test_case_teardown},
-	{ "DFS_UNIT_TEST5: multi-threads read shared file",
->>>>>>> b073993d
+	{ "DFS_UNIT_TEST6: multi-threads read shared file",
 	  dfs_test_read_shared_file, async_disable, test_case_teardown},
 };
 
