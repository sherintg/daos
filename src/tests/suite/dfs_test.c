--- conflicted
+++ resolved
@@ -88,37 +88,6 @@
 	return nr_failed;
 }
 
-<<<<<<< HEAD
-static int
-check_one_success(int rc, int err, MPI_Comm comm)
-{
-	int *rc_arr;
-	int mpi_size, mpi_rank, i;
-	int passed, expect_fail, failed;
-
-	MPI_Comm_size(comm, &mpi_size);
-	MPI_Comm_rank(comm, &mpi_rank);
-
-	D_ALLOC_ARRAY(rc_arr, mpi_size);
-	assert_non_null(rc_arr);
-
-	MPI_Allgather(&rc, 1, MPI_INT, rc_arr, 1, MPI_INT, comm);
-	passed = expect_fail = failed = 0;
-	for (i = 0; i < mpi_size; i++) {
-		if (rc_arr[i] == 0)
-			passed++;
-		else if (rc_arr[i] == err)
-			expect_fail++;
-		else
-			failed++;
-	}
-
-	D_FREE(rc_arr);
-
-	if (failed || passed != 1)
-		return -1;
-	if ((expect_fail + passed) != mpi_size)
-=======
 int
 main(int argc, char **argv)
 {
@@ -152,7 +121,6 @@
 	rc = daos_init();
 	if (rc) {
 		print_message("daos_init() failed with %d\n", rc);
->>>>>>> 7ff8f624
 		return -1;
 	}
 
