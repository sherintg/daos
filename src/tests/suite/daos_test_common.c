/**
 * (C) Copyright 2018-2020 Intel Corporation.
 *
 * Licensed under the Apache License, Version 2.0 (the "License");
 * you may not use this file except in compliance with the License.
 * You may obtain a copy of the License at
 *
 *    http://www.apache.org/licenses/LICENSE-2.0
 *
 * Unless required by applicable law or agreed to in writing, software
 * distributed under the License is distributed on an "AS IS" BASIS,
 * WITHOUT WARRANTIES OR CONDITIONS OF ANY KIND, either express or implied.
 * See the License for the specific language governing permissions and
 * limitations under the License.
 *
 * GOVERNMENT LICENSE RIGHTS-OPEN SOURCE SOFTWARE
 * The Government's rights to use, modify, reproduce, release, perform, display,
 * or disclose this software are subject to the terms of the Apache License as
 * provided in Contract No. B609815.
 * Any reproduction of computer software, computer software documentation, or
 * portions thereof marked with this legend must also reproduce the markings.
 */
/**
 * This file is part of daos
 *
 * tests/suite/daos_test_common
 */
#define D_LOGFAC	DD_FAC(tests)

#include <daos.h>
#include <daos_prop.h>
#include <daos_mgmt.h>
#include "daos_test.h"

/** Server crt group ID */
const char *server_group;
const char *dmg_config_file;

/** Pool service replicas */
unsigned int svc_nreplicas = 1;

/** Checksum Config */
unsigned int	dt_csum_type;
unsigned int	dt_csum_chunksize;
bool		dt_csum_server_verify;
int		dt_obj_class;


/* Create or import a single pool with option to store info in arg->pool
 * or an alternate caller-specified test_pool structure.
 * ipool (optional): import pool: store info for an existing pool to arg->pool.
 * opool (optional): export pool: create new pool, store info in opool.
 *                   Caller set opool->pool_size, svc.rl_nr before calling.
 *
 * ipool!=NULL: import a pool, store in arg.pool (or opool if opool!=NULL).
 * ipool==NULL: create a pool, store in arg.pool (or opool if opool!=NULL).
 */
int
test_setup_pool_create(void **state, struct test_pool *ipool,
		       struct test_pool *opool, daos_prop_t *prop)
{
	test_arg_t		*arg = *state;
	struct test_pool	*outpool;
	int			 rc = 0;

	outpool = opool ? opool : &arg->pool;

	if (ipool != NULL) {
		/* copy the info from passed in pool */
		assert_int_equal(outpool->slave, 0);
		outpool->pool_size = ipool->pool_size;
		uuid_copy(outpool->pool_uuid, ipool->pool_uuid);
		d_rank_list_dup(&outpool->alive_svc, ipool->alive_svc);
		d_rank_list_dup(&outpool->svc, ipool->svc);
		outpool->slave = 1;
		if (arg->multi_rank)
			MPI_Barrier(MPI_COMM_WORLD);
		return 0;
	}

	if (arg->myrank == 0) {
		char		*env;
		int		 size_gb;
		daos_size_t	 nvme_size;

		env = getenv("POOL_SCM_SIZE");
		if (env) {
			size_gb = atoi(env);
			if (size_gb != 0)
				outpool->pool_size =
					(daos_size_t)size_gb << 30;
		}

		/*
		 * Set the default NVMe partition size to "4 * scm_size", so
		 * that we need to specify SCM size only for each test case.
		 *
		 * Set env POOL_NVME_SIZE to overwrite the default NVMe size.
		 */
		nvme_size = outpool->pool_size * 4;
		env = getenv("POOL_NVME_SIZE");
		if (env) {
			size_gb = atoi(env);
			nvme_size = (daos_size_t)size_gb << 30;
		}

		print_message("setup: creating pool, SCM size="DF_U64" GB, "
			      "NVMe size="DF_U64" GB\n",
			      (outpool->pool_size >> 30), nvme_size >> 30);
		rc = dmg_pool_create(dmg_config_file, arg->uid, arg->gid,
				     arg->group, arg->rank_list,
				     outpool->pool_size, nvme_size,
				     prop, outpool->svc, outpool->pool_uuid);
		if (rc)
			print_message("dmg_pool_create failed, rc: %d\n", rc);
		else
			print_message("setup: created pool "DF_UUIDF"\n",
				       DP_UUID(outpool->pool_uuid));
	}
	/** broadcast pool create result */
	if (arg->multi_rank) {
		MPI_Bcast(&rc, 1, MPI_INT, 0, MPI_COMM_WORLD);
		/** broadcast pool UUID and svc addresses */
		if (!rc) {
			MPI_Bcast(outpool->pool_uuid, 16,
				  MPI_CHAR, 0, MPI_COMM_WORLD);
			MPI_Bcast(&outpool->svc->rl_nr,
				  sizeof(outpool->svc->rl_nr),
				  MPI_CHAR, 0, MPI_COMM_WORLD);
			MPI_Bcast(outpool->svc->rl_ranks,
				  sizeof(outpool->svc->rl_ranks[0]) *
					 outpool->svc->rl_nr,
				  MPI_CHAR, 0, MPI_COMM_WORLD);
		}
	}
	return rc;
}

static int
test_setup_pool_connect(void **state, struct test_pool *pool)
{
	test_arg_t *arg = *state;
	int rc = -DER_INVAL;

	if (pool != NULL) {
		assert_int_equal(arg->pool.slave, 1);
		assert_int_equal(pool->slave, 0);
		memcpy(&arg->pool.pool_info, &pool->pool_info,
		       sizeof(pool->pool_info));
		arg->pool.poh = pool->poh;
		if (arg->multi_rank)
			MPI_Barrier(MPI_COMM_WORLD);
		return 0;
	}

	if (arg->myrank == 0) {
		daos_pool_info_t info = {0};

		print_message("setup: connecting to pool\n");
		rc = daos_pool_connect(arg->pool.pool_uuid, arg->group,
				       arg->pool.svc,
				       arg->pool.pool_connect_flags,
				       &arg->pool.poh, &arg->pool.pool_info,
				       NULL /* ev */);
		if (rc)
			print_message("daos_pool_connect failed, rc: %d\n", rc);
		else
			print_message("connected to pool, ntarget=%d\n",
				      arg->pool.pool_info.pi_ntargets);

		if (rc == 0) {
			rc = daos_pool_query(arg->pool.poh, NULL, &info, NULL,
					     NULL);

			if (rc == 0) {
				arg->srv_ntgts = info.pi_ntargets;
				arg->srv_nnodes = info.pi_nnodes;
				arg->srv_disabled_ntgts = info.pi_ndisabled;
			}
		}
	}

	/** broadcast pool connect result */
	if (arg->multi_rank) {
		MPI_Bcast(&rc, 1, MPI_INT, 0, MPI_COMM_WORLD);
		if (!rc) {
			/** broadcast pool info */
			MPI_Bcast(&arg->pool.pool_info,
				  sizeof(arg->pool.pool_info),
				  MPI_CHAR, 0, MPI_COMM_WORLD);
			/** l2g and g2l the pool handle */
			handle_share(&arg->pool.poh, HANDLE_POOL,
				     arg->myrank, arg->pool.poh, 0);
		}
	}
	return rc;
}

static int
test_setup_cont_create(void **state, daos_prop_t *co_prop)
{
	test_arg_t *arg = *state;
	int rc = 0;

	if (arg->myrank == 0) {
		uuid_generate(arg->co_uuid);
		print_message("setup: creating container "DF_UUIDF"\n",
			      DP_UUID(arg->co_uuid));
		rc = daos_cont_create(arg->pool.poh, arg->co_uuid, co_prop,
				      NULL);
		if (rc)
			print_message("daos_cont_create failed, rc: %d\n", rc);
	}
	/** broadcast container create result */
	if (arg->multi_rank) {
		MPI_Bcast(&rc, 1, MPI_INT, 0, MPI_COMM_WORLD);
		/** broadcast container UUID */
		if (!rc)
			MPI_Bcast(arg->co_uuid, 16,
				  MPI_CHAR, 0, MPI_COMM_WORLD);
	}
	return rc;
}


static int
test_setup_cont_open(void **state)
{
	test_arg_t *arg = *state;
	int rc = 0;

	if (arg->myrank == 0) {
		print_message("setup: opening container\n");
		rc = daos_cont_open(arg->pool.poh, arg->co_uuid,
				    arg->cont_open_flags,
				    &arg->coh, &arg->co_info, NULL);
		if (rc)
			print_message("daos_cont_open failed, rc: %d\n", rc);
	}
	/** broadcast container open result */
	if (arg->multi_rank) {
		MPI_Bcast(&rc, 1, MPI_INT, 0, MPI_COMM_WORLD);
		/** l2g and g2l the container handle */
		if (!rc)
			handle_share(&arg->coh, HANDLE_CO,
				     arg->myrank, arg->pool.poh, 0);
	}
	return rc;
}

int
test_setup_next_step(void **state, struct test_pool *pool, daos_prop_t *po_prop,
		     daos_prop_t *co_prop)
{
	test_arg_t *arg = *state;

	switch (arg->setup_state) {
	default:
		arg->setup_state = SETUP_EQ;
		return daos_eq_create(&arg->eq);
	case SETUP_EQ:
		arg->setup_state = SETUP_POOL_CREATE;
		return test_setup_pool_create(state, pool,
					      NULL /*opool */, po_prop);
	case SETUP_POOL_CREATE:
		arg->setup_state = SETUP_POOL_CONNECT;
		return test_setup_pool_connect(state, pool);
	case SETUP_POOL_CONNECT:
		arg->setup_state = SETUP_CONT_CREATE;
		return test_setup_cont_create(state, co_prop);
	case SETUP_CONT_CREATE:
		arg->setup_state = SETUP_CONT_CONNECT;
		return test_setup_cont_open(state);
	}
}

int
test_setup(void **state, unsigned int step, bool multi_rank,
	   daos_size_t pool_size, struct test_pool *pool,
	   d_rank_list_t *rank_list)
{
	test_arg_t		*arg = *state;
	struct timeval		 now;
	unsigned int		 seed;
	int			 rc = 0;
	daos_prop_t		 co_props = {0};
	struct daos_prop_entry	 csum_entry[3] = {0};
	struct daos_prop_entry	*entry;

	/* feed a seed for pseudo-random number generator */
	gettimeofday(&now, NULL);
	seed = (unsigned int)(now.tv_sec * 1000000 + now.tv_usec);
	srandom(seed);

	if (arg == NULL) {
		d_rank_list_t	tmp_list;

		D_ALLOC(arg, sizeof(test_arg_t));
		if (arg == NULL)
			return -1;
		*state = arg;
		memset(arg, 0, sizeof(*arg));

		MPI_Comm_rank(MPI_COMM_WORLD, &arg->myrank);
		MPI_Comm_size(MPI_COMM_WORLD, &arg->rank_size);
		arg->multi_rank = multi_rank;
		arg->rank_list = rank_list;
		arg->pool.pool_size = pool_size;
		arg->setup_state = -1;

		tmp_list.rl_nr = svc_nreplicas;
		tmp_list.rl_ranks = arg->pool.ranks;

		d_rank_list_dup(&arg->pool.alive_svc, &tmp_list);
		d_rank_list_dup(&arg->pool.svc, &tmp_list);
		arg->pool.slave = false;

		arg->uid = geteuid();
		arg->gid = getegid();

		arg->group = server_group;
		arg->dmg_config = dmg_config_file;
		uuid_clear(arg->pool.pool_uuid);
		uuid_clear(arg->co_uuid);

		arg->hdl_share = false;
		arg->pool.poh = DAOS_HDL_INVAL;
		arg->pool.pool_connect_flags = DAOS_PC_RW;
		arg->coh = DAOS_HDL_INVAL;
		arg->cont_open_flags = DAOS_COO_RW;
		arg->obj_class = dt_obj_class;
		arg->pool.destroyed = false;
	}

	/** Look at variables set by test arguments and setup container props */
	if (dt_csum_type) {
		print_message("\n-------\n"
			      "Checksum enabled in test!"
			      "\n-------\n");
		entry = &csum_entry[co_props.dpp_nr];
		entry->dpe_type = DAOS_PROP_CO_CSUM;
		entry->dpe_val = dt_csum_type;

		co_props.dpp_nr++;
	}

	if (dt_csum_chunksize) {
		entry = &csum_entry[co_props.dpp_nr];
		entry->dpe_type = DAOS_PROP_CO_CSUM_CHUNK_SIZE;
		entry->dpe_val = dt_csum_chunksize;
		co_props.dpp_nr++;
	}

	if (dt_csum_server_verify) {
		entry = &csum_entry[co_props.dpp_nr];
		entry->dpe_type = DAOS_PROP_CO_CSUM_SERVER_VERIFY;
		entry->dpe_val = dt_csum_server_verify ?
			DAOS_PROP_CO_CSUM_SV_ON :
			DAOS_PROP_CO_CSUM_SERVER_VERIFY;

		co_props.dpp_nr++;
	}

	if (co_props.dpp_nr > 0)
		co_props.dpp_entries = csum_entry;

	while (!rc && step != arg->setup_state)
		rc = test_setup_next_step(state, pool, NULL, &co_props);

	if (rc) {
		D_FREE(arg);
		*state = NULL;
	}
	return rc;
}

/* Destroy arg->pool or the pool specified by extpool (optional argument) */
int
pool_destroy_safe(test_arg_t *arg, struct test_pool *extpool)
{
	daos_pool_info_t	 pinfo = {0};
	struct test_pool	*pool;
	daos_handle_t		 poh;
	int			 rc;

	pool = extpool ? extpool : &arg->pool;
	poh = pool->poh;

	if (daos_handle_is_inval(poh)) {
		rc = daos_pool_connect(pool->pool_uuid, arg->group,
				       pool->svc, DAOS_PC_RW,
				       &poh, &pool->pool_info,
				       NULL /* ev */);
		if (rc != 0) { /* destroy straight away */
			print_message("failed to connect pool: %d\n", rc);
			poh = DAOS_HDL_INVAL;
		}
	}

	while (!daos_handle_is_inval(poh)) {
		struct daos_rebuild_status *rstat = &pinfo.pi_rebuild_st;

		memset(&pinfo, 0, sizeof(pinfo));
		pinfo.pi_bits = DPI_REBUILD_STATUS;
		rc = daos_pool_query(poh, NULL, &pinfo, NULL, NULL);
		if (rc != 0) {
			fprintf(stderr, "pool query failed: %d\n", rc);
			return rc;
		}

		if (rstat->rs_done == 0) {
			print_message("waiting for rebuild\n");
			sleep(1);
			continue;
		}

		/* no rebuild */
		break;
	}

	daos_pool_disconnect(poh, NULL);

	rc = dmg_pool_destroy(dmg_config_file,
			      pool->pool_uuid, arg->group, 1);
	if (rc && rc != -DER_TIMEDOUT)
		print_message("dmg_pool_destroy failed, rc: %d\n", rc);
	if (rc == 0)
		print_message("teardown: destroyed pool "DF_UUIDF"\n",
			      DP_UUID(pool->pool_uuid));
	return rc;
}

int
test_teardown_cont_hdl(test_arg_t *arg)
{
	int	rc = 0;
	int	rc_reduce = 0;

	rc = daos_cont_close(arg->coh, NULL);
	if (arg->multi_rank) {
		MPI_Allreduce(&rc, &rc_reduce, 1, MPI_INT, MPI_MIN,
			      MPI_COMM_WORLD);
		rc = rc_reduce;
	}
	arg->coh = DAOS_HDL_INVAL;
	arg->setup_state = SETUP_CONT_CREATE;
	if (rc) {
		print_message("failed to close container "DF_UUIDF
			      ": %d\n", DP_UUID(arg->co_uuid), rc);
		return rc;
	}

	return rc;
}

int
test_teardown_cont(test_arg_t *arg)
{
	int	rc = 0;

	while (arg->myrank == 0) {
		rc = daos_cont_destroy(arg->pool.poh, arg->co_uuid, 1,
				       NULL);
		if (rc == -DER_BUSY) {
			print_message("Container is busy, wait\n");
			sleep(1);
			continue;
		}
		break;
	}
	if (arg->multi_rank)
		MPI_Bcast(&rc, 1, MPI_INT, 0, MPI_COMM_WORLD);
	if (rc)
		print_message("failed to destroy container "DF_UUIDF
			      ": %d\n", DP_UUID(arg->co_uuid), rc);

	uuid_clear(arg->co_uuid);
	arg->setup_state = SETUP_POOL_CONNECT;
	return rc;
}

int
test_teardown(void **state)
{
	test_arg_t	*arg = *state;
	int		 rc = 0;

	if (arg == NULL) {
		print_message("state not set, likely due to group-setup"
			      " issue\n");
		return 0;
	}

	if (arg->multi_rank)
		MPI_Barrier(MPI_COMM_WORLD);

	if (!daos_handle_is_inval(arg->coh)) {
		rc = test_teardown_cont_hdl(arg);
		if (rc)
			return rc;
	}

	if (!uuid_is_null(arg->co_uuid)) {
		rc = test_teardown_cont(arg);
		if (rc) {
			/* The container might be left some reference count
			 * during rebuild test due to "hacky"exclude triggering
			 * rebuild mechanism(REBUILD24/25), so even the
			 * container is not closed, then delete will fail
			 * here, but if we do not free the arg, then next
			 * subtest might fail, especially for rebuild test.
			 * so let's destroy the arg anyway. Though some pool
			 * might be left here. XXX
			 */
			goto free;
		}
	}

	if (!uuid_is_null(arg->pool.pool_uuid) && !arg->pool.slave &&
	    !arg->pool.destroyed) {
		if (arg->myrank != 0) {
			if (!daos_handle_is_inval(arg->pool.poh))
				rc = daos_pool_disconnect(arg->pool.poh, NULL);
		}
		if (arg->multi_rank)
			MPI_Barrier(MPI_COMM_WORLD);
		if (arg->myrank == 0)
			rc = pool_destroy_safe(arg, NULL);

		if (arg->multi_rank)
			MPI_Bcast(&rc, 1, MPI_INT, 0, MPI_COMM_WORLD);
		if (rc) {
			print_message("failed to destroy pool "DF_UUIDF
				      " rc: %d\n",
				      DP_UUID(arg->pool.pool_uuid), rc);
			return rc;
		}
	}

	if (!daos_handle_is_inval(arg->eq)) {
		rc = daos_eq_destroy(arg->eq, 0);
		if (rc) {
			print_message("failed to destroy eq: %d\n", rc);
			return rc;
		}
	}

free:
	if (arg->pool.svc)
		d_rank_list_free(arg->pool.svc);
	if (arg->pool.alive_svc)
		d_rank_list_free(arg->pool.alive_svc);
	D_FREE(arg);
	*state = NULL;
	return 0;
}

int test_make_dirs(char *dir, mode_t mode)
{
	char	*p;
	mode_t	 stored_mode;
	char	 parent_dir[PATH_MAX] = { 0 };

	if (dir == NULL || *dir == '\0')
		return daos_errno2der(errno);

	stored_mode = umask(0);
	p = strrchr(dir, '/');
	if (p != NULL) {
		strncpy(parent_dir, dir, p - dir);
		if (access(parent_dir, F_OK) != 0)
			test_make_dirs(parent_dir, mode);

		if (access(dir, F_OK) != 0) {
			if (mkdir(dir, mode) != 0) {
				print_message("mkdir %s failed %d.\n",
					      dir, errno);
				return daos_errno2der(errno);
			}
		}
	}
	umask(stored_mode);

	return 0;
}

d_rank_t ranks_to_kill[MAX_KILLS];
d_rank_t ranks_to_add[MAX_KILLS];

bool
test_runable(test_arg_t *arg, unsigned int required_nodes)
{
	int		 i;
	static bool	 runable = true;

	if (arg->myrank == 0) {
		int			tgts_per_node;
		int			disable_nodes;

		tgts_per_node = arg->srv_ntgts / arg->srv_nnodes;
		disable_nodes = (arg->srv_disabled_ntgts + tgts_per_node - 1) /
				tgts_per_node;
		if (arg->srv_nnodes - disable_nodes < required_nodes) {
			if (arg->myrank == 0)
				print_message("Not enough targets(need %d),"
					      " skipping (%d/%d)\n",
					      required_nodes,
					      arg->srv_ntgts,
					      arg->srv_disabled_ntgts);
			runable = false;
		}

		for (i = 0; i < MAX_KILLS; i++)
			ranks_to_kill[i] = arg->srv_nnodes -
					   disable_nodes - i - 1;

		for (i = 0; i < MAX_KILLS; ++i)
			ranks_to_add[i] = arg->srv_nnodes + i;

		arg->hce = crt_hlc_get();
	}

	MPI_Bcast(&runable, 1, MPI_INT, 0, MPI_COMM_WORLD);
	MPI_Barrier(MPI_COMM_WORLD);
	return runable;
}

int
test_pool_get_info(test_arg_t *arg, daos_pool_info_t *pinfo)
{
	bool	   connect_pool = false;
	int	   rc;

	if (daos_handle_is_inval(arg->pool.poh)) {
		rc = daos_pool_connect(arg->pool.pool_uuid, arg->group,
				       arg->pool.svc, DAOS_PC_RW,
				       &arg->pool.poh, pinfo,
				       NULL /* ev */);
		if (rc) {
			print_message("pool_connect "DF_UUIDF
				      " failed, rc: %d\n",
				      DP_UUID(arg->pool.pool_uuid), rc);
			return rc;
		}
		connect_pool = true;
	}

	rc = daos_pool_query(arg->pool.poh, NULL, pinfo, NULL, NULL);
	if (rc != 0)
		print_message("pool query failed %d\n", rc);

	if (connect_pool) {
		rc = daos_pool_disconnect(arg->pool.poh, NULL);
		if (rc)
			print_message("disconnect failed: %d\n",
				      rc);
		arg->pool.poh = DAOS_HDL_INVAL;
	}

	return rc;
}

static bool
rebuild_pool_wait(test_arg_t *arg)
{
	daos_pool_info_t	   pinfo = {0};
	struct daos_rebuild_status *rst;
	int			   rc;
	bool			   done = false;

	pinfo.pi_bits = DPI_REBUILD_STATUS;
	rc = test_pool_get_info(arg, &pinfo);
	rst = &pinfo.pi_rebuild_st;
	if ((rst->rs_done || rc != 0) && rst->rs_version != 0) {
		print_message("Rebuild "DF_UUIDF" (ver=%d) is done %d/%d, "
			      "obj="DF_U64", rec="DF_U64".\n",
			       DP_UUID(arg->pool.pool_uuid), rst->rs_version,
			       rc, rst->rs_errno, rst->rs_obj_nr,
			       rst->rs_rec_nr);
		done = true;
	} else {
		print_message("wait for rebuild pool "DF_UUIDF"(ver=%u), "
			      "to-be-rebuilt obj="DF_U64", already rebuilt obj="
			      DF_U64", rec="DF_U64"\n",
			      DP_UUID(arg->pool.pool_uuid), rst->rs_version,
			      rst->rs_toberb_obj_nr, rst->rs_obj_nr,
			      rst->rs_rec_nr);
	}

	return done;
}

int
test_get_leader(test_arg_t *arg, d_rank_t *rank)
{
	daos_pool_info_t	pinfo = {0};
	int			rc;

	rc = test_pool_get_info(arg, &pinfo);
	if (rc)
		return rc;

	*rank = pinfo.pi_leader;
	return 0;
}

d_rank_t
test_get_last_svr_rank(test_arg_t *arg)
{
	unsigned int tgts_per_node;
	unsigned int disable_nodes;

	if (arg->srv_ntgts == 0 || arg->srv_nnodes == 0) {
		print_message("not connected yet?\n");
		return -1;
	}

	/* If rank == -1, it means kill the last node */
	tgts_per_node = arg->srv_ntgts / arg->srv_nnodes;
	disable_nodes = (arg->srv_disabled_ntgts +
			 tgts_per_node - 1) / tgts_per_node;

	return arg->srv_nnodes - disable_nodes - 1;
}

bool
test_rebuild_query(test_arg_t **args, int args_cnt)
{
	bool all_done = true;
	int i;

	for (i = 0; i < args_cnt; i++) {
		bool done = true;

		if (!args[i]->pool.destroyed)
			done = rebuild_pool_wait(args[i]);

		if (!done)
			all_done = false;
	}
	return all_done;
}

void
test_rebuild_wait(test_arg_t **args, int args_cnt)
{
	while (!test_rebuild_query(args, args_cnt))
		sleep(2);
}

int
run_daos_sub_tests_only(char *test_name, const struct CMUnitTest *tests,
			int tests_size, int *sub_tests, int sub_tests_size)
{
	int i;
	int rc = 0;

	if (sub_tests != NULL) {
		struct CMUnitTest *subtests;
		int subtestsnb = 0;

		D_ALLOC_ARRAY(subtests, sub_tests_size);
		if (subtests == NULL) {
			print_message("failed allocating subtests array\n");
			return -DER_NOMEM;
		}

		for (i = 0; i < sub_tests_size; i++) {
			if (sub_tests[i] >= tests_size || sub_tests[i] < 0) {
				print_message("No subtest %d\n", sub_tests[i]);
				continue;
			}
			subtests[i] = tests[sub_tests[i]];
			subtestsnb++;
		}

		/* run the sub-tests */
		if (subtestsnb > 0)
			rc = _cmocka_run_group_tests(test_name, subtests,
						     subtestsnb, NULL, NULL);
		D_FREE(subtests);
	} else {
		/* run the full suite */
		rc = _cmocka_run_group_tests(test_name, tests, tests_size,
					     NULL, NULL);
	}

	return rc;
}

int
run_daos_sub_tests(char *test_name, const struct CMUnitTest *tests,
		   int tests_size, int *sub_tests, int sub_tests_size,
		   test_setup_cb_t setup_cb, test_teardown_cb_t teardown_cb)
{
	int i;
	int rc = 0;

	if (sub_tests != NULL) {
		struct CMUnitTest *subtests;
		int subtestsnb = 0;

		D_ALLOC_ARRAY(subtests, sub_tests_size);
		if (subtests == NULL) {
			print_message("failed allocating subtests array\n");
			return -DER_NOMEM;
		}

		for (i = 0; i < sub_tests_size; i++) {
			if (sub_tests[i] > tests_size || sub_tests[i] < 1) {
				print_message("No subtest %d\n", sub_tests[i]);
				continue;
			}
			subtests[i] = tests[sub_tests[i] - 1];
			subtestsnb++;
		}

		/* run the sub-tests */
		if (subtestsnb > 0)
			rc = _cmocka_run_group_tests(test_name, subtests,
						     subtestsnb, setup_cb,
						     teardown_cb);
		D_FREE(subtests);
	} else {
		/* run the full suite */
		rc = _cmocka_run_group_tests(test_name, tests, tests_size,
					     setup_cb, teardown_cb);
	}

	return rc;
}

static void
daos_dmg_pool_target(const char *sub_cmd, const uuid_t pool_uuid,
		     const char *grp, const char *dmg_config,
		     const d_rank_list_t *svc, d_rank_t rank, int tgt_idx)
{
	char		dmg_cmd[DTS_CFG_MAX];
	int		rc;

	/* build and invoke dmg cmd */
	dts_create_config(dmg_cmd, "dmg pool %s -i --pool=%s --rank=%d",
			  sub_cmd, DP_UUID(pool_uuid), rank);

	if (tgt_idx != -1)
		dts_append_config(dmg_cmd, " --target-idx=%d", tgt_idx);
	if (dmg_config != NULL)
		dts_append_config(dmg_cmd, " -o %s", dmg_config);

	rc = system(dmg_cmd);
	print_message("%s rc 0x%x\n", dmg_cmd, rc);
	assert_int_equal(rc, 0);
}

static void
daos_dmg_pool_extend(const uuid_t pool_uuid, const char *grp,
		     const char *dmg_config, const d_rank_list_t *svc,
		     d_rank_t rank)
{
	char		dmg_cmd[DTS_CFG_MAX];
	int		rc;

	/* build and invoke dmg cmd */
	dts_create_config(dmg_cmd, "dmg pool extend -i --pool=%s",
			  DP_UUID(pool_uuid));

	dts_append_config(dmg_cmd, " --ranks=%d", rank);
	dts_append_config(dmg_cmd, " --scm-size=%d", 0);

	if (dmg_config != NULL)
		dts_append_config(dmg_cmd, " -o %s", dmg_config);

	rc = system(dmg_cmd);
	print_message("%s rc 0x%x\n", dmg_cmd, rc);
	assert_int_equal(rc, 0);
}

void
daos_exclude_target(const uuid_t pool_uuid, const char *grp,
		    const char *dmg_config, const d_rank_list_t *svc,
		    d_rank_t rank, int tgt_idx)
{
	daos_dmg_pool_target("exclude", pool_uuid, grp, dmg_config, svc,
			     rank, tgt_idx);
}

void
daos_reint_target(const uuid_t pool_uuid, const char *grp,
		  const char *dmg_config, const d_rank_list_t *svc,
		  d_rank_t rank, int tgt_idx)
{
	daos_dmg_pool_target("reintegrate", pool_uuid, grp, dmg_config, svc,
			     rank, tgt_idx);
}

void
daos_drain_target(const uuid_t pool_uuid, const char *grp,
		  const char *dmg_config, const d_rank_list_t *svc,
		  d_rank_t rank, int tgt_idx)
{

	daos_dmg_pool_target("drain", pool_uuid, grp, dmg_config, svc,
			     rank, tgt_idx);
}

void
daos_exclude_server(const uuid_t pool_uuid, const char *grp,
		    const char *dmg_config, const d_rank_list_t *svc,
		    d_rank_t rank)
{
	daos_exclude_target(pool_uuid, grp, dmg_config, svc, rank, -1);
}

void
daos_reint_server(const uuid_t pool_uuid, const char *grp,
		  const char *dmg_config, const d_rank_list_t *svc,
		  d_rank_t rank)
{
	daos_reint_target(pool_uuid, grp, dmg_config, svc, rank, -1);
<<<<<<< HEAD
}

void
daos_extend_server(const uuid_t pool_uuid, const char *grp,
		   const char *dmg_config, const d_rank_list_t *svc,
		   d_rank_t rank)
{
	daos_dmg_pool_extend(pool_uuid, grp, dmg_config, svc, rank);
=======
>>>>>>> dac28aed
}

void
daos_kill_server(test_arg_t *arg, const uuid_t pool_uuid,
		 const char *grp, d_rank_list_t *svc, d_rank_t rank)
{
	int		tgts_per_node;
	int		disable_nodes;
	int		failures = 0;
	int		max_failure;
	int		i;
	int		rc;
	char		dmg_cmd[DTS_CFG_MAX];

	tgts_per_node = arg->srv_ntgts / arg->srv_nnodes;
	disable_nodes = (arg->srv_disabled_ntgts + tgts_per_node - 1) /
			tgts_per_node;
	max_failure = (svc->rl_nr - 1) / 2;
	for (i = 0; i < svc->rl_nr; i++) {
		if (svc->rl_ranks[i] >=
		    arg->srv_nnodes - disable_nodes - 1)
			failures++;
	}

	if (failures > max_failure) {
		print_message("Already kill %d targets with %d replica,"
			      " (max_kill %d) can not kill anymore\n",
			      arg->srv_disabled_ntgts, svc->rl_nr, max_failure);
		return;
	}

	if ((int)rank == -1)
		rank = arg->srv_nnodes - disable_nodes - 1;

	arg->srv_disabled_ntgts += tgts_per_node;
	if (d_rank_in_rank_list(svc, rank))
		svc->rl_nr--;
	print_message("\tKilling rank %d (total of %d with %d already "
		      "disabled, svc->rl_nr %d)!\n", rank, arg->srv_ntgts,
		       arg->srv_disabled_ntgts - 1, svc->rl_nr);

	/* build and invoke dmg cmd to stop the server */
	dts_create_config(dmg_cmd, "dmg system stop -i -r %d --force", rank);
	if (arg->dmg_config != NULL)
		dts_append_config(dmg_cmd, " -o %s", arg->dmg_config);

	rc = system(dmg_cmd);
	print_message(" %s rc 0x%x\n", dmg_cmd, rc);
	assert_int_equal(rc, 0);
}

struct daos_acl *
get_daos_acl_with_owner_perms(uint64_t perms)
{
	struct daos_acl	*acl;
	struct daos_ace	*owner_ace;

	owner_ace = daos_ace_create(DAOS_ACL_OWNER, NULL);
	owner_ace->dae_access_types = DAOS_ACL_ACCESS_ALLOW;
	owner_ace->dae_allow_perms = perms;
	assert_true(daos_ace_is_valid(owner_ace));

	acl = daos_acl_create(&owner_ace, 1);
	assert_non_null(acl);

	daos_ace_free(owner_ace);
	return acl;
}

daos_prop_t *
get_daos_prop_with_owner_and_acl(char *owner, uint32_t owner_type,
				 struct daos_acl *acl, uint32_t acl_type)
{
	daos_prop_t	*prop;

	prop = daos_prop_alloc(2);
	assert_non_null(prop);

	prop->dpp_entries[0].dpe_type = acl_type;
	prop->dpp_entries[0].dpe_val_ptr = daos_acl_dup(acl);
	assert_non_null(prop->dpp_entries[0].dpe_val_ptr);

	prop->dpp_entries[1].dpe_type = owner_type;
	D_STRNDUP(prop->dpp_entries[1].dpe_str, owner,
		  DAOS_ACL_MAX_PRINCIPAL_LEN);
	assert_non_null(prop->dpp_entries[1].dpe_str);

	return prop;
}

daos_prop_t *
get_daos_prop_with_owner_acl_perms(uint64_t perms, uint32_t type)
{
	daos_prop_t	*prop;
	struct daos_acl	*acl;

	acl = get_daos_acl_with_owner_perms(perms);

	prop = daos_prop_alloc(1);
	assert_non_null(prop);

	prop->dpp_entries[0].dpe_type = type;
	prop->dpp_entries[0].dpe_val_ptr = acl;

	/* No need to free ACL - belongs to prop now */
	return prop;
}

daos_prop_t *
get_daos_prop_with_user_acl_perms(uint64_t perms)
{
	daos_prop_t	*prop;
	struct daos_acl	*acl;
	struct daos_ace	*ace;
	char		*user = NULL;

	assert_int_equal(daos_acl_uid_to_principal(geteuid(), &user), 0);

	acl = get_daos_acl_with_owner_perms(0);

	ace = daos_ace_create(DAOS_ACL_USER, user);
	assert_non_null(ace);
	ace->dae_access_types = DAOS_ACL_ACCESS_ALLOW;
	ace->dae_allow_perms = perms;
	assert_true(daos_ace_is_valid(ace));

	assert_int_equal(daos_acl_add_ace(&acl, ace), 0);

	/* Set effective user up as non-owner */
	prop = get_daos_prop_with_owner_and_acl("nobody@", DAOS_PROP_CO_OWNER,
						acl, DAOS_PROP_CO_ACL);

	daos_ace_free(ace);
	daos_acl_free(acl);
	D_FREE(user);
	return prop;
}

int
get_pid_of_process(char *host, char *dpid, char *proc)
{
	char    command[256];
	size_t  len = 0;
	size_t  read;
	char    *line = NULL;

	snprintf(command, sizeof(command),
		 "ssh %s pgrep %s", host, proc);
	FILE *fp1 = popen(command, "r");

	print_message("Command= %s\n", command);
	if (fp1 == NULL)
		return -DER_INVAL;

	while ((read = getline(&line, &len, fp1)) != -1) {
		print_message("%s pid = %s", proc, line);
		strcat(dpid, line);
	}

	pclose(fp1);
	return 0;
}

int
get_server_config(char *host, char *server_config_file)
{
	char	command[256];
	size_t	len = 0;
	size_t	read;
	char	*line = NULL;
	char	*pch;
	char    *dpid;
	int	rc;
	char    daos_proc[16] = "daos_server";

	D_ALLOC(dpid, 16);
	rc = get_pid_of_process(host, dpid, daos_proc);
	assert_int_equal(rc, 0);

	snprintf(command, sizeof(command),
		 "ssh %s ps ux -A | grep %s", host, dpid);
	FILE *fp = popen(command, "r");

	print_message("Command %s", command);
	if (fp == NULL)
		return -DER_INVAL;

	while ((read = getline(&line, &len, fp)) != -1) {
		print_message("line %s", line);
		if (strstr(line, "--config") != NULL ||
		    strstr(line, "-o") != NULL)
			break;
	}

	pch = strtok(line, " ");
	while (pch != NULL) {
		if (strstr(pch, "--config") != NULL) {
			if (strchr(pch, '=') != NULL)
				strcpy(server_config_file,
				       strchr(pch, '=') + 1);
			else {
				pch = strtok(NULL, " ");
				strcpy(server_config_file, pch);
			}
			break;
		}

		if (strstr(pch, "-o") != NULL) {
			pch = strtok(NULL, " ");
			strcpy(server_config_file, pch);
			break;
		}
		pch = strtok(NULL, " ");
	}

	pclose(fp);

	D_FREE(dpid);
	free(line);
	return 0;
}

int verify_server_log_mask(char *host, char *server_config_file,
			   char *log_mask){
	char	command[256];
	size_t	len = 0;
	size_t	read;
	char	*line = NULL;

	snprintf(command, sizeof(command),
		 "ssh %s cat %s", host, server_config_file);

	FILE *fp = popen(command, "r");

	if (fp == NULL)
		return -DER_INVAL;

	while ((read = getline(&line, &len, fp)) != -1) {
		if (strstr(line, " log_mask") != NULL) {
			if (strstr(line, log_mask) == NULL) {
				print_message(
					"Expected log_mask = %s, Found %s\n ",
					log_mask, line);
				return -DER_INVAL;
			}
		}
	}

	pclose(fp);
	free(line);
	return 0;
}

int get_server_log_file(char *host, char *server_config_file,
			char *log_file)
{
	char	command[256];
	size_t	len = 0;
	size_t	read;
	char	*line = NULL;

	snprintf(command, sizeof(command),
		 "ssh %s cat %s", host, server_config_file);

	FILE *fp = popen(command, "r");

	if (fp == NULL)
		return -DER_INVAL;

	while ((read = getline(&line, &len, fp)) != -1) {
		if (strstr(line, " log_file") != NULL)
			strcat(log_file, strrchr(line, ':') + 1);
	}

	pclose(fp);
	free(line);
	return 0;
}

int verify_state_in_log(char *host, char *log_file, char *state)
{
	char	command[1024];
	size_t	len = 0;
	size_t	read;
	char	*line = NULL;
	char	*pch = NULL;
	int		length;
	char	*tmp = NULL;
	FILE	*fp;

	D_ALLOC(tmp, 1024);
	strcpy(tmp, log_file);

	pch = strtok(tmp, "\n");
	while (pch != NULL) {
		length = strlen(pch);
		if (pch[length - 1] == '\n')
			pch[length - 1]  = '\0';

		snprintf(command, sizeof(command),
			 "ssh %s cat %s | grep \"%s\"", host, pch, state);
		fp = popen(command, "r");
		while ((read = getline(&line, &len, fp)) != -1) {
			if (strstr(line, state) != NULL) {
				print_message("Found state %s in Log file %s\n",
					      state, pch);
				goto out;
			}
		}
		pch = strtok(NULL, " ");
		pclose(fp);
		free(line);
	}

	D_FREE(tmp);
	return -DER_INVAL;
out:
	D_FREE(tmp);
	return 0;
}

#define MAX_BS_STATE_WAIT	20 /* 20sec sleep between bs state queries */
#define MAX_BS_STATE_RETRY	15 /* max timeout of 15 * 20sec= 5min */

int wait_and_verify_blobstore_state(uuid_t bs_uuid, char *expected_state,
				    const char *group)
{
	int	bs_state;
	int	retry_cnt;
	int	rc;

	retry_cnt = 0;
	while (retry_cnt <= MAX_BS_STATE_RETRY) {
		rc = daos_mgmt_get_bs_state(group, bs_uuid, &bs_state,
					    NULL /*ev*/);
		if (rc)
			return rc;

		if (verify_blobstore_state(bs_state, expected_state) == 0)
			return 0;

		sleep(MAX_BS_STATE_WAIT);
		retry_cnt++;
	};

	return -DER_TIMEDOUT;
}<|MERGE_RESOLUTION|>--- conflicted
+++ resolved
@@ -917,7 +917,6 @@
 		  d_rank_t rank)
 {
 	daos_reint_target(pool_uuid, grp, dmg_config, svc, rank, -1);
-<<<<<<< HEAD
 }
 
 void
@@ -926,8 +925,6 @@
 		   d_rank_t rank)
 {
 	daos_dmg_pool_extend(pool_uuid, grp, dmg_config, svc, rank);
-=======
->>>>>>> dac28aed
 }
 
 void
