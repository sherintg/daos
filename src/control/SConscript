#!/bin/env python
"""Build DAOS Control Plane"""
#pylint: disable=too-many-locals
import sys
import os
import daos_build
from os.path import join, isdir
from os import urandom
from binascii import b2a_hex

Import('env', 'prereqs', 'daos_version', 'conf_dir', 'gurt_lib')

GO_COMPILER = 'go'
MIN_GO_VERSION = '1.12.0'
GO_BIN = env.get("GO_BIN", env.WhereIs(GO_COMPILER))

def check_dir_exists(path):
    """
    Check if path points to an existing directory. If it is a file but not a
    directory, delete it.
    """
    if not isdir(path):
        # Not a directory - clear out any file
        if os.path.exists(path):
            os.unlink(path)
        return False
    return True

def get_install_src_dir(repopath, name):
    """Get the Gopath-based directory to run 'go install' on"""
    return join(repopath, "src", "control", "cmd", name)

def get_install_bin_path(benv, name):
    """Get the final installation location for a binary with a given name"""
    return join(benv.subst("$PREFIX"), "bin", name)

def is_firmware_mgmt_build(benv):
    "Check whether this build has firmware management enabled."
    return benv["FIRMWARE_MGMT"] == 1

def get_build_tags(benv):
    "Get custom go build tags."
    if not is_firmware_mgmt_build(benv):
        return ""
    return "-tags firmware"

def is_release_build(benv):
    "Check whether this build is for release."
    return benv.get("BUILD_TYPE") == "release"

def get_build_flags(benv):
    """Return string of build flags"""
    flags = ""
    if not is_release_build(benv):
        # enable race detector for non-release builds
        flags += "-race"
    return flags

#pylint: disable=too-many-arguments
def install_go_bin(denv, gosrc, libs, name, install_name):
    """
    Build a Go binary whose source is under directory 'name' and install it
    as 'install_name'.
    libs should be a list of scons-built libraries, or None if none are needed.
    """
    # Repository path shared by DAOS Go package import paths
    repopath = join("github.com", "daos-stack", "daos")

    mod_src = join(gosrc, "cmd", name, "main.go") # Module src
    install_src = get_install_src_dir(repopath, name)
    install_bin = get_install_bin_path(denv, install_name)
    build_bin = join('$BUILD_DIR', 'src/control/bin', name)
    src = [mod_src]
    if libs is not None:
        src.extend(libs)
    def gen_build_id():
        """generate a unique build id per binary for use by RPM
           https://fedoraproject.org/wiki/PackagingDrafts/Go#Build_ID"""
        buildid = b2a_hex(urandom(20))
        if isinstance(buildid, str):
            # Python 2 is a str already, using decode() here transforms it
            # into a 'unicode' type
            return '0x' + buildid
        # Python 3 is a bytes, decode() it to a str
        return '0x' + buildid.decode()

    def go_ldflags():
        "Create the ldflags option for the Go build."
        path = 'github.com/daos-stack/daos/src/control/build'
        return ' '.join(['-ldflags',
                         '"-X {}.DaosVersion={}'.format(path, daos_version),
                         '-X {}.ConfigDir={}'.format(path, conf_dir),
                         '-B %s"' % gen_build_id()])
    # Must be run from the top of the source dir in order to
    # pick up the vendored modules.
    # Propagate useful GO environment variables from the caller
    if 'GOCACHE' in os.environ:
        denv['ENV']['GOCACHE'] = os.environ['GOCACHE']
    denv.Command(build_bin, src + gurt_lib,
                 'cd %s; %s build -mod vendor -v %s %s %s -o %s %s' %
                 (gosrc, GO_BIN, go_ldflags(), get_build_flags(denv),
                  get_build_tags(denv), build_bin, install_src))
    # Use the intermediate build location in order to play nicely
    # with --install-sandbox.
    denv.Requires(build_bin, ['gurt_lib'])
    denv.InstallAs(install_bin, build_bin)
    return install_bin
#pylint: enable=too-many-arguments

def configure_go(denv):
    """Do Go compiler checks"""
    if GetOption('help') or GetOption('clean'):
        return
    def check_go_version(context):
        """Check GO Version"""
        context.Display('Checking for Go compiler in $PATH... ')
        if GO_BIN:
            context.Display(GO_BIN + '\n')
        else:
            context.Result(0)
            return 0

        context.Display('Checking %s version... ' % GO_BIN)
        out = os.popen('%s version' % GO_BIN).read()
        if len(out.split(' ')) < 3:
            context.Result('failed to get version from "%s"' % out)
            return 0

        # go version go1.2.3 linux/amd64
        go_version = out.split(' ')[2].replace('go', '')
        if len([x for x, y in
                zip(go_version.split('.'), MIN_GO_VERSION.split('.'))
                if int(x) < int(y)]) > 0:
            context.Result('%s is too old (min supported: %s) '
                           % (go_version, MIN_GO_VERSION))
            return 0
        context.Result('%s' % go_version)
        return 1

    conf = Configure(denv, custom_tests={'CheckGoVersion': check_go_version})
    # pylint: disable=no-member
    if not conf.CheckGoVersion():
        print('no usable Go compiler found (yum install golang?)')
        sys.exit(1)
    conf.Finish()
    # pylint: enable=no-member


def scons():
    """Execute build"""
    env.AppendUnique(LIBPATH=[Dir('.')])

    denv = env.Clone()

    if denv.get("COMPILER") == 'covc':
        denv.Replace(CC='gcc', CXX='g++')

    # if SPDK_PREFIX differs from PREFIX, copy dir so files can be accessed at
    # runtime
    prefix = denv.subst("$PREFIX")
    sprefix = denv.subst("$SPDK_PREFIX")
    if sprefix not in ["", prefix]:
        def install_dir(ienv, srcdir, _destdir):
            """walk a directory and install targets"""
            for root, _dirs, files in os.walk(srcdir):
                dest_root = os.path.relpath(root, sprefix)
                for fname in files:
                    full_name = os.path.join(root, fname)
                    dest = os.path.join(prefix, dest_root)
                    ienv.Install(dest, full_name)

        for _dir in [join("share", "spdk", "scripts"), join("include", "spdk")]:
            target = join(prefix, _dir)
            source = join(sprefix, _dir)
            install_dir(denv, source, target)

    configure_go(denv)

    # Version-controlled DAOS Go source directory src/control
    gosrc = Dir('.').srcnode().abspath

    prereqs.require(denv, 'ofi', 'hwloc')
    old_cgold = denv["ENV"].get("CGO_LDFLAGS", "")
    # Sets CGO_LDFLAGS for rpath options
    daos_build.add_rpaths(denv, "..", True, True)
    denv.AppendENVPath("CGO_CFLAGS", denv.subst("$_CPPINCFLAGS"), sep=" ")
    if prereqs.client_requested():
        agentbin = install_go_bin(denv, gosrc, None, "daos_agent", "daos_agent")
        dmgbin = install_go_bin(denv, gosrc, None, "dmg", "dmg")
        if prereqs.test_requested():
            drpcbin = install_go_bin(denv, gosrc, None, "drpc_test",
                                     "hello_drpc")
            AlwaysBuild(drpcbin)

        AlwaysBuild([agentbin, dmgbin])

    if not prereqs.server_requested():
        return

<<<<<<< HEAD
    denv.AppendENVPath("CGO_CFLAGS", denv.subst("$_CPPINCFLAGS"),
                       sep=" ")

    # Copy setup_spdk.sh script to be executed at daos_server runtime.
    denv.Install(join('$PREFIX', 'share/daos/control'),
                 join(gosrc, 'server/init/setup_spdk.sh'))

    agentbin = install_go_bin(denv, gosrc, None, "daos_agent", "daos_agent")
    dmgbin = install_go_bin(denv, gosrc, None, "dmg", "dmg")
    drpcbin = install_go_bin(denv, gosrc, None, "drpc_test", "hello_drpc")
    serverbin = install_go_bin(denv, gosrc, None, "daos_server",
                               "daos_server")

    AlwaysBuild([agentbin, dmgbin, drpcbin, serverbin])

    SConscript('lib/spdk/SConscript', exports='denv')

    aenv = denv.Clone()
    aenv.AppendUnique(LINKFLAGS=["-Wl,--no-as-needed"])
    prereqs.require(aenv, 'pmdk', 'spdk', 'ofi', 'hwloc')
=======
    senv = denv.Clone()
    denv = senv
    prereqs.require(denv, 'spdk')

    denv.AppendENVPath("CGO_CFLAGS", denv.subst("$_CPPINCFLAGS"), sep=" ")

    SConscript('lib/spdk/SConscript', exports='denv')

    denv.AppendUnique(LINKFLAGS=["-Wl,--no-as-needed"])
    prereqs.require(senv, 'pmdk', 'spdk', 'ofi', 'hwloc')
    daos_build.add_rpaths(denv, "..", True, True)
>>>>>>> 82c98fe5

    cgolibdirs = aenv.subst("-L$BUILD_DIR/src/control/lib/spdk "
                            "-L$BUILD_DIR/src/gurt "
                            "-L$BUILD_DIR/src/cart "
                            "-L$SPDK_PREFIX/lib "
                            "-L$OFI_PREFIX/lib $_RPATH")
    # Explicitly link RTE & SPDK libs for CGO access (need for clang build).
    ldopts = cgolibdirs + " -lspdk_env_dpdk -lspdk_thread -lspdk_bdev" + \
             " -lspdk_copy -lrte_mempool  -lrte_mempool_ring" + \
             " -lrte_bus_pci -lrte_pci -lrte_ring -lrte_mbuf" + \
             " -lrte_eal -lrte_kvargs -lspdk_bdev_aio" + \
             " -lspdk_bdev_nvme -lspdk_bdev_malloc -lspdk_conf" + \
             " -lspdk_blob -lspdk_nvme -lspdk_util -lspdk_json" + \
             " -lspdk_jsonrpc -lspdk_rpc -lspdk_trace" + \
             " -lspdk_sock -lspdk_log -lspdk_notify" + \
             " -lspdk_blob_bdev -lspdk_vmd -lnuma -ldl -lgurt"

    aenv.AppendENVPath("CGO_CFLAGS",
                       aenv.subst("-I$SPDK_PREFIX/include "
                                  "-I$OFI_PREFIX/include"),
                       sep=" ")

    #Admin binary is expected to be relocated so origin based paths are useless
    aenv["ENV"]["CGO_LDFLAGS"] = old_cgold
    aenv.Replace(RPATH=[])
    # Sets CGO_LDFLAGS for rpath
    daos_build.add_rpaths(aenv, None, True, True)
    aenv.AppendENVPath("CGO_LDFLAGS", ldopts, sep=" ")
    adminbin = install_go_bin(aenv, gosrc, [denv.nvmecontrol], "daos_admin",
                              "daos_admin")

    AlwaysBuild([adminbin])

    if is_firmware_mgmt_build(denv):
        print("(EXPERIMENTAL) Building DAOS firmware tools")
        fwbin = install_go_bin(aenv, gosrc, [denv.nvmecontrol], "daos_firmware",
                               "daos_firmware")
        AlwaysBuild([fwbin])

if __name__ == "SCons.Script":
    scons()<|MERGE_RESOLUTION|>--- conflicted
+++ resolved
@@ -197,28 +197,6 @@
     if not prereqs.server_requested():
         return
 
-<<<<<<< HEAD
-    denv.AppendENVPath("CGO_CFLAGS", denv.subst("$_CPPINCFLAGS"),
-                       sep=" ")
-
-    # Copy setup_spdk.sh script to be executed at daos_server runtime.
-    denv.Install(join('$PREFIX', 'share/daos/control'),
-                 join(gosrc, 'server/init/setup_spdk.sh'))
-
-    agentbin = install_go_bin(denv, gosrc, None, "daos_agent", "daos_agent")
-    dmgbin = install_go_bin(denv, gosrc, None, "dmg", "dmg")
-    drpcbin = install_go_bin(denv, gosrc, None, "drpc_test", "hello_drpc")
-    serverbin = install_go_bin(denv, gosrc, None, "daos_server",
-                               "daos_server")
-
-    AlwaysBuild([agentbin, dmgbin, drpcbin, serverbin])
-
-    SConscript('lib/spdk/SConscript', exports='denv')
-
-    aenv = denv.Clone()
-    aenv.AppendUnique(LINKFLAGS=["-Wl,--no-as-needed"])
-    prereqs.require(aenv, 'pmdk', 'spdk', 'ofi', 'hwloc')
-=======
     senv = denv.Clone()
     denv = senv
     prereqs.require(denv, 'spdk')
@@ -230,9 +208,8 @@
     denv.AppendUnique(LINKFLAGS=["-Wl,--no-as-needed"])
     prereqs.require(senv, 'pmdk', 'spdk', 'ofi', 'hwloc')
     daos_build.add_rpaths(denv, "..", True, True)
->>>>>>> 82c98fe5
-
-    cgolibdirs = aenv.subst("-L$BUILD_DIR/src/control/lib/spdk "
+
+    cgolibdirs = senv.subst("-L$BUILD_DIR/src/control/lib/spdk "
                             "-L$BUILD_DIR/src/gurt "
                             "-L$BUILD_DIR/src/cart "
                             "-L$SPDK_PREFIX/lib "
@@ -248,12 +225,22 @@
              " -lspdk_sock -lspdk_log -lspdk_notify" + \
              " -lspdk_blob_bdev -lspdk_vmd -lnuma -ldl -lgurt"
 
-    aenv.AppendENVPath("CGO_CFLAGS",
-                       aenv.subst("-I$SPDK_PREFIX/include "
+    senv.AppendENVPath("CGO_LDFLAGS", ldopts, sep=" ")
+
+    senv.AppendENVPath("CGO_CFLAGS",
+                       senv.subst("-I$SPDK_PREFIX/include "
                                   "-I$OFI_PREFIX/include"),
                        sep=" ")
 
+    # Copy setup_spdk.sh script to be executed at daos_server runtime.
+    senv.Install(join('$PREFIX', 'share/daos/control'),
+                 join(gosrc, 'server/init/setup_spdk.sh'))
+
+    serverbin = install_go_bin(senv, gosrc, [denv.nvmecontrol], "daos_server",
+                               "daos_server")
+
     #Admin binary is expected to be relocated so origin based paths are useless
+    aenv = senv.Clone()
     aenv["ENV"]["CGO_LDFLAGS"] = old_cgold
     aenv.Replace(RPATH=[])
     # Sets CGO_LDFLAGS for rpath
@@ -262,7 +249,7 @@
     adminbin = install_go_bin(aenv, gosrc, [denv.nvmecontrol], "daos_admin",
                               "daos_admin")
 
-    AlwaysBuild([adminbin])
+    AlwaysBuild([serverbin, adminbin])
 
     if is_firmware_mgmt_build(denv):
         print("(EXPERIMENTAL) Building DAOS firmware tools")
