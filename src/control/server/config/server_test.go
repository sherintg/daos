--- conflicted
+++ resolved
@@ -67,14 +67,14 @@
 		}
 		key := fields[0]
 
-		// If we're in a server or storage config, reset the
+		// If we're in a server or a storage tier config, reset the
 		// seen map to allow the same params in different
 		// server configs.
-		if line == "-" || line == "  -" {
+		lineTmp := strings.TrimLeft(line, " ")
+		if lineTmp == "-" {
 			seenKeys = make(map[string]struct{})
 		}
 		if _, seen := seenKeys[key]; seen && strings.HasSuffix(key, ":") {
-			t.Logf("skipping duplicate key %q", key)
 			continue
 		}
 		seenKeys[key] = struct{}{}
@@ -259,26 +259,16 @@
 				WithTargetCount(16).
 				WithHelperStreamCount(6).
 				WithServiceThreadCore(22).
-<<<<<<< HEAD
 				WithStorage(
 					storage.NewTierConfig().
 						WithScmMountPoint("/mnt/daos/2").
 						WithScmClass("dcpm").
 						WithScmDeviceList("/dev/pmem0"),
 					storage.NewTierConfig().
-						WithBdevClass("malloc").
+						WithBdevClass("file").
 						WithBdevDeviceList("/tmp/daos-bdev1", "/tmp/daos-bdev2").
-						WithBdevDeviceCount(1).
-						WithBdevFileSize(4),
+						WithBdevFileSize(16),
 				).
-=======
-				WithScmMountPoint("/mnt/daos/2").
-				WithScmClass("dcpm").
-				WithScmDeviceList("/dev/pmem0").
-				WithBdevClass("file").
-				WithBdevDeviceList("/tmp/daos-bdev1", "/tmp/daos-bdev2").
-				WithBdevFileSize(16).
->>>>>>> 1071704b
 				WithFabricInterface("qib1").
 				WithFabricInterfacePort(20000).
 				WithPinnedNumaNode(&numaNode1).
@@ -750,23 +740,17 @@
 		},
 		"overlapping bdev_list": {
 			configA: configA().
-<<<<<<< HEAD
 				WithStorage(
 					storage.NewTierConfig().
 						WithBdevClass(storage.ClassNvme.String()).
-						WithBdevDeviceList("0000:00:01.0"),
+						WithBdevDeviceList(MockPCIAddr(1)),
 				),
 			configB: configB().
 				WithStorage(
 					storage.NewTierConfig().
 						WithBdevClass(storage.ClassNvme.String()).
-						WithBdevDeviceList("0000:00:01.1", "0000:00:01.0"),
+						WithBdevDeviceList(MockPCIAddr(2), MockPCIAddr(1)),
 				),
-=======
-				WithBdevDeviceList(MockPCIAddr(1)),
-			configB: configB().
-				WithBdevDeviceList(MockPCIAddr(2), MockPCIAddr(1)),
->>>>>>> 1071704b
 			expErr: FaultConfigOverlappingBdevDeviceList(1, 0),
 		},
 		"duplicates in bdev_list": {
