//
// (C) Copyright 2018-2021 Intel Corporation.
//
// SPDX-License-Identifier: BSD-2-Clause-Patent
//
package bdev

import (
	"encoding/json"
	"os"
	"path/filepath"
	"syscall"
	"testing"
	"time"

	"github.com/dustin/go-humanize"
	"github.com/google/go-cmp/cmp"
	"github.com/google/go-cmp/cmp/cmpopts"
	"github.com/pkg/errors"

	"github.com/daos-stack/daos/src/control/common"
	"github.com/daos-stack/daos/src/control/lib/spdk"
	"github.com/daos-stack/daos/src/control/logging"
	"github.com/daos-stack/daos/src/control/server/storage"
)

// defCmpOpts returns a default set of cmp option suitable for this package
func defCmpOpts() []cmp.Option {
	return []cmp.Option{
		// ignore these fields on most tests, as they are intentionally not stable
		cmpopts.IgnoreFields(storage.NvmeController{}, "HealthStats", "Serial"),
	}
}

func convertTypes(in interface{}, out interface{}) error {
	data, err := json.Marshal(in)
	if err != nil {
		return err
	}

	return json.Unmarshal(data, out)
}

func mockSpdkController(varIdx ...int32) storage.NvmeController {
	native := storage.MockNvmeController(varIdx...)

	s := new(storage.NvmeController)
	if err := convertTypes(native, s); err != nil {
		panic(err)
	}

	return *s
}

func backendWithMockBinding(log logging.Logger, mec spdk.MockEnvCfg, mnc spdk.MockNvmeCfg) *spdkBackend {
	return &spdkBackend{
		log: log,
		binding: &spdkWrapper{
			Env:  &spdk.MockEnvImpl{Cfg: mec},
			Nvme: &spdk.MockNvmeImpl{Cfg: mnc},
		},
	}
}

func TestBackend_Scan(t *testing.T) {
	ctrlr1 := storage.MockNvmeController(1)

	for name, tc := range map[string]struct {
		req     storage.BdevScanRequest
		mec     spdk.MockEnvCfg
		mnc     spdk.MockNvmeCfg
		expResp *storage.BdevScanResponse
		expErr  error
	}{
		"binding scan fail": {
			mnc: spdk.MockNvmeCfg{
				DiscoverErr: errors.New("spdk says no"),
			},
			expErr: errors.New("spdk says no"),
		},
		"empty results from binding": {
			req:     storage.BdevScanRequest{},
			expResp: &storage.BdevScanResponse{},
		},
		"binding scan success": {
			mnc: spdk.MockNvmeCfg{
				DiscoverCtrlrs: storage.NvmeControllers{ctrlr1},
			},
			req: storage.BdevScanRequest{},
			expResp: &storage.BdevScanResponse{
				Controllers: storage.NvmeControllers{ctrlr1},
			},
		},
	} {
		t.Run(name, func(t *testing.T) {
			log, buf := logging.NewTestLogger(name)
			defer common.ShowBufferOnFailure(t, buf)

			b := backendWithMockBinding(log, tc.mec, tc.mnc)

			gotResp, gotErr := b.Scan(tc.req)
			common.CmpErr(t, tc.expErr, gotErr)
			if gotErr != nil {
				return
			}

			if diff := cmp.Diff(tc.expResp, gotResp, defCmpOpts()...); diff != "" {
				t.Fatalf("\nunexpected output (-want, +got):\n%s\n", diff)
			}
		})
	}
}

func TestBackend_Format(t *testing.T) {
	pci1 := storage.MockNvmeController(1).PciAddr
	pci2 := storage.MockNvmeController(2).PciAddr
	pci3 := storage.MockNvmeController(3).PciAddr

	testDir, clean := common.CreateTestDir(t)
	defer clean()

	for name, tc := range map[string]struct {
		req     storage.BdevFormatRequest
		mec     spdk.MockEnvCfg
		mnc     spdk.MockNvmeCfg
		expResp *storage.BdevFormatResponse
		expErr  error
	}{
<<<<<<< HEAD
		"empty device list": {
			req: storage.BdevFormatRequest{
				Class: storage.ClassNvme,
			},
			expErr: errors.New("empty pci address list in nvme format request"),
		},
=======
>>>>>>> 1071704b
		"unknown device class": {
			req: storage.BdevFormatRequest{
				Class:      storage.Class("whoops"),
				DeviceList: []string{pci1},
			},
			expErr: FaultFormatUnknownClass("whoops"),
		},
<<<<<<< HEAD
		"aio malloc device class": {
			mec: spdk.MockEnvCfg{
				InitErr: errors.New("spdk backend init should not be called for non-nvme class"),
			},
			mnc: spdk.MockNvmeCfg{
				FormatErr: errors.New("spdk backend format should not be called for non-nvme class"),
			},
			req: storage.BdevFormatRequest{
				Class: storage.ClassMalloc,
			},
			expResp: &storage.BdevFormatResponse{
				DeviceResponses: map[string]*storage.BdevDeviceFormatResponse{},
			},
		},
=======
>>>>>>> 1071704b
		"aio file device class": {
			mec: spdk.MockEnvCfg{
				InitErr: errors.New("spdk backend init should not be called for non-nvme class"),
			},
			mnc: spdk.MockNvmeCfg{
				FormatErr: errors.New("spdk backend format should not be called for non-nvme class"),
			},
<<<<<<< HEAD
			req: storage.BdevFormatRequest{
				Class:      storage.ClassFile,
				DeviceList: []string{"/tmp/daos-bdev"},
			},
			expResp: &storage.BdevFormatResponse{
				DeviceResponses: map[string]*storage.BdevDeviceFormatResponse{
					"/tmp/daos-bdev": new(storage.BdevDeviceFormatResponse),
=======
			req: FormatRequest{
				Class:          storage.BdevClassFile,
				DeviceList:     []string{filepath.Join(testDir, "daos-bdev")},
				DeviceFileSize: humanize.MiByte,
			},
			expResp: &FormatResponse{
				DeviceResponses: map[string]*DeviceFormatResponse{
					filepath.Join(testDir, "daos-bdev"): new(DeviceFormatResponse),
>>>>>>> 1071704b
				},
			},
		},
		"aio kdev device class": {
			mec: spdk.MockEnvCfg{
				InitErr: errors.New("spdk backend init should not be called for non-nvme class"),
			},
			mnc: spdk.MockNvmeCfg{
				FormatErr: errors.New("spdk backend format should not be called for non-nvme class"),
			},
			req: storage.BdevFormatRequest{
				Class:      storage.ClassKdev,
				DeviceList: []string{"/dev/sdc", "/dev/sdd"},
			},
			expResp: &storage.BdevFormatResponse{
				DeviceResponses: map[string]*storage.BdevDeviceFormatResponse{
					"/dev/sdc": new(storage.BdevDeviceFormatResponse),
					"/dev/sdd": new(storage.BdevDeviceFormatResponse),
				},
			},
		},
		"binding format fail": {
			mnc: spdk.MockNvmeCfg{
				FormatErr: errors.New("spdk says no"),
			},
			req: storage.BdevFormatRequest{
				Class:      storage.ClassNvme,
				DeviceList: []string{pci1},
			},
			expErr: errors.New("spdk says no"),
		},
		"empty results from binding": {
			req: storage.BdevFormatRequest{
				Class:      storage.ClassNvme,
				DeviceList: []string{pci1},
			},
			expErr: errors.New("empty results from spdk binding format request"),
		},
		"binding format success": {
			mnc: spdk.MockNvmeCfg{
				FormatRes: []*spdk.FormatResult{
					{CtrlrPCIAddr: pci1, NsID: 1},
				},
			},
			req: storage.BdevFormatRequest{
				Class:      storage.ClassNvme,
				DeviceList: []string{pci1},
			},
			expResp: &storage.BdevFormatResponse{
				DeviceResponses: map[string]*storage.BdevDeviceFormatResponse{
					pci1: {
						Formatted: true,
					},
				},
			},
		},
		"multiple ssd and namespace success": {
			mnc: spdk.MockNvmeCfg{
				FormatRes: []*spdk.FormatResult{
					{CtrlrPCIAddr: pci1, NsID: 1},
					{CtrlrPCIAddr: pci1, NsID: 2},
					{CtrlrPCIAddr: pci2, NsID: 2},
					{CtrlrPCIAddr: pci2, NsID: 1},
					{CtrlrPCIAddr: pci3, NsID: 1},
					{CtrlrPCIAddr: pci3, NsID: 2},
				},
			},
			req: storage.BdevFormatRequest{
				Class:      storage.ClassNvme,
				DeviceList: []string{pci1, pci2, pci3},
			},
			expResp: &storage.BdevFormatResponse{
				DeviceResponses: storage.BdevDeviceFormatResponses{
					pci1: &storage.BdevDeviceFormatResponse{
						Formatted: true,
					},
					pci2: &storage.BdevDeviceFormatResponse{
						Formatted: true,
					},
					pci3: &storage.BdevDeviceFormatResponse{
						Formatted: true,
					},
				},
			},
		},
		"two success and one failure": {
			mnc: spdk.MockNvmeCfg{
				FormatRes: []*spdk.FormatResult{
					{CtrlrPCIAddr: pci1, NsID: 1},
					{CtrlrPCIAddr: pci1, NsID: 2},
					{CtrlrPCIAddr: pci2, NsID: 2},
					{CtrlrPCIAddr: pci2, NsID: 1},
					{CtrlrPCIAddr: pci3, NsID: 1},
					{
						CtrlrPCIAddr: pci3, NsID: 2,
						Err: errors.New("spdk format failed"),
					},
				},
			},
			req: storage.BdevFormatRequest{
				Class:      storage.ClassNvme,
				DeviceList: []string{pci1, pci2, pci3},
			},
			expResp: &storage.BdevFormatResponse{
				DeviceResponses: storage.BdevDeviceFormatResponses{
					pci1: &storage.BdevDeviceFormatResponse{
						Formatted: true,
					},
					pci2: &storage.BdevDeviceFormatResponse{
						Formatted: true,
					},
					pci3: &storage.BdevDeviceFormatResponse{
						Error: FaultFormatError(
							pci3,
							errors.Errorf(
								"failed to format namespaces [2] (namespace 2: %s)",
								errors.New("spdk format failed"))),
					},
				},
			},
		},
		"multiple namespaces on single controller success": {
			mnc: spdk.MockNvmeCfg{
				FormatRes: []*spdk.FormatResult{
					{CtrlrPCIAddr: pci1, NsID: 1},
					{CtrlrPCIAddr: pci1, NsID: 2},
					{CtrlrPCIAddr: pci1, NsID: 3},
					{CtrlrPCIAddr: pci1, NsID: 4},
				},
			},
			req: storage.BdevFormatRequest{
				Class:      storage.ClassNvme,
				DeviceList: []string{pci1},
			},
			expResp: &storage.BdevFormatResponse{
				DeviceResponses: storage.BdevDeviceFormatResponses{
					pci1: &storage.BdevDeviceFormatResponse{
						Formatted: true,
					},
				},
			},
		},
		"multiple namespaces on single controller failure": {
			mnc: spdk.MockNvmeCfg{
				FormatRes: []*spdk.FormatResult{
					{
						CtrlrPCIAddr: pci1, NsID: 2,
						Err: errors.New("spdk format failed"),
					},
					{
						CtrlrPCIAddr: pci1, NsID: 3,
						Err: errors.New("spdk format failed"),
					},
					{
						CtrlrPCIAddr: pci1, NsID: 4,
						Err: errors.New("spdk format failed"),
					},
					{
						CtrlrPCIAddr: pci1, NsID: 1,
						Err: errors.New("spdk format failed"),
					},
				},
			},
			req: storage.BdevFormatRequest{
				Class:      storage.ClassNvme,
				DeviceList: []string{pci1},
			},
			expResp: &storage.BdevFormatResponse{
				DeviceResponses: storage.BdevDeviceFormatResponses{
					pci1: &storage.BdevDeviceFormatResponse{
						Error: FaultFormatError(
							pci1,
							errors.Errorf(
								"failed to format namespaces [1 2 3 4] (namespace 1: %s)",
								errors.New("spdk format failed"))),
					},
				},
			},
		},
	} {
		t.Run(name, func(t *testing.T) {
			log, buf := logging.NewTestLogger(name)
			defer common.ShowBufferOnFailure(t, buf)

			b := backendWithMockBinding(log, tc.mec, tc.mnc)

			// output path would be set during config validate
			tc.req.ConfigPath = filepath.Join(testDir, storage.BdevOutConfName)
			tc.req.OwnerUID = os.Geteuid()
			tc.req.OwnerGID = os.Getegid()

			gotResp, gotErr := b.Format(tc.req)
			common.CmpErr(t, tc.expErr, gotErr)
			if gotErr != nil {
				return
			}

			if diff := cmp.Diff(tc.expResp, gotResp, defCmpOpts()...); diff != "" {
				t.Fatalf("\nunexpected output (-want, +got):\n%s\n", diff)
			}

			if tc.req.Class != storage.BdevClassFile {
				return
			}

			// verify empty files created for AIO class
			for _, testFile := range tc.req.DeviceList {
				if _, err := os.Stat(testFile); err != nil {
					t.Fatal(err)
				}
			}
		})
	}
}

func TestBackend_Update(t *testing.T) {
	numCtrlrs := 4
	controllers := make(storage.NvmeControllers, 0, numCtrlrs)
	for i := 0; i < numCtrlrs; i++ {
		c := mockSpdkController(int32(i))
		controllers = append(controllers, &c)
	}

	for name, tc := range map[string]struct {
		pciAddr string
		mec     spdk.MockEnvCfg
		mnc     spdk.MockNvmeCfg
		expErr  error
	}{
		"init failed": {
			pciAddr: controllers[0].PciAddr,
			mec: spdk.MockEnvCfg{
				InitErr: errors.New("spdk init says no"),
			},
			mnc: spdk.MockNvmeCfg{
				DiscoverCtrlrs: controllers,
			},
			expErr: errors.New("spdk init says no"),
		},
		"not found": {
			pciAddr: "NotReal",
			mnc: spdk.MockNvmeCfg{
				DiscoverCtrlrs: controllers,
			},
			expErr: FaultPCIAddrNotFound("NotReal"),
		},
		"binding update fail": {
			pciAddr: controllers[0].PciAddr,
			mnc: spdk.MockNvmeCfg{
				DiscoverCtrlrs: controllers,
				UpdateErr:      errors.New("spdk says no"),
			},
			expErr: errors.New("spdk says no"),
		},
		"binding update success": {
			pciAddr: controllers[0].PciAddr,
			mnc: spdk.MockNvmeCfg{
				DiscoverCtrlrs: controllers,
			},
			expErr: nil,
		},
	} {
		t.Run(name, func(t *testing.T) {
			log, buf := logging.NewTestLogger(name)
			defer common.ShowBufferOnFailure(t, buf)

			b := backendWithMockBinding(log, tc.mec, tc.mnc)

			gotErr := b.UpdateFirmware(tc.pciAddr, "/some/path", 0)
			common.CmpErr(t, tc.expErr, gotErr)
		})
	}
}

type mockFileInfo struct {
	name    string
	size    int64
	mode    os.FileMode
	modTime time.Time
	isDir   bool
	stat    *syscall.Stat_t
}

func (mfi *mockFileInfo) Name() string       { return mfi.name }
func (mfi *mockFileInfo) Size() int64        { return mfi.size }
func (mfi *mockFileInfo) Mode() os.FileMode  { return mfi.mode }
func (mfi *mockFileInfo) ModTime() time.Time { return mfi.modTime }
func (mfi *mockFileInfo) IsDir() bool        { return mfi.isDir }
func (mfi *mockFileInfo) Sys() interface{}   { return mfi.stat }

func testFileInfo(t *testing.T, name string, uid uint32) os.FileInfo {
	t.Helper()

	return &mockFileInfo{
		name: name,
		stat: &syscall.Stat_t{
			Uid: uid,
		},
	}
}

type testWalkInput struct {
	path   string
	info   os.FileInfo
	err    error
	expErr error
}

func TestBackend_cleanHugePagesFn(t *testing.T) {
	testDir := "/wherever"

	for name, tc := range map[string]struct {
		prefix     string
		tgtUID     string
		testInputs []*testWalkInput
		removeErr  error
		expRemoved []string
	}{
		"ignore subdirectory": {
			prefix: "prefix1",
			tgtUID: "42",
			testInputs: []*testWalkInput{
				{
					path: filepath.Join(testDir, "prefix1_foo"),
					info: &mockFileInfo{
						name: "prefix1_foo",
						stat: &syscall.Stat_t{
							Uid: 42,
						},
						isDir: true,
					},
					expErr: errors.New("skip this directory"),
				},
			},
			expRemoved: []string{},
		},
		"input error propagated": {
			testInputs: []*testWalkInput{
				{
					path:   filepath.Join(testDir, "prefix1_foo"),
					info:   testFileInfo(t, "prefix1_foo", 42),
					err:    errors.New("walk failed"),
					expErr: errors.New("walk failed"),
				},
			},
			expRemoved: []string{},
		},
		"nil fileinfo": {
			testInputs: []*testWalkInput{
				{
					path:   filepath.Join(testDir, "prefix1_foo"),
					info:   nil,
					expErr: errors.New("nil fileinfo"),
				},
			},
			expRemoved: []string{},
		},
		"nil file stat": {
			prefix: "prefix1",
			tgtUID: "42",
			testInputs: []*testWalkInput{
				{
					path: filepath.Join(testDir, "prefix1_foo"),
					info: &mockFileInfo{
						name: "prefix1_foo",
						stat: nil,
					},
					expErr: errors.New("stat missing for file"),
				},
			},
			expRemoved: []string{},
		},
		"prefix matching": {
			prefix: "prefix1",
			tgtUID: "42",
			testInputs: []*testWalkInput{
				{
					path: filepath.Join(testDir, "prefix2_foo"),
					info: testFileInfo(t, "prefix2_foo", 42),
				},
				{
					path: filepath.Join(testDir, "prefix1_foo"),
					info: testFileInfo(t, "prefix1_foo", 42),
				},
			},
			expRemoved: []string{filepath.Join(testDir, "prefix1_foo")},
		},
		"uid matching": {
			prefix: "prefix1",
			tgtUID: "42",
			testInputs: []*testWalkInput{
				{
					path: filepath.Join(testDir, "prefix1_foo"),
					info: testFileInfo(t, "prefix1_foo", 41),
				},
				{
					path: filepath.Join(testDir, "prefix1_bar"),
					info: testFileInfo(t, "prefix1_bar", 42),
				},
			},
			expRemoved: []string{filepath.Join(testDir, "prefix1_bar")},
		},
		"remove fails": {
			prefix: "prefix1",
			tgtUID: "42",
			testInputs: []*testWalkInput{
				{
					path:   filepath.Join(testDir, "prefix1_foo"),
					info:   testFileInfo(t, "prefix1_foo", 42),
					expErr: errors.New("could not remove"),
				},
			},
			expRemoved: []string{},
			removeErr:  errors.New("could not remove"),
		},
	} {
		t.Run(name, func(t *testing.T) {
			removedFiles := make([]string, 0)
			removeFn := func(path string) error {
				if tc.removeErr == nil {
					removedFiles = append(removedFiles, path)
				}
				return tc.removeErr
			}

			testFn := hugePageWalkFunc(testDir, tc.prefix, tc.tgtUID, removeFn)
			for _, ti := range tc.testInputs {
				gotErr := testFn(ti.path, ti.info, ti.err)
				common.CmpErr(t, ti.expErr, gotErr)
			}
			if diff := cmp.Diff(tc.expRemoved, removedFiles); diff != "" {
				t.Fatalf("unexpected remove result (-want, +got):\n%s\n", diff)
			}
		})
	}
}<|MERGE_RESOLUTION|>--- conflicted
+++ resolved
@@ -126,39 +126,16 @@
 		expResp *storage.BdevFormatResponse
 		expErr  error
 	}{
-<<<<<<< HEAD
-		"empty device list": {
-			req: storage.BdevFormatRequest{
-				Class: storage.ClassNvme,
-			},
-			expErr: errors.New("empty pci address list in nvme format request"),
-		},
-=======
->>>>>>> 1071704b
 		"unknown device class": {
 			req: storage.BdevFormatRequest{
-				Class:      storage.Class("whoops"),
-				DeviceList: []string{pci1},
+				Properties: storage.BdevTierProperties{
+					Class:      storage.Class("whoops"),
+					DeviceList: []string{pci1},
+				},
 			},
 			expErr: FaultFormatUnknownClass("whoops"),
 		},
-<<<<<<< HEAD
-		"aio malloc device class": {
-			mec: spdk.MockEnvCfg{
-				InitErr: errors.New("spdk backend init should not be called for non-nvme class"),
-			},
-			mnc: spdk.MockNvmeCfg{
-				FormatErr: errors.New("spdk backend format should not be called for non-nvme class"),
-			},
-			req: storage.BdevFormatRequest{
-				Class: storage.ClassMalloc,
-			},
-			expResp: &storage.BdevFormatResponse{
-				DeviceResponses: map[string]*storage.BdevDeviceFormatResponse{},
-			},
-		},
-=======
->>>>>>> 1071704b
+
 		"aio file device class": {
 			mec: spdk.MockEnvCfg{
 				InitErr: errors.New("spdk backend init should not be called for non-nvme class"),
@@ -166,24 +143,16 @@
 			mnc: spdk.MockNvmeCfg{
 				FormatErr: errors.New("spdk backend format should not be called for non-nvme class"),
 			},
-<<<<<<< HEAD
-			req: storage.BdevFormatRequest{
-				Class:      storage.ClassFile,
-				DeviceList: []string{"/tmp/daos-bdev"},
+			req: storage.BdevFormatRequest{
+				Properties: storage.BdevTierProperties{
+					Class:          storage.ClassFile,
+					DeviceList:     []string{filepath.Join(testDir, "daos-bdev")},
+					DeviceFileSize: humanize.MiByte,
+				},
 			},
 			expResp: &storage.BdevFormatResponse{
 				DeviceResponses: map[string]*storage.BdevDeviceFormatResponse{
-					"/tmp/daos-bdev": new(storage.BdevDeviceFormatResponse),
-=======
-			req: FormatRequest{
-				Class:          storage.BdevClassFile,
-				DeviceList:     []string{filepath.Join(testDir, "daos-bdev")},
-				DeviceFileSize: humanize.MiByte,
-			},
-			expResp: &FormatResponse{
-				DeviceResponses: map[string]*DeviceFormatResponse{
-					filepath.Join(testDir, "daos-bdev"): new(DeviceFormatResponse),
->>>>>>> 1071704b
+					filepath.Join(testDir, "daos-bdev"): new(storage.BdevDeviceFormatResponse),
 				},
 			},
 		},
@@ -195,8 +164,10 @@
 				FormatErr: errors.New("spdk backend format should not be called for non-nvme class"),
 			},
 			req: storage.BdevFormatRequest{
-				Class:      storage.ClassKdev,
-				DeviceList: []string{"/dev/sdc", "/dev/sdd"},
+				Properties: storage.BdevTierProperties{
+					Class:      storage.ClassKdev,
+					DeviceList: []string{"/dev/sdc", "/dev/sdd"},
+				},
 			},
 			expResp: &storage.BdevFormatResponse{
 				DeviceResponses: map[string]*storage.BdevDeviceFormatResponse{
@@ -210,15 +181,19 @@
 				FormatErr: errors.New("spdk says no"),
 			},
 			req: storage.BdevFormatRequest{
-				Class:      storage.ClassNvme,
-				DeviceList: []string{pci1},
+				Properties: storage.BdevTierProperties{
+					Class:      storage.ClassNvme,
+					DeviceList: []string{pci1},
+				},
 			},
 			expErr: errors.New("spdk says no"),
 		},
 		"empty results from binding": {
 			req: storage.BdevFormatRequest{
-				Class:      storage.ClassNvme,
-				DeviceList: []string{pci1},
+				Properties: storage.BdevTierProperties{
+					Class:      storage.ClassNvme,
+					DeviceList: []string{pci1},
+				},
 			},
 			expErr: errors.New("empty results from spdk binding format request"),
 		},
@@ -229,8 +204,10 @@
 				},
 			},
 			req: storage.BdevFormatRequest{
-				Class:      storage.ClassNvme,
-				DeviceList: []string{pci1},
+				Properties: storage.BdevTierProperties{
+					Class:      storage.ClassNvme,
+					DeviceList: []string{pci1},
+				},
 			},
 			expResp: &storage.BdevFormatResponse{
 				DeviceResponses: map[string]*storage.BdevDeviceFormatResponse{
@@ -252,8 +229,10 @@
 				},
 			},
 			req: storage.BdevFormatRequest{
-				Class:      storage.ClassNvme,
-				DeviceList: []string{pci1, pci2, pci3},
+				Properties: storage.BdevTierProperties{
+					Class:      storage.ClassNvme,
+					DeviceList: []string{pci1, pci2, pci3},
+				},
 			},
 			expResp: &storage.BdevFormatResponse{
 				DeviceResponses: storage.BdevDeviceFormatResponses{
@@ -284,8 +263,10 @@
 				},
 			},
 			req: storage.BdevFormatRequest{
-				Class:      storage.ClassNvme,
-				DeviceList: []string{pci1, pci2, pci3},
+				Properties: storage.BdevTierProperties{
+					Class:      storage.ClassNvme,
+					DeviceList: []string{pci1, pci2, pci3},
+				},
 			},
 			expResp: &storage.BdevFormatResponse{
 				DeviceResponses: storage.BdevDeviceFormatResponses{
@@ -315,8 +296,10 @@
 				},
 			},
 			req: storage.BdevFormatRequest{
-				Class:      storage.ClassNvme,
-				DeviceList: []string{pci1},
+				Properties: storage.BdevTierProperties{
+					Class:      storage.ClassNvme,
+					DeviceList: []string{pci1},
+				},
 			},
 			expResp: &storage.BdevFormatResponse{
 				DeviceResponses: storage.BdevDeviceFormatResponses{
@@ -348,8 +331,10 @@
 				},
 			},
 			req: storage.BdevFormatRequest{
-				Class:      storage.ClassNvme,
-				DeviceList: []string{pci1},
+				Properties: storage.BdevTierProperties{
+					Class:      storage.ClassNvme,
+					DeviceList: []string{pci1},
+				},
 			},
 			expResp: &storage.BdevFormatResponse{
 				DeviceResponses: storage.BdevDeviceFormatResponses{
@@ -371,7 +356,6 @@
 			b := backendWithMockBinding(log, tc.mec, tc.mnc)
 
 			// output path would be set during config validate
-			tc.req.ConfigPath = filepath.Join(testDir, storage.BdevOutConfName)
 			tc.req.OwnerUID = os.Geteuid()
 			tc.req.OwnerGID = os.Getegid()
 
@@ -385,12 +369,12 @@
 				t.Fatalf("\nunexpected output (-want, +got):\n%s\n", diff)
 			}
 
-			if tc.req.Class != storage.BdevClassFile {
+			if tc.req.Properties.Class != storage.ClassFile {
 				return
 			}
 
 			// verify empty files created for AIO class
-			for _, testFile := range tc.req.DeviceList {
+			for _, testFile := range tc.req.Properties.DeviceList {
 				if _, err := os.Stat(testFile); err != nil {
 					t.Fatal(err)
 				}
