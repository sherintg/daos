--- conflicted
+++ resolved
@@ -62,11 +62,7 @@
 	return nil
 }
 
-<<<<<<< HEAD
 func writeConfFile(log logging.Logger, buf *bytes.Buffer, req *storage.BdevWriteNvmeConfigRequest) error {
-=======
-func writeConfFile(log logging.Logger, buf *bytes.Buffer, req *FormatRequest) error {
->>>>>>> e0a3249a
 	if buf.Len() == 0 {
 		return errors.New("generated file is unexpectedly empty")
 	}
@@ -91,7 +87,6 @@
 		req.OwnerUID, req.OwnerGID)
 }
 
-<<<<<<< HEAD
 func writeJsonConfig(log logging.Logger, enableVmd bool, req *storage.BdevWriteNvmeConfigRequest) error {
 	nsc, err := newSpdkConfig(log, enableVmd, req)
 	if err != nil {
@@ -120,38 +115,13 @@
 		return errors.New("no output config directory set in request")
 	}
 
-=======
-func writeJsonConfig(log logging.Logger, enableVmd bool, req *FormatRequest) error {
-	nsc, err := newSpdkConfig(log, enableVmd, req)
-	if err != nil {
-		return err
+	for _, tierProp := range req.TierProps {
+		if tierProp.Class != storage.ClassNvme || len(tierProp.DeviceList) > 0 {
+			sb.log.Debugf("write nvme output json config: %+v", req)
+			return writeJsonConfig(sb.log, !sb.IsVMDDisabled(), req)
+		}
 	}
 
-	buf, err := json.MarshalIndent(nsc, "", "  ")
-	if err != nil {
-		return err
-	}
-
-	if err := writeConfFile(log, bytes.NewBuffer(buf), req); err != nil {
-		return err
-	}
-
+	sb.log.Debug("skip write nvme conf for empty device list")
 	return nil
-}
-
-// writeNvmeConf generates nvme config file for given bdev type to be consumed
-// by spdk.
-func (sb *spdkBackend) writeNvmeConfig(req *FormatRequest) error {
-	if req.ConfigPath == "" {
-		return errors.New("no output config directory set in request")
-	}
-
-	if req.Class == storage.BdevClassNvme && len(req.DeviceList) == 0 {
-		sb.log.Debug("skip write nvme conf for empty device list")
-		return nil
-	}
-
->>>>>>> e0a3249a
-	sb.log.Debugf("write nvme output json config: %+v", req)
-	return writeJsonConfig(sb.log, !sb.IsVMDDisabled(), req)
 }