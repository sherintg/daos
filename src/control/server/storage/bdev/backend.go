//
// (C) Copyright 2019-2021 Intel Corporation.
//
// SPDX-License-Identifier: BSD-2-Clause-Patent
//

package bdev

import (
	"bufio"
	"bytes"
	"os"
	"os/exec"
	"os/user"
	"path/filepath"
	"sort"
	"strconv"
	"strings"
	"syscall"

	"github.com/pkg/errors"

	"github.com/daos-stack/daos/src/control/lib/spdk"
	"github.com/daos-stack/daos/src/control/logging"
	"github.com/daos-stack/daos/src/control/server/storage"
)

const (
	hugePageDir    = "/dev/hugepages"
	hugePagePrefix = "spdk"
)

type (
	spdkWrapper struct {
		spdk.Env
		spdk.Nvme

		vmdDisabled bool
	}

	spdkBackend struct {
		log     logging.Logger
		binding *spdkWrapper
		script  *spdkSetupScript
	}

	removeFn func(string) error
)

// suppressOutput is a horrible, horrible hack necessitated by the fact that
// SPDK blathers to stdout, causing console spam and messing with our secure
// communications channel between the server and privileged helper.

func (w *spdkWrapper) suppressOutput() (restore func(), err error) {
	realStdout, dErr := syscall.Dup(syscall.Stdout)
	if dErr != nil {
		err = dErr
		return
	}

	devNull, oErr := os.OpenFile(os.DevNull, os.O_WRONLY, 0)
	if oErr != nil {
		err = oErr
		return
	}

	if err = syscall.Dup2(int(devNull.Fd()), syscall.Stdout); err != nil {
		return
	}

	restore = func() {
		// NB: Normally panic() in production code is frowned upon, but in this
		// case if we get errors there really isn't any handling to be done
		// because things have gone completely sideways.
		if err := devNull.Close(); err != nil {
			panic(err)
		}
		if err := syscall.Dup2(realStdout, syscall.Stdout); err != nil {
			panic(err)
		}
	}

	return
}

func (w *spdkWrapper) init(log logging.Logger, spdkOpts *spdk.EnvOptions) (func(), error) {
	restore, err := w.suppressOutput()
	if err != nil {
		return nil, errors.Wrap(err, "failed to suppress spdk output")
	}

	if err := w.InitSPDKEnv(log, spdkOpts); err != nil {
		restore()
		return nil, errors.Wrap(err, "failed to init spdk env")
	}

	return restore, nil
}

func newBackend(log logging.Logger, sr *spdkSetupScript) *spdkBackend {
	return &spdkBackend{
		log:     log,
		binding: &spdkWrapper{Env: &spdk.EnvImpl{}, Nvme: &spdk.NvmeImpl{}},
		script:  sr,
	}
}

func defaultBackend(log logging.Logger) *spdkBackend {
	return newBackend(log, defaultScriptRunner(log))
}

// DisableVMD turns off VMD device awareness.
func (sb *spdkBackend) DisableVMD() {
	sb.binding.vmdDisabled = true
}

// IsVMDDisabled checks for VMD device awareness.
func (sb *spdkBackend) IsVMDDisabled() bool {
	return sb.binding.vmdDisabled
}

// Scan discovers NVMe controllers accessible by SPDK.
<<<<<<< HEAD
func (b *spdkBackend) Scan(req storage.BdevScanRequest) (*storage.BdevScanResponse, error) {
	restoreOutput, err := b.binding.init(b.log, &spdk.EnvOptions{
=======
func (sb *spdkBackend) Scan(req ScanRequest) (*ScanResponse, error) {
	restoreOutput, err := sb.binding.init(sb.log, &spdk.EnvOptions{
>>>>>>> 1071704b
		PciIncludeList: req.DeviceList,
		DisableVMD:     sb.IsVMDDisabled(),
	})
	if err != nil {
		return nil, err
	}
	defer restoreOutput()

	cs, err := sb.binding.Discover(sb.log)
	if err != nil {
		return nil, errors.Wrap(err, "failed to discover nvme")
	}

	return &storage.BdevScanResponse{Controllers: cs}, nil
}

<<<<<<< HEAD
func (b *spdkBackend) formatRespFromResults(results []*spdk.FormatResult) (*storage.BdevFormatResponse, error) {
	resp := &storage.BdevFormatResponse{
		DeviceResponses: make(storage.BdevDeviceFormatResponses),
=======
func (sb *spdkBackend) formatRespFromResults(results []*spdk.FormatResult) (*FormatResponse, error) {
	resp := &FormatResponse{
		DeviceResponses: make(DeviceFormatResponses),
>>>>>>> 1071704b
	}
	resultMap := make(map[string]map[int]error)

	// build pci address to namespace errors map
	for _, result := range results {
		if _, exists := resultMap[result.CtrlrPCIAddr]; !exists {
			resultMap[result.CtrlrPCIAddr] = make(map[int]error)
		}

		if _, exists := resultMap[result.CtrlrPCIAddr][int(result.NsID)]; exists {
			return nil, errors.Errorf("duplicate error for ns %d on %s",
				result.NsID, result.CtrlrPCIAddr)
		}

		resultMap[result.CtrlrPCIAddr][int(result.NsID)] = result.Err
	}

	// populate device responses for failed/formatted namespacess
	for addr, nsErrMap := range resultMap {
		var formatted, failed, all []int
		var firstErr error

		for nsID := range nsErrMap {
			all = append(all, nsID)
		}
		sort.Ints(all)
		for _, nsID := range all {
			err := nsErrMap[nsID]
			if err != nil {
				failed = append(failed, nsID)
				if firstErr == nil {
					firstErr = errors.Wrapf(err, "namespace %d", nsID)
				}
				continue
			}
			formatted = append(formatted, nsID)
		}

		sb.log.Debugf("formatted namespaces %v on nvme device at %s", formatted, addr)

		devResp := new(storage.BdevDeviceFormatResponse)
		if firstErr != nil {
			devResp.Error = FaultFormatError(addr, errors.Errorf(
				"failed to format namespaces %v (%s)",
				failed, firstErr))
			resp.DeviceResponses[addr] = devResp
			continue
		}

		devResp.Formatted = true
		resp.DeviceResponses[addr] = devResp
	}

	return resp, nil
}

<<<<<<< HEAD
func (b *spdkBackend) formatNvme(req storage.BdevFormatRequest) (*storage.BdevFormatResponse, error) {
=======
func (sb *spdkBackend) formatNvme(req *FormatRequest) (*FormatResponse, error) {
	if len(req.DeviceList) == 0 {
		sb.log.Debug("skip nvme format as bdev device list is empty")
		return &FormatResponse{}, nil
	}

>>>>>>> 1071704b
	spdkOpts := &spdk.EnvOptions{
		MemSize:        req.MemSize,
		PciIncludeList: req.DeviceList,
		DisableVMD:     sb.IsVMDDisabled(),
	}

	restoreOutput, err := sb.binding.init(sb.log, spdkOpts)
	if err != nil {
		return nil, err
	}
	defer restoreOutput()
	defer sb.binding.FiniSPDKEnv(sb.log, spdkOpts)
	defer func() {
		if err := sb.binding.CleanLockfiles(sb.log, req.DeviceList...); err != nil {
			sb.log.Errorf("cleanup failed after format: %s", err)
		}
	}()

	results, err := sb.binding.Format(sb.log)
	if err != nil {
		return nil, errors.Wrapf(err, "spdk format %v", req.DeviceList)
	}

	if len(results) == 0 {
		return nil, errors.New("empty results from spdk binding format request")
	}

	if err := sb.writeNvmeConfig(req); err != nil {
		return nil, errors.Wrap(err, "write spdk nvme config")
	}

	return sb.formatRespFromResults(results)
}

<<<<<<< HEAD
// Format initializes the SPDK environment, defers the call to finalize the same
// environment and calls private format() routine to format all devices in the
// request device list in a manner specific to the supplied bdev class.
//
// Remove any stale SPDK lockfiles after format.
func (b *spdkBackend) Format(req storage.BdevFormatRequest) (*storage.BdevFormatResponse, error) {
	// TODO (DAOS-3844): Kick off device formats parallel?
	switch req.Class {
	case storage.ClassKdev, storage.ClassFile, storage.ClassMalloc:
		resp := &storage.BdevFormatResponse{
			DeviceResponses: make(storage.BdevDeviceFormatResponses),
		}

		for _, device := range req.DeviceList {
			resp.DeviceResponses[device] = new(storage.BdevDeviceFormatResponse)
			b.log.Debugf("%s format for non-NVMe bdev skipped on %s", req.Class, device)
		}

		return resp, nil
	case storage.ClassNvme:
		if len(req.DeviceList) == 0 {
			return nil, errors.New("empty pci address list in nvme format request")
=======
func (sb *spdkBackend) formatAioFile(req *FormatRequest) (*FormatResponse, error) {
	resp := &FormatResponse{
		DeviceResponses: make(DeviceFormatResponses),
	}

	for _, path := range req.DeviceList {
		devResp := new(DeviceFormatResponse)
		resp.DeviceResponses[path] = devResp
		if err := createEmptyFile(sb.log, path, req.DeviceFileSize); err != nil {
			devResp.Error = FaultFormatError(path, err)
			continue
		}
		if err := os.Chown(path, req.OwnerUID, req.OwnerGID); err != nil {
			devResp.Error = FaultFormatError(path, errors.Wrapf(err,
				"failed to set ownership of %q to %d.%d", path,
				req.OwnerUID, req.OwnerGID))
>>>>>>> 1071704b
		}
	}

	if err := sb.writeNvmeConfig(req); err != nil {
		return nil, errors.Wrap(err, "write spdk nvme config")
	}

	return resp, nil
}

// TODO DAOS-6039: implement kdev fs format
func (sb *spdkBackend) formatKdev(req *FormatRequest) (*FormatResponse, error) {
	resp := &FormatResponse{
		DeviceResponses: make(DeviceFormatResponses),
	}

	for _, device := range req.DeviceList {
		resp.DeviceResponses[device] = new(DeviceFormatResponse)
		sb.log.Debugf("%s format for non-NVMe bdev skipped on %s", req.Class, device)
	}

	if err := sb.writeNvmeConfig(req); err != nil {
		return nil, errors.Wrap(err, "write spdk nvme config")
	}

	return resp, nil
}

// Format delegates to class specific format functions.
func (sb *spdkBackend) Format(req FormatRequest) (resp *FormatResponse, err error) {
	// TODO (DAOS-3844): Kick off device formats parallel?
	switch req.Class {
	case storage.BdevClassFile:
		return sb.formatAioFile(&req)
	case storage.BdevClassKdev:
		return sb.formatKdev(&req)
	case storage.BdevClassNvme:
		return sb.formatNvme(&req)
	default:
		return nil, FaultFormatUnknownClass(req.Class.String())
	}
}

// detectVMD returns whether VMD devices have been found and a slice of VMD
// PCI addresses if found.
func detectVMD() ([]string, error) {
	// Check available VMD devices with command:
	// "$lspci | grep  -i -E "201d | Volume Management Device"
	lspciCmd := exec.Command("lspci")
	vmdCmd := exec.Command("grep", "-i", "-E", "201d|Volume Management Device")
	var cmdOut bytes.Buffer
	var prefixIncluded bool

	vmdCmd.Stdin, _ = lspciCmd.StdoutPipe()
	vmdCmd.Stdout = &cmdOut
	_ = lspciCmd.Start()
	_ = vmdCmd.Run()
	_ = lspciCmd.Wait()

	if cmdOut.Len() == 0 {
		return []string{}, nil
	}

	vmdCount := bytes.Count(cmdOut.Bytes(), []byte("0000:"))
	if vmdCount == 0 {
		// sometimes the output may not include "0000:" prefix
		// usually when muliple devices are in the PCI_WHITELIST
		vmdCount = bytes.Count(cmdOut.Bytes(), []byte("Volume"))
		if vmdCount == 0 {
			vmdCount = bytes.Count(cmdOut.Bytes(), []byte("201d"))
		}
	} else {
		prefixIncluded = true
	}
	vmdAddrs := make([]string, 0, vmdCount)

	i := 0
	scanner := bufio.NewScanner(&cmdOut)
	for scanner.Scan() {
		if i == vmdCount {
			break
		}
		s := strings.Split(scanner.Text(), " ")
		if !prefixIncluded {
			s[0] = "0000:" + s[0]
		}
		vmdAddrs = append(vmdAddrs, strings.TrimSpace(s[0]))
		i++
	}

	if len(vmdAddrs) == 0 {
		return nil, errors.New("error parsing cmd output")
	}

	return vmdAddrs, nil
}

// hugePageWalkFunc returns a filepath.WalkFunc that will remove any file whose
// name begins with prefix and owner has uid equal to tgtUID.
func hugePageWalkFunc(hugePageDir, prefix, tgtUID string, remove removeFn) filepath.WalkFunc {
	return func(path string, info os.FileInfo, err error) error {
		switch {
		case err != nil:
			return err
		case info == nil:
			return errors.New("nil fileinfo")
		case info.IsDir():
			if path == hugePageDir {
				return nil
			}
			return filepath.SkipDir // skip subdirectories
		case !strings.HasPrefix(info.Name(), prefix):
			return nil // skip files without prefix
		}

		stat, ok := info.Sys().(*syscall.Stat_t)
		if !ok || stat == nil {
			return errors.New("stat missing for file")
		}
		if strconv.Itoa(int(stat.Uid)) != tgtUID {
			return nil // skip not owned by target user
		}

		if err := remove(path); err != nil {
			return err
		}

		return nil
	}
}

// cleanHugePages removes hugepage files with pathPrefix that are owned by the
// user with username tgtUsr by processing directory tree with filepath.WalkFunc
// returned from hugePageWalkFunc.
func cleanHugePages(hugePageDir, prefix, tgtUID string) error {
	return filepath.Walk(hugePageDir,
		hugePageWalkFunc(hugePageDir, prefix, tgtUID, os.Remove))
}

<<<<<<< HEAD
func (b *spdkBackend) vmdPrep(req storage.BdevPrepareRequest) (bool, error) {
=======
func (sb *spdkBackend) vmdPrep(req PrepareRequest) (bool, error) {
>>>>>>> 1071704b
	vmdDevs, err := detectVMD()
	if err != nil {
		return false, errors.Wrap(err, "VMD could not be enabled")
	}

	if len(vmdDevs) == 0 {
		return false, nil
	}

	vmdReq := req
	// If VMD devices are going to be used, then need to run a separate
	// bdev prepare (SPDK setup) with the VMD address as the PCI_WHITELIST
	//
	// TODO: ignore devices not in include list
	vmdReq.PCIAllowlist = strings.Join(vmdDevs, " ")

	if err := sb.script.Prepare(vmdReq); err != nil {
		return false, errors.Wrap(err, "re-binding vmd ssds to attach with spdk")
	}

	sb.log.Debugf("volume management devices detected: %v", vmdDevs)
	return true, nil
}

// Prepare will cleanup any leftover hugepages owned by the target user and then
// executes the SPDK setup.sh script to rebind PCI devices as selected by
// bdev_include and bdev_exclude list filters provided in the server config file.
// This will make the devices available though SPDK.
<<<<<<< HEAD
func (b *spdkBackend) Prepare(req storage.BdevPrepareRequest) (*storage.BdevPrepareResponse, error) {
	b.log.Debugf("provider backend prepare %v", req)
	resp := &storage.BdevPrepareResponse{}
=======
func (sb *spdkBackend) Prepare(req PrepareRequest) (*PrepareResponse, error) {
	sb.log.Debugf("provider backend prepare %v", req)
	resp := &PrepareResponse{}
>>>>>>> 1071704b

	usr, err := user.Lookup(req.TargetUser)
	if err != nil {
		return nil, errors.Wrapf(err, "lookup on local host")
	}

	if err := sb.script.Prepare(req); err != nil {
		return nil, errors.Wrap(err, "re-binding ssds to attach with spdk")
	}

	if !req.DisableCleanHugePages {
		// remove hugepages matching /dev/hugepages/spdk* owned by target user
		err := cleanHugePages(hugePageDir, hugePagePrefix, usr.Uid)
		if err != nil {
			return nil, errors.Wrapf(err, "clean spdk hugepages")
		}
	}

	if !req.DisableVMD {
		vmdDetected, err := sb.vmdPrep(req)
		if err != nil {
			return nil, err
		}
		resp.VmdDetected = vmdDetected
	}

	return resp, nil
}

func (sb *spdkBackend) PrepareReset() error {
	sb.log.Debugf("provider backend prepare reset")
	return sb.script.Reset()
}

func (sb *spdkBackend) UpdateFirmware(pciAddr string, path string, slot int32) error {
	if pciAddr == "" {
		return FaultBadPCIAddr("")
	}

	restoreOutput, err := sb.binding.init(sb.log, &spdk.EnvOptions{
		DisableVMD: sb.IsVMDDisabled(),
	})
	if err != nil {
		return err
	}
	defer restoreOutput()

	cs, err := sb.binding.Discover(sb.log)
	if err != nil {
		return errors.Wrap(err, "failed to discover nvme")
	}

	var found bool
	for _, c := range cs {
		if c.PciAddr == pciAddr {
			found = true
			break
		}
	}

	if !found {
		return FaultPCIAddrNotFound(pciAddr)
	}

	if err := sb.binding.Update(sb.log, pciAddr, path, slot); err != nil {
		return err
	}

	return nil
}<|MERGE_RESOLUTION|>--- conflicted
+++ resolved
@@ -120,13 +120,8 @@
 }
 
 // Scan discovers NVMe controllers accessible by SPDK.
-<<<<<<< HEAD
-func (b *spdkBackend) Scan(req storage.BdevScanRequest) (*storage.BdevScanResponse, error) {
-	restoreOutput, err := b.binding.init(b.log, &spdk.EnvOptions{
-=======
-func (sb *spdkBackend) Scan(req ScanRequest) (*ScanResponse, error) {
+func (sb *spdkBackend) Scan(req storage.BdevScanRequest) (*storage.BdevScanResponse, error) {
 	restoreOutput, err := sb.binding.init(sb.log, &spdk.EnvOptions{
->>>>>>> 1071704b
 		PciIncludeList: req.DeviceList,
 		DisableVMD:     sb.IsVMDDisabled(),
 	})
@@ -143,15 +138,9 @@
 	return &storage.BdevScanResponse{Controllers: cs}, nil
 }
 
-<<<<<<< HEAD
-func (b *spdkBackend) formatRespFromResults(results []*spdk.FormatResult) (*storage.BdevFormatResponse, error) {
+func (sb *spdkBackend) formatRespFromResults(results []*spdk.FormatResult) (*storage.BdevFormatResponse, error) {
 	resp := &storage.BdevFormatResponse{
 		DeviceResponses: make(storage.BdevDeviceFormatResponses),
-=======
-func (sb *spdkBackend) formatRespFromResults(results []*spdk.FormatResult) (*FormatResponse, error) {
-	resp := &FormatResponse{
-		DeviceResponses: make(DeviceFormatResponses),
->>>>>>> 1071704b
 	}
 	resultMap := make(map[string]map[int]error)
 
@@ -208,19 +197,15 @@
 	return resp, nil
 }
 
-<<<<<<< HEAD
-func (b *spdkBackend) formatNvme(req storage.BdevFormatRequest) (*storage.BdevFormatResponse, error) {
-=======
-func (sb *spdkBackend) formatNvme(req *FormatRequest) (*FormatResponse, error) {
-	if len(req.DeviceList) == 0 {
+func (sb *spdkBackend) formatNvme(req *storage.BdevFormatRequest) (*storage.BdevFormatResponse, error) {
+	if len(req.Properties.DeviceList) == 0 {
 		sb.log.Debug("skip nvme format as bdev device list is empty")
-		return &FormatResponse{}, nil
-	}
-
->>>>>>> 1071704b
+		return &storage.BdevFormatResponse{}, nil
+	}
+
 	spdkOpts := &spdk.EnvOptions{
 		MemSize:        req.MemSize,
-		PciIncludeList: req.DeviceList,
+		PciIncludeList: req.Properties.DeviceList,
 		DisableVMD:     sb.IsVMDDisabled(),
 	}
 
@@ -231,60 +216,32 @@
 	defer restoreOutput()
 	defer sb.binding.FiniSPDKEnv(sb.log, spdkOpts)
 	defer func() {
-		if err := sb.binding.CleanLockfiles(sb.log, req.DeviceList...); err != nil {
+		if err := sb.binding.CleanLockfiles(sb.log, req.Properties.DeviceList...); err != nil {
 			sb.log.Errorf("cleanup failed after format: %s", err)
 		}
 	}()
 
 	results, err := sb.binding.Format(sb.log)
 	if err != nil {
-		return nil, errors.Wrapf(err, "spdk format %v", req.DeviceList)
+		return nil, errors.Wrapf(err, "spdk format %v", req.Properties.DeviceList)
 	}
 
 	if len(results) == 0 {
 		return nil, errors.New("empty results from spdk binding format request")
 	}
 
-	if err := sb.writeNvmeConfig(req); err != nil {
-		return nil, errors.Wrap(err, "write spdk nvme config")
-	}
-
 	return sb.formatRespFromResults(results)
 }
 
-<<<<<<< HEAD
-// Format initializes the SPDK environment, defers the call to finalize the same
-// environment and calls private format() routine to format all devices in the
-// request device list in a manner specific to the supplied bdev class.
-//
-// Remove any stale SPDK lockfiles after format.
-func (b *spdkBackend) Format(req storage.BdevFormatRequest) (*storage.BdevFormatResponse, error) {
-	// TODO (DAOS-3844): Kick off device formats parallel?
-	switch req.Class {
-	case storage.ClassKdev, storage.ClassFile, storage.ClassMalloc:
-		resp := &storage.BdevFormatResponse{
-			DeviceResponses: make(storage.BdevDeviceFormatResponses),
-		}
-
-		for _, device := range req.DeviceList {
-			resp.DeviceResponses[device] = new(storage.BdevDeviceFormatResponse)
-			b.log.Debugf("%s format for non-NVMe bdev skipped on %s", req.Class, device)
-		}
-
-		return resp, nil
-	case storage.ClassNvme:
-		if len(req.DeviceList) == 0 {
-			return nil, errors.New("empty pci address list in nvme format request")
-=======
-func (sb *spdkBackend) formatAioFile(req *FormatRequest) (*FormatResponse, error) {
-	resp := &FormatResponse{
-		DeviceResponses: make(DeviceFormatResponses),
-	}
-
-	for _, path := range req.DeviceList {
-		devResp := new(DeviceFormatResponse)
+func (sb *spdkBackend) formatAioFile(req *storage.BdevFormatRequest) (*storage.BdevFormatResponse, error) {
+	resp := &storage.BdevFormatResponse{
+		DeviceResponses: make(storage.BdevDeviceFormatResponses),
+	}
+
+	for _, path := range req.Properties.DeviceList {
+		devResp := new(storage.BdevDeviceFormatResponse)
 		resp.DeviceResponses[path] = devResp
-		if err := createEmptyFile(sb.log, path, req.DeviceFileSize); err != nil {
+		if err := createEmptyFile(sb.log, path, req.Properties.DeviceFileSize); err != nil {
 			devResp.Error = FaultFormatError(path, err)
 			continue
 		}
@@ -292,48 +249,47 @@
 			devResp.Error = FaultFormatError(path, errors.Wrapf(err,
 				"failed to set ownership of %q to %d.%d", path,
 				req.OwnerUID, req.OwnerGID))
->>>>>>> 1071704b
-		}
-	}
-
-	if err := sb.writeNvmeConfig(req); err != nil {
-		return nil, errors.Wrap(err, "write spdk nvme config")
+		}
 	}
 
 	return resp, nil
 }
 
 // TODO DAOS-6039: implement kdev fs format
-func (sb *spdkBackend) formatKdev(req *FormatRequest) (*FormatResponse, error) {
-	resp := &FormatResponse{
-		DeviceResponses: make(DeviceFormatResponses),
-	}
-
-	for _, device := range req.DeviceList {
-		resp.DeviceResponses[device] = new(DeviceFormatResponse)
-		sb.log.Debugf("%s format for non-NVMe bdev skipped on %s", req.Class, device)
-	}
-
-	if err := sb.writeNvmeConfig(req); err != nil {
-		return nil, errors.Wrap(err, "write spdk nvme config")
+func (sb *spdkBackend) formatKdev(req *storage.BdevFormatRequest) (*storage.BdevFormatResponse, error) {
+	resp := &storage.BdevFormatResponse{
+		DeviceResponses: make(storage.BdevDeviceFormatResponses),
+	}
+
+	for _, device := range req.Properties.DeviceList {
+		resp.DeviceResponses[device] = new(storage.BdevDeviceFormatResponse)
+		sb.log.Debugf("%s format for non-NVMe bdev skipped on %s", req.Properties.Class, device)
 	}
 
 	return resp, nil
 }
 
 // Format delegates to class specific format functions.
-func (sb *spdkBackend) Format(req FormatRequest) (resp *FormatResponse, err error) {
+func (sb *spdkBackend) Format(req storage.BdevFormatRequest) (resp *storage.BdevFormatResponse, err error) {
 	// TODO (DAOS-3844): Kick off device formats parallel?
-	switch req.Class {
-	case storage.BdevClassFile:
+	switch req.Properties.Class {
+	case storage.ClassFile:
 		return sb.formatAioFile(&req)
-	case storage.BdevClassKdev:
+	case storage.ClassKdev:
 		return sb.formatKdev(&req)
-	case storage.BdevClassNvme:
+	case storage.ClassNvme:
 		return sb.formatNvme(&req)
 	default:
-		return nil, FaultFormatUnknownClass(req.Class.String())
-	}
+		return nil, FaultFormatUnknownClass(req.Properties.Class.String())
+	}
+}
+
+func (sb *spdkBackend) WriteNvmeConfig(req storage.BdevWriteNvmeConfigRequest) (*storage.BdevWriteNvmeConfigResponse, error) {
+	if err := sb.writeNvmeConfig(&req); err != nil {
+		return nil, errors.Wrap(err, "write spdk nvme config")
+	}
+	res := new(storage.BdevWriteNvmeConfigResponse)
+	return res, nil
 }
 
 // detectVMD returns whether VMD devices have been found and a slice of VMD
@@ -432,11 +388,7 @@
 		hugePageWalkFunc(hugePageDir, prefix, tgtUID, os.Remove))
 }
 
-<<<<<<< HEAD
-func (b *spdkBackend) vmdPrep(req storage.BdevPrepareRequest) (bool, error) {
-=======
-func (sb *spdkBackend) vmdPrep(req PrepareRequest) (bool, error) {
->>>>>>> 1071704b
+func (sb *spdkBackend) vmdPrep(req storage.BdevPrepareRequest) (bool, error) {
 	vmdDevs, err := detectVMD()
 	if err != nil {
 		return false, errors.Wrap(err, "VMD could not be enabled")
@@ -465,15 +417,9 @@
 // executes the SPDK setup.sh script to rebind PCI devices as selected by
 // bdev_include and bdev_exclude list filters provided in the server config file.
 // This will make the devices available though SPDK.
-<<<<<<< HEAD
-func (b *spdkBackend) Prepare(req storage.BdevPrepareRequest) (*storage.BdevPrepareResponse, error) {
-	b.log.Debugf("provider backend prepare %v", req)
+func (sb *spdkBackend) Prepare(req storage.BdevPrepareRequest) (*storage.BdevPrepareResponse, error) {
+	sb.log.Debugf("provider backend prepare %v", req)
 	resp := &storage.BdevPrepareResponse{}
-=======
-func (sb *spdkBackend) Prepare(req PrepareRequest) (*PrepareResponse, error) {
-	sb.log.Debugf("provider backend prepare %v", req)
-	resp := &PrepareResponse{}
->>>>>>> 1071704b
 
 	usr, err := user.Lookup(req.TargetUser)
 	if err != nil {
