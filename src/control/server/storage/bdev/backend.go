--- conflicted
+++ resolved
@@ -204,12 +204,7 @@
 	}
 
 	spdkOpts := &spdk.EnvOptions{
-<<<<<<< HEAD
-		MemSize:        req.MemSize,
 		PciIncludeList: req.Properties.DeviceList,
-=======
-		PciIncludeList: req.DeviceList,
->>>>>>> 82c98fe5
 		DisableVMD:     sb.IsVMDDisabled(),
 	}
 
