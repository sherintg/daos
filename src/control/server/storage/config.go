--- conflicted
+++ resolved
@@ -283,19 +283,10 @@
 
 // BdevConfig represents a Block Device (NVMe, etc.) configuration entry.
 type BdevConfig struct {
-<<<<<<< HEAD
 	DeviceList  []string `yaml:"bdev_list,omitempty"`
 	VmdDisabled bool     `yaml:"-"` // set during start-up
 	DeviceCount int      `yaml:"bdev_number,omitempty"`
 	FileSize    int      `yaml:"bdev_size,omitempty"`
-=======
-	OutputPath  string    `yaml:"-" cmdLongFlag:"--nvme" cmdShortFlag:"-n"`
-	Class       BdevClass `yaml:"bdev_class,omitempty"`
-	DeviceList  []string  `yaml:"bdev_list,omitempty"`
-	VmdDisabled bool      `yaml:"-"` // set during start-up
-	FileSize    int       `yaml:"bdev_size,omitempty"`
-	VosEnv      string    `yaml:"-" cmdEnv:"VOS_BDEV_CLASS"`
->>>>>>> 82c98fe5
 }
 
 func (bc *BdevConfig) checkNonZeroDevFileSize(class Class) error {
@@ -354,6 +345,5 @@
 type Config struct {
 	Tiers            TierConfigs `yaml:"storage" cmdLongFlag:"--storage_tiers,nonzero" cmdShortFlag:"-T,nonzero"`
 	ConfigOutputPath string      `yaml:"-" cmdLongFlag:"--nvme" cmdShortFlag:"-n"`
-	MemSize          int         `yaml:"-" cmdLongFlag:"--mem_size,nonzero" cmdShortFlag:"-r,nonzero"`
 	VosEnv           string      `yaml:"-" cmdEnv:"VOS_BDEV_CLASS"`
 }