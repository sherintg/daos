//
// (C) Copyright 2020 Intel Corporation.
//
// Licensed under the Apache License, Version 2.0 (the "License");
// you may not use this file except in compliance with the License.
// You may obtain a copy of the License at
//
//    http://www.apache.org/licenses/LICENSE-2.0
//
// Unless required by applicable law or agreed to in writing, software
// distributed under the License is distributed on an "AS IS" BASIS,
// WITHOUT WARRANTIES OR CONDITIONS OF ANY KIND, either express or implied.
// See the License for the specific language governing permissions and
// limitations under the License.
//
// GOVERNMENT LICENSE RIGHTS-OPEN SOURCE SOFTWARE
// The Government's rights to use, modify, reproduce, release, perform, display,
// or disclose this software are subject to the terms of the Apache License as
// provided in Contract No. 8F-30005.
// Any reproduction of computer software, computer software documentation, or
// portions thereof marked with this legend must also reproduce the markings.
//

package server

import (
	"context"
	"math"
	"net"
	"os"
	"sync"
	"syscall"
	"testing"
	"time"

	"github.com/golang/protobuf/proto"
	"github.com/google/go-cmp/cmp"
	"github.com/pkg/errors"
	"google.golang.org/grpc/peer"

	"github.com/daos-stack/daos/src/control/build"
	"github.com/daos-stack/daos/src/control/common"
	mgmtpb "github.com/daos-stack/daos/src/control/common/proto/mgmt"
	"github.com/daos-stack/daos/src/control/drpc"
	"github.com/daos-stack/daos/src/control/lib/control"
	"github.com/daos-stack/daos/src/control/lib/netdetect"
	"github.com/daos-stack/daos/src/control/logging"
	"github.com/daos-stack/daos/src/control/ras"
	"github.com/daos-stack/daos/src/control/server/config"
	"github.com/daos-stack/daos/src/control/server/ioserver"
	"github.com/daos-stack/daos/src/control/system"
	. "github.com/daos-stack/daos/src/control/system"
)

const (
	// test aliases for member states
	msReady      = uint32(MemberStateReady)
	msWaitFormat = uint32(MemberStateAwaitFormat)
	msStopped    = uint32(MemberStateStopped)
	msErrored    = uint32(MemberStateErrored)
)

func TestServer_MgmtSvc_LeaderQuery(t *testing.T) {
	localhost := common.LocalhostCtrlAddr()

	for name, tc := range map[string]struct {
		req     *mgmtpb.LeaderQueryReq
		expResp *mgmtpb.LeaderQueryResp
		expErr  error
	}{
		"nil request": {
			expErr: errors.New("nil request"),
		},
		"wrong system": {
			req: &mgmtpb.LeaderQueryReq{
				System: "quack",
			},
			expErr: errors.New("wrong system"),
		},
		"successful query": {
			req: &mgmtpb.LeaderQueryReq{System: build.DefaultSystemName},
			expResp: &mgmtpb.LeaderQueryResp{
				CurrentLeader: localhost.String(),
				Replicas:      []string{localhost.String()},
			},
		},
	} {
		t.Run(name, func(t *testing.T) {
			log, buf := logging.NewTestLogger(t.Name())
			defer common.ShowBufferOnFailure(t, buf)

			mgmtSvc := newTestMgmtSvc(t, log)
			db, cleanup := system.TestDatabase(t, log)
			defer cleanup()
			mgmtSvc.sysdb = db

			ctx, cancel := context.WithCancel(context.Background())
			defer cancel()
			if err := db.Start(ctx); err != nil {
				t.Fatal(err)
			}

			// wait for the bootstrap to finish
			for {
				if leader, _, _ := db.LeaderQuery(); leader != "" {
					break
				}
			}

			gotResp, gotErr := mgmtSvc.LeaderQuery(context.TODO(), tc.req)
			common.CmpErr(t, tc.expErr, gotErr)
			if tc.expErr != nil {
				return
			}

			if diff := cmp.Diff(tc.expResp, gotResp); diff != "" {
				t.Fatalf("unexpected response (-want, +got)\n%s\n", diff)
			}
		})
	}
}

func TestServer_MgmtSvc_ClusterEvent(t *testing.T) {
	rasEventRankFail := ras.NewRankFailEvent(0, 0, nil)

	for name, tc := range map[string]struct {
<<<<<<< HEAD
		nilReq   bool
		zeroSeq  bool
		rasEvent *ras.Event
		expResp  *mgmtpb.ClusterEventResp
		expErr   error
=======
		notifyReq *control.SystemNotifyReq
		sequence  int
		expResp   *mgmtpb.ClusterEventResp
		expErr    error
>>>>>>> 5dfcb45d
	}{
		"nil request": {
			nilReq: true,
			expErr: errors.New("nil request"),
		},
<<<<<<< HEAD
		"invalid sequence number": {
			zeroSeq: true,
			expErr:  errors.New("invalid sequence"),
		},
		"successful notification": {
			rasEvent: rasEventRankFail,
			expResp: &mgmtpb.ClusterEventResp{
				Sequence: 1,
=======
		"nil event": {
			notifyReq: &control.SystemNotifyReq{},
			expErr:    errors.New("unexpected event type"),
		},
		"successful notification": {
			notifyReq: &control.SystemNotifyReq{
				Event: rasEventRankFail,
>>>>>>> 5dfcb45d
			},
			expErr: errors.New("unexpected event type"),
		},
<<<<<<< HEAD
		"unknown event type": {
			rasEvent: &ras.Event{ID: math.MaxUint32},
			expErr:   errors.New("unknown event ID"),
		},
=======
		// "unsupported event type": {
		//		"unrecognised event type": {
		//		"invalid sequence": {
		//			zeroSeq: true
		//			req: &mgmtpb.ClusterEventReq{
		//				Sequence: 0,
		//				Event: &mgmtpb.ClusterEventReq_Ras{
		//					Ras: rasEventPB,
		//				},
		//			},
		//			expErr: errors.New("invalid sequence"),
		//		},
		//		"successful notification": {
		//			req: &mgmtpb.ClusterEventReq{
		//				Sequence: 1,
		//				Event: &mgmtpb.ClusterEventReq_Ras{
		//					Ras: rasEventPB,
		//				},
		//			},
		//			expResp: &mgmtpb.ClusterEventResp{
		//				Sequence: 1,
		//			},
		//		},
>>>>>>> 5dfcb45d
	} {
		t.Run(name, func(t *testing.T) {
			log, buf := logging.NewTestLogger(t.Name())
			defer common.ShowBufferOnFailure(t, buf)

			mgmtSvc := newTestMgmtSvc(t, log)
			db, cleanup := system.TestDatabase(t, log)
			defer cleanup()
			mgmtSvc.sysdb = db

			ctx, cancel := context.WithCancel(context.Background())
			defer cancel()
			if err := db.Start(ctx); err != nil {
				t.Fatal(err)
			}

			// wait for the bootstrap to finish
			for {
				if db.IsLeader() {
					break
				}
			}

<<<<<<< HEAD
			var pbReq *mgmtpb.ClusterEventReq
			switch {
			case tc.nilReq:
			case tc.zeroSeq:
				pbReq = &mgmtpb.ClusterEventReq{Sequence: 0}
			default:
				rasEventPB := new(mgmtpb.RASEvent)
				if err := convert.Types(tc.rasEvent, rasEventPB); err != nil {
					t.Fatal(err)
				}

				pbReq = &mgmtpb.ClusterEventReq{
					Sequence: 1,
					Event: &mgmtpb.ClusterEventReq_Ras{
						Ras: rasEventPB,
					},
				}
=======
			mockLookupAddr := func(addr string) ([]string, error) {
				return map[string][]string{
					"192.168.0.1": {"foo.bar.com"},
				}[addr], nil
			}

			var pbReq *mgmtpb.ClusterEventReq
			if tc.notifyReq != nil {
				var err error
				pbReq, err = tc.notifyReq.ToClusterEventReq(mockLookupAddr)
				if err != nil {
					t.Fatal(err)
				}
>>>>>>> 5dfcb45d
			}

			gotResp, gotErr := mgmtSvc.ClusterEvent(context.TODO(), pbReq)
			common.CmpErr(t, tc.expErr, gotErr)
			if tc.expErr != nil {
				return
			}

			if diff := cmp.Diff(tc.expResp, gotResp); diff != "" {
				t.Fatalf("unexpected response (-want, +got)\n%s\n", diff)
			}
		})
	}
}

// checkUnorderedRankResults fails if results slices contain any differing results,
// regardless of order. Ignore result "Msg" field as RankResult.Msg generation
// is tested separately in TestServer_MgmtSvc_DrespToRankResult unit tests.
func checkUnorderedRankResults(t *testing.T, expResults, gotResults []*mgmtpb.RanksResp_RankResult) {
	t.Helper()

	isMsgField := func(path cmp.Path) bool {
		return path.Last().String() == ".Msg"
	}
	opts := append(common.DefaultCmpOpts(),
		cmp.FilterPath(isMsgField, cmp.Ignore()))

	common.AssertEqual(t, len(expResults), len(gotResults), "number of rank results")
	for _, exp := range expResults {
		match := false
		for _, got := range gotResults {
			if diff := cmp.Diff(exp, got, opts...); diff == "" {
				match = true
			}
		}
		if !match {
			t.Fatalf("unexpected results: %s", cmp.Diff(expResults, gotResults, opts...))
		}
	}
}

func TestServer_MgmtSvc_PrepShutdownRanks(t *testing.T) {
	for name, tc := range map[string]struct {
		setupAP          bool
		missingSB        bool
		instancesStopped bool
		req              *mgmtpb.RanksReq
		drpcRet          error
		junkResp         bool
		drpcResps        []proto.Message
		responseDelay    time.Duration
		ctxTimeout       time.Duration
		ctxCancel        time.Duration
		expResults       []*mgmtpb.RanksResp_RankResult
		expErr           error
	}{
		"nil request": {
			expErr: errors.New("nil request"),
		},
		"no ranks specified": {
			req:    &mgmtpb.RanksReq{},
			expErr: errors.New("no ranks specified in request"),
		},
		"missing superblock": {
			req:       &mgmtpb.RanksReq{Ranks: "0-3"},
			missingSB: true,
			// no results as rank cannot be read from superblock
			expResults: []*mgmtpb.RanksResp_RankResult{},
		},
		"instances stopped": {
			req:              &mgmtpb.RanksReq{Ranks: "0-3"},
			instancesStopped: true,
			expResults: []*mgmtpb.RanksResp_RankResult{
				{Rank: 1, State: msStopped},
				{Rank: 2, State: msStopped},
			},
		},
		"dRPC resp fails": {
			req:     &mgmtpb.RanksReq{Ranks: "0-3"},
			drpcRet: errors.New("call failed"),
			drpcResps: []proto.Message{
				&mgmtpb.DaosResp{Status: 0},
				&mgmtpb.DaosResp{Status: 0},
			},
			expResults: []*mgmtpb.RanksResp_RankResult{
				{Rank: 1, State: msErrored, Errored: true},
				{Rank: 2, State: msErrored, Errored: true},
			},
		},
		"dRPC resp junk": {
			req:      &mgmtpb.RanksReq{Ranks: "0-3"},
			junkResp: true,
			expResults: []*mgmtpb.RanksResp_RankResult{
				{Rank: 1, State: msErrored, Errored: true},
				{Rank: 2, State: msErrored, Errored: true},
			},
		},
		"prep shutdown timeout": { // dRPC req-resp duration > rankReqTime
			req:           &mgmtpb.RanksReq{Ranks: "0-3"},
			responseDelay: 200 * time.Millisecond,
			drpcResps: []proto.Message{
				&mgmtpb.DaosResp{Status: 0},
				&mgmtpb.DaosResp{Status: 0},
			},
			expResults: []*mgmtpb.RanksResp_RankResult{
				{Rank: 1, State: uint32(MemberStateUnresponsive)},
				{Rank: 2, State: uint32(MemberStateUnresponsive)},
			},
		},
		"context timeout": { // dRPC req-resp duration > parent context timeout
			req:           &mgmtpb.RanksReq{Ranks: "0-3"},
			responseDelay: 40 * time.Millisecond,
			ctxTimeout:    10 * time.Millisecond,
			drpcResps: []proto.Message{
				&mgmtpb.DaosResp{Status: 0},
				&mgmtpb.DaosResp{Status: 0},
			},
			expResults: []*mgmtpb.RanksResp_RankResult{
				{Rank: 1, State: uint32(MemberStateUnresponsive)},
				{Rank: 2, State: uint32(MemberStateUnresponsive)},
			},
		},
		"context cancel": { // dRPC req-resp duration > when parent context is canceled
			req:           &mgmtpb.RanksReq{Ranks: "0-3"},
			responseDelay: 40 * time.Millisecond,
			ctxCancel:     10 * time.Millisecond,
			drpcResps: []proto.Message{
				&mgmtpb.DaosResp{Status: 0},
				&mgmtpb.DaosResp{Status: 0},
			},
			expErr: errors.New("nil result"), // parent ctx cancel
		},
		"unsuccessful call": {
			req: &mgmtpb.RanksReq{Ranks: "0-3"},
			drpcResps: []proto.Message{
				&mgmtpb.DaosResp{Status: -1},
				&mgmtpb.DaosResp{Status: -1},
			},
			expResults: []*mgmtpb.RanksResp_RankResult{
				{Rank: 1, State: msErrored, Errored: true},
				{Rank: 2, State: msErrored, Errored: true},
			},
		},
		"successful call": {
			req: &mgmtpb.RanksReq{Ranks: "0-3"},
			drpcResps: []proto.Message{
				&mgmtpb.DaosResp{Status: 0},
				&mgmtpb.DaosResp{Status: 0},
			},
			expResults: []*mgmtpb.RanksResp_RankResult{
				{Rank: 1, State: uint32(MemberStateStopping)},
				{Rank: 2, State: uint32(MemberStateStopping)},
			},
		},
	} {
		t.Run(name, func(t *testing.T) {
			log, buf := logging.NewTestLogger(t.Name())
			defer common.ShowBufferOnFailure(t, buf)

			ioserverCount := maxIOServers
			svc := newTestMgmtSvcMulti(t, log, ioserverCount, tc.setupAP)
			for i, srv := range svc.harness.instances {
				if tc.missingSB {
					srv._superblock = nil
					continue
				}

				trc := &ioserver.TestRunnerConfig{}
				if !tc.instancesStopped {
					trc.Running.SetTrue()
					srv.ready.SetTrue()
				}
				srv.runner = ioserver.NewTestRunner(trc, ioserver.NewConfig())
				srv.setIndex(uint32(i))

				srv._superblock.Rank = new(Rank)
				*srv._superblock.Rank = Rank(i + 1)

				cfg := new(mockDrpcClientConfig)
				if tc.drpcRet != nil {
					cfg.setSendMsgResponse(drpc.Status_FAILURE, nil, nil)
				} else if tc.junkResp {
					cfg.setSendMsgResponse(drpc.Status_SUCCESS, makeBadBytes(42), nil)
				} else if len(tc.drpcResps) > i {
					rb, _ := proto.Marshal(tc.drpcResps[i])
					cfg.setSendMsgResponse(drpc.Status_SUCCESS, rb, tc.expErr)

					if tc.responseDelay != time.Duration(0) {
						cfg.setResponseDelay(tc.responseDelay)
					}
				}
				srv.setDrpcClient(newMockDrpcClient(cfg))
			}

			svc.harness.rankReqTimeout = 50 * time.Millisecond

			var cancel context.CancelFunc
			ctx := context.Background()
			if tc.ctxTimeout != 0 {
				ctx, cancel = context.WithTimeout(ctx, tc.ctxTimeout)
				defer cancel()
			} else if tc.ctxCancel != 0 {
				ctx, cancel = context.WithCancel(ctx)
				go func() {
					<-time.After(tc.ctxCancel)
					cancel()
				}()
			}

			gotResp, gotErr := svc.PrepShutdownRanks(ctx, tc.req)
			common.CmpErr(t, tc.expErr, gotErr)
			if tc.expErr != nil {
				return
			}

			// order of results nondeterministic as dPrepShutdown run async
			checkUnorderedRankResults(t, tc.expResults, gotResp.Results)
		})
	}
}

func TestServer_MgmtSvc_StopRanks(t *testing.T) {
	for name, tc := range map[string]struct {
		setupAP          bool
		missingSB        bool
		ioserverCount    int
		instancesStopped bool
		req              *mgmtpb.RanksReq
		signal           os.Signal
		signalErr        error
		ctxTimeout       time.Duration
		expSignalsSent   map[uint32]os.Signal
		expResults       []*mgmtpb.RanksResp_RankResult
		expErr           error
	}{
		"nil request": {
			expErr: errors.New("nil request"),
		},
		"no ranks specified": {
			req:    &mgmtpb.RanksReq{},
			expErr: errors.New("no ranks specified in request"),
		},
		"missing superblock": {
			req:       &mgmtpb.RanksReq{Ranks: "0-3"},
			missingSB: true,
			// no results as rank cannot be read from superblock
			expResults: []*mgmtpb.RanksResp_RankResult{},
		},
		"missing ranks": {
			req:        &mgmtpb.RanksReq{Ranks: "0,3"},
			expResults: []*mgmtpb.RanksResp_RankResult{},
		},
		"kill signal send error": {
			req: &mgmtpb.RanksReq{
				Ranks: "0-3", Force: true,
			},
			signalErr: errors.New("sending signal failed"),
			expErr:    errors.New("sending killed: sending signal failed"),
		},
		"context timeout": { // near-immediate parent context Timeout
			req:        &mgmtpb.RanksReq{Ranks: "0-3"},
			ctxTimeout: time.Nanosecond,
			expErr:     context.DeadlineExceeded, // parent ctx timeout
		},
		"instances started": { // unsuccessful result for kill
			req:            &mgmtpb.RanksReq{Ranks: "0-3"},
			expSignalsSent: map[uint32]os.Signal{0: syscall.SIGINT, 1: syscall.SIGINT},
			expResults: []*mgmtpb.RanksResp_RankResult{
				{Rank: 1, State: msReady, Errored: true},
				{Rank: 2, State: msReady, Errored: true},
			},
		},
		"force stop instances started": { // unsuccessful result for kill
			req:            &mgmtpb.RanksReq{Ranks: "0-3", Force: true},
			expSignalsSent: map[uint32]os.Signal{0: syscall.SIGKILL, 1: syscall.SIGKILL},
			expResults: []*mgmtpb.RanksResp_RankResult{
				{Rank: 1, State: msReady, Errored: true},
				{Rank: 2, State: msReady, Errored: true},
			},
		},
		"instances stopped": { // successful result for kill
			req:              &mgmtpb.RanksReq{Ranks: "0-3"},
			instancesStopped: true,
			expResults: []*mgmtpb.RanksResp_RankResult{
				{Rank: 1, State: msStopped},
				{Rank: 2, State: msStopped},
			},
		},
		"force stop single instance started": {
			req:            &mgmtpb.RanksReq{Ranks: "1", Force: true},
			expSignalsSent: map[uint32]os.Signal{0: syscall.SIGKILL},
			expResults: []*mgmtpb.RanksResp_RankResult{
				{Rank: 1, State: msReady, Errored: true},
			},
		},
		"single instance stopped": {
			req:              &mgmtpb.RanksReq{Ranks: "1"},
			instancesStopped: true,
			expResults: []*mgmtpb.RanksResp_RankResult{
				{Rank: 1, State: msStopped},
			},
		},
	} {
		t.Run(name, func(t *testing.T) {
			log, buf := logging.NewTestLogger(t.Name())
			defer common.ShowBufferOnFailure(t, buf)

			var signalsSent sync.Map

			if tc.ioserverCount == 0 {
				tc.ioserverCount = maxIOServers
			}

			svc := newTestMgmtSvcMulti(t, log, tc.ioserverCount, tc.setupAP)
			for i, srv := range svc.harness.instances {
				if tc.missingSB {
					srv._superblock = nil
					continue
				}

				trc := &ioserver.TestRunnerConfig{}
				if !tc.instancesStopped {
					trc.Running.SetTrue()
					srv.ready.SetTrue()
				}
				trc.SignalCb = func(idx uint32, sig os.Signal) { signalsSent.Store(idx, sig) }
				trc.SignalErr = tc.signalErr
				srv.runner = ioserver.NewTestRunner(trc, ioserver.NewConfig())
				srv.setIndex(uint32(i))

				srv._superblock.Rank = new(Rank)
				*srv._superblock.Rank = Rank(i + 1)
			}

			ctx := context.Background()
			if tc.ctxTimeout != 0 {
				var cancel context.CancelFunc
				ctx, cancel = context.WithTimeout(ctx, tc.ctxTimeout)
				defer cancel()
			}
			svc.harness.rankReqTimeout = 50 * time.Millisecond

			gotResp, gotErr := svc.StopRanks(ctx, tc.req)
			common.CmpErr(t, tc.expErr, gotErr)
			if tc.expErr != nil {
				return
			}

			// RankResult.Msg generation is tested in
			// TestServer_MgmtSvc_DrespToRankResult unit tests
			isMsgField := func(path cmp.Path) bool {
				return path.Last().String() == ".Msg"
			}
			opts := append(common.DefaultCmpOpts(),
				cmp.FilterPath(isMsgField, cmp.Ignore()))

			if diff := cmp.Diff(tc.expResults, gotResp.Results, opts...); diff != "" {
				t.Fatalf("unexpected response (-want, +got)\n%s\n", diff)
			}

			var numSignalsSent int
			signalsSent.Range(func(_, _ interface{}) bool {
				numSignalsSent++
				return true
			})
			common.AssertEqual(t, len(tc.expSignalsSent), numSignalsSent,
				"number of signals sent")

			for expKey, expValue := range tc.expSignalsSent {
				value, found := signalsSent.Load(expKey)
				if !found {
					t.Fatalf("rank %d was not sent %s signal", expKey, expValue)
				}
				if diff := cmp.Diff(expValue, value); diff != "" {
					t.Fatalf("unexpected signals sent (-want, +got):\n%s\n", diff)
				}
			}
		})
	}
}

func TestServer_MgmtSvc_PingRanks(t *testing.T) {
	for name, tc := range map[string]struct {
		setupAP          bool
		missingSB        bool
		instancesStopped bool
		req              *mgmtpb.RanksReq
		drpcRet          error
		junkResp         bool
		drpcResps        []proto.Message
		responseDelay    time.Duration
		ctxTimeout       time.Duration
		ctxCancel        time.Duration
		expResults       []*mgmtpb.RanksResp_RankResult
		expErr           error
	}{
		"nil request": {
			expErr: errors.New("nil request"),
		},
		"no ranks specified": {
			req:    &mgmtpb.RanksReq{},
			expErr: errors.New("no ranks specified in request"),
		},
		"missing superblock": {
			req:       &mgmtpb.RanksReq{Ranks: "0-3"},
			missingSB: true,
			// no results as rank can't be read from superblock
			expResults: []*mgmtpb.RanksResp_RankResult{},
		},
		"instances stopped": {
			req:              &mgmtpb.RanksReq{Ranks: "0-3"},
			instancesStopped: true,
			expResults: []*mgmtpb.RanksResp_RankResult{
				{Rank: 1, State: msStopped},
				{Rank: 2, State: msStopped},
			},
		},
		"instances started": {
			req: &mgmtpb.RanksReq{Ranks: "0-3"},
			expResults: []*mgmtpb.RanksResp_RankResult{
				{Rank: 1, State: msReady},
				{Rank: 2, State: msReady},
			},
		},
		"dRPC resp fails": {
			// force flag in request triggers dRPC ping
			req:     &mgmtpb.RanksReq{Ranks: "0-3", Force: true},
			drpcRet: errors.New("call failed"),
			drpcResps: []proto.Message{
				&mgmtpb.DaosResp{Status: 0},
				&mgmtpb.DaosResp{Status: 0},
			},
			expResults: []*mgmtpb.RanksResp_RankResult{
				{Rank: 1, State: msErrored, Errored: true},
				{Rank: 2, State: msErrored, Errored: true},
			},
		},
		"dRPC resp junk": {
			// force flag in request triggers dRPC ping
			req:      &mgmtpb.RanksReq{Ranks: "0-3", Force: true},
			junkResp: true,
			expResults: []*mgmtpb.RanksResp_RankResult{
				{Rank: 1, State: msErrored, Errored: true},
				{Rank: 2, State: msErrored, Errored: true},
			},
		},
		"dRPC ping timeout": { // dRPC req-resp duration > rankReqTimeout
			// force flag in request triggers dRPC ping
			req:           &mgmtpb.RanksReq{Ranks: "0-3", Force: true},
			responseDelay: 200 * time.Millisecond,
			drpcResps: []proto.Message{
				&mgmtpb.DaosResp{Status: 0},
				&mgmtpb.DaosResp{Status: 0},
			},
			expResults: []*mgmtpb.RanksResp_RankResult{
				{Rank: 1, State: uint32(MemberStateUnresponsive)},
				{Rank: 2, State: uint32(MemberStateUnresponsive)},
			},
		},
		"dRPC context timeout": { // dRPC req-resp duration > parent context Timeout
			// force flag in request triggers dRPC ping
			req:           &mgmtpb.RanksReq{Ranks: "0-3", Force: true},
			responseDelay: 40 * time.Millisecond,
			ctxTimeout:    10 * time.Millisecond,
			drpcResps: []proto.Message{
				&mgmtpb.DaosResp{Status: 0},
				&mgmtpb.DaosResp{Status: 0},
			},
			expResults: []*mgmtpb.RanksResp_RankResult{
				{Rank: 1, State: uint32(MemberStateUnresponsive)},
				{Rank: 2, State: uint32(MemberStateUnresponsive)},
			},
		},
		"dRPC context cancel": { // dRPC req-resp duration > when parent context is canceled
			// force flag in request triggers dRPC ping
			req:           &mgmtpb.RanksReq{Ranks: "0-3", Force: true},
			responseDelay: 40 * time.Millisecond,
			ctxCancel:     10 * time.Millisecond,
			drpcResps: []proto.Message{
				&mgmtpb.DaosResp{Status: 0},
				&mgmtpb.DaosResp{Status: 0},
			},
			expErr: errors.New("nil result"), // parent ctx cancel
		},
		"dRPC unsuccessful call": {
			// force flag in request triggers dRPC ping
			req: &mgmtpb.RanksReq{Ranks: "0-3", Force: true},
			drpcResps: []proto.Message{
				&mgmtpb.DaosResp{Status: -1},
				&mgmtpb.DaosResp{Status: -1},
			},
			expResults: []*mgmtpb.RanksResp_RankResult{
				{Rank: 1, State: msErrored, Errored: true},
				{Rank: 2, State: msErrored, Errored: true},
			},
		},
		"dRPC successful call": {
			// force flag in request triggers dRPC ping
			req: &mgmtpb.RanksReq{Ranks: "0-3", Force: true},
			drpcResps: []proto.Message{
				&mgmtpb.DaosResp{Status: 0},
				&mgmtpb.DaosResp{Status: 0},
			},
			expResults: []*mgmtpb.RanksResp_RankResult{
				{Rank: 1, State: msReady},
				{Rank: 2, State: msReady},
			},
		},
		"dRPC filtered ranks": {
			// force flag in request triggers dRPC ping
			req: &mgmtpb.RanksReq{Ranks: "0-1,3", Force: true},
			drpcResps: []proto.Message{
				&mgmtpb.DaosResp{Status: 0},
				&mgmtpb.DaosResp{Status: 0},
			},
			expResults: []*mgmtpb.RanksResp_RankResult{
				{Rank: 1, State: msReady},
			},
		},
	} {
		t.Run(name, func(t *testing.T) {
			log, buf := logging.NewTestLogger(t.Name())
			defer common.ShowBufferOnFailure(t, buf)

			ioserverCount := maxIOServers
			svc := newTestMgmtSvcMulti(t, log, ioserverCount, tc.setupAP)
			for i, srv := range svc.harness.instances {
				if tc.missingSB {
					srv._superblock = nil
					continue
				}

				trc := &ioserver.TestRunnerConfig{}
				if !tc.instancesStopped {
					trc.Running.SetTrue()
					srv.ready.SetTrue()
				}
				srv.runner = ioserver.NewTestRunner(trc, ioserver.NewConfig())
				srv.setIndex(uint32(i))

				srv._superblock.Rank = new(Rank)
				*srv._superblock.Rank = Rank(i + 1)

				cfg := new(mockDrpcClientConfig)
				if tc.drpcRet != nil {
					cfg.setSendMsgResponse(drpc.Status_FAILURE, nil, nil)
				} else if tc.junkResp {
					cfg.setSendMsgResponse(drpc.Status_SUCCESS, makeBadBytes(42), nil)
				} else if len(tc.drpcResps) > i {
					rb, _ := proto.Marshal(tc.drpcResps[i])
					cfg.setSendMsgResponse(drpc.Status_SUCCESS, rb, tc.expErr)

					if tc.responseDelay != time.Duration(0) {
						cfg.setResponseDelay(tc.responseDelay)
					}
				}
				srv.setDrpcClient(newMockDrpcClient(cfg))
			}

			svc.harness.rankReqTimeout = 50 * time.Millisecond

			var cancel context.CancelFunc
			ctx := context.Background()
			if tc.ctxTimeout != 0 {
				ctx, cancel = context.WithTimeout(ctx, tc.ctxTimeout)
				defer cancel()
			} else if tc.ctxCancel != 0 {
				ctx, cancel = context.WithCancel(ctx)
				go func() {
					<-time.After(tc.ctxCancel)
					cancel()
				}()
			}

			gotResp, gotErr := svc.PingRanks(ctx, tc.req)
			common.CmpErr(t, tc.expErr, gotErr)
			if tc.expErr != nil {
				return
			}

			// order of results nondeterministic as dPing run async
			checkUnorderedRankResults(t, tc.expResults, gotResp.Results)
		})
	}
}

func TestServer_MgmtSvc_ResetFormatRanks(t *testing.T) {
	for name, tc := range map[string]struct {
		setupAP          bool
		missingSB        bool
		ioserverCount    int
		instancesStarted bool
		startFails       bool
		req              *mgmtpb.RanksReq
		ctxTimeout       time.Duration
		expResults       []*mgmtpb.RanksResp_RankResult
		expErr           error
	}{
		"nil request": {
			expErr: errors.New("nil request"),
		},
		"no ranks specified": {
			req:    &mgmtpb.RanksReq{},
			expErr: errors.New("no ranks specified in request"),
		},
		"missing superblock": {
			req:       &mgmtpb.RanksReq{Ranks: "0-3"},
			missingSB: true,
			// no results as rank can't be read from superblock
			expResults: []*mgmtpb.RanksResp_RankResult{},
		},
		"missing ranks": {
			req:        &mgmtpb.RanksReq{Ranks: "0,3"},
			expResults: []*mgmtpb.RanksResp_RankResult{},
		},
		"context timeout": { // near-immediate parent context Timeout
			req:        &mgmtpb.RanksReq{Ranks: "0-3"},
			ctxTimeout: time.Nanosecond,
			expErr:     context.DeadlineExceeded, // parent ctx timeout
		},
		"instances already started": {
			req:              &mgmtpb.RanksReq{Ranks: "0-3"},
			instancesStarted: true,
			expErr:           FaultInstancesNotStopped("reset format", 1),
		},
		"instances reach wait format": {
			req: &mgmtpb.RanksReq{Ranks: "0-3"},
			expResults: []*mgmtpb.RanksResp_RankResult{
				{Rank: 1, State: msWaitFormat},
				{Rank: 2, State: msWaitFormat},
			},
		},
		"instances stay stopped": {
			req:        &mgmtpb.RanksReq{Ranks: "0-3"},
			startFails: true,
			expResults: []*mgmtpb.RanksResp_RankResult{
				{Rank: 1, State: msStopped, Errored: true},
				{Rank: 2, State: msStopped, Errored: true},
			},
		},
	} {
		t.Run(name, func(t *testing.T) {
			log, buf := logging.NewTestLogger(t.Name())
			defer common.ShowBufferOnFailure(t, buf)

			if tc.ioserverCount == 0 {
				tc.ioserverCount = maxIOServers
			}

			ctx := context.Background()

			svc := newTestMgmtSvcMulti(t, log, tc.ioserverCount, tc.setupAP)
			for i, srv := range svc.harness.instances {
				if tc.missingSB {
					srv._superblock = nil
					continue
				}

				testDir, cleanup := common.CreateTestDir(t)
				defer cleanup()
				ioCfg := ioserver.NewConfig().WithScmMountPoint(testDir)

				trc := &ioserver.TestRunnerConfig{}
				if tc.instancesStarted {
					trc.Running.SetTrue()
					srv.ready.SetTrue()
				}
				srv.runner = ioserver.NewTestRunner(trc, ioCfg)
				srv.setIndex(uint32(i))

				t.Logf("scm dir: %s", srv.scmConfig().MountPoint)
				superblock := &Superblock{
					Version: superblockVersion,
					UUID:    common.MockUUID(),
					System:  "test",
				}
				superblock.Rank = new(system.Rank)
				*superblock.Rank = Rank(i + 1)
				srv.setSuperblock(superblock)
				if err := srv.WriteSuperblock(); err != nil {
					t.Fatal(err)
				}

				// mimic srv.run, set "ready" on startLoop rx
				go func(s *IOServerInstance, startFails bool) {
					<-s.startLoop
					if startFails {
						return
					}
					// processing loop reaches wait for format state
					s.waitFormat.SetTrue()
				}(srv, tc.startFails)
			}

			if tc.ctxTimeout != 0 {
				var cancel context.CancelFunc
				ctx, cancel = context.WithTimeout(ctx, tc.ctxTimeout)
				defer cancel()
			}
			svc.harness.rankStartTimeout = 50 * time.Millisecond

			gotResp, gotErr := svc.ResetFormatRanks(ctx, tc.req)
			common.CmpErr(t, tc.expErr, gotErr)
			if tc.expErr != nil {
				return
			}

			// RankResult.Msg generation is tested in
			// TestServer_MgmtSvc_DrespToRankResult unit tests
			isMsgField := func(path cmp.Path) bool {
				return path.Last().String() == ".Msg"
			}
			opts := append(common.DefaultCmpOpts(),
				cmp.FilterPath(isMsgField, cmp.Ignore()))

			if diff := cmp.Diff(tc.expResults, gotResp.Results, opts...); diff != "" {
				t.Fatalf("unexpected response (-want, +got)\n%s\n", diff)
			}
		})
	}
}

func TestServer_MgmtSvc_StartRanks(t *testing.T) {
	for name, tc := range map[string]struct {
		setupAP          bool
		missingSB        bool
		ioserverCount    int
		instancesStopped bool
		startFails       bool
		req              *mgmtpb.RanksReq
		ctxTimeout       time.Duration
		expResults       []*mgmtpb.RanksResp_RankResult
		expErr           error
	}{
		"nil request": {
			expErr: errors.New("nil request"),
		},
		"no ranks specified": {
			req:    &mgmtpb.RanksReq{},
			expErr: errors.New("no ranks specified in request"),
		},
		"missing superblock": {
			req:       &mgmtpb.RanksReq{Ranks: "0-3"},
			missingSB: true,
			// no results as rank cannot be read from superblock
			expResults: []*mgmtpb.RanksResp_RankResult{},
		},
		"missing ranks": {
			req:        &mgmtpb.RanksReq{Ranks: "0,3"},
			expResults: []*mgmtpb.RanksResp_RankResult{},
		},
		"context timeout": { // near-immediate parent context Timeout
			req:        &mgmtpb.RanksReq{Ranks: "0-3"},
			ctxTimeout: time.Nanosecond,
			expErr:     context.DeadlineExceeded, // parent ctx timeout
		},
		"instances already started": {
			req: &mgmtpb.RanksReq{Ranks: "0-3"},
			expResults: []*mgmtpb.RanksResp_RankResult{
				{Rank: 1, State: msReady},
				{Rank: 2, State: msReady},
			},
		},
		"instances get started": {
			req:              &mgmtpb.RanksReq{Ranks: "0-3"},
			instancesStopped: true,
			expResults: []*mgmtpb.RanksResp_RankResult{
				{Rank: 1, State: msReady},
				{Rank: 2, State: msReady},
			},
		},
		"instances stay stopped": {
			req:              &mgmtpb.RanksReq{Ranks: "0-3"},
			instancesStopped: true,
			startFails:       true,
			expResults: []*mgmtpb.RanksResp_RankResult{
				{Rank: 1, State: msStopped, Errored: true},
				{Rank: 2, State: msStopped, Errored: true},
			},
		},
	} {
		t.Run(name, func(t *testing.T) {
			log, buf := logging.NewTestLogger(t.Name())
			defer common.ShowBufferOnFailure(t, buf)

			if tc.ioserverCount == 0 {
				tc.ioserverCount = maxIOServers
			}

			ctx := context.Background()

			svc := newTestMgmtSvcMulti(t, log, tc.ioserverCount, tc.setupAP)
			for i, srv := range svc.harness.instances {
				if tc.missingSB {
					srv._superblock = nil
					continue
				}

				trc := &ioserver.TestRunnerConfig{}
				if !tc.instancesStopped {
					trc.Running.SetTrue()
					srv.ready.SetTrue()
				}
				srv.runner = ioserver.NewTestRunner(trc, ioserver.NewConfig())
				srv.setIndex(uint32(i))

				srv._superblock.Rank = new(Rank)
				*srv._superblock.Rank = Rank(i + 1)

				// mimic srv.run, set "ready" on startLoop rx
				go func(s *IOServerInstance, startFails bool) {
					<-s.startLoop
					t.Logf("instance %d: start signal received", s.Index())
					if startFails {
						return
					}

					// set instance runner started and ready
					ch := make(chan error, 1)
					if err := s.runner.Start(context.TODO(), ch); err != nil {
						t.Logf("failed to start runner: %s", err)
						return
					}
					<-ch
					s.ready.SetTrue()
				}(srv, tc.startFails)
			}

			if tc.ctxTimeout != 0 {
				var cancel context.CancelFunc
				ctx, cancel = context.WithTimeout(ctx, tc.ctxTimeout)
				defer cancel()
			}
			svc.harness.rankStartTimeout = 50 * time.Millisecond

			gotResp, gotErr := svc.StartRanks(ctx, tc.req)
			common.CmpErr(t, tc.expErr, gotErr)
			if tc.expErr != nil {
				return
			}

			// RankResult.Msg generation is tested in
			// TestServer_MgmtSvc_DrespToRankResult unit tests
			isMsgField := func(path cmp.Path) bool {
				return path.Last().String() == ".Msg"
			}
			opts := append(common.DefaultCmpOpts(),
				cmp.FilterPath(isMsgField, cmp.Ignore()))

			if diff := cmp.Diff(tc.expResults, gotResp.Results, opts...); diff != "" {
				t.Fatalf("unexpected response (-want, +got)\n%s\n", diff)
			}
		})
	}
}

func TestServer_MgmtSvc_getPeerListenAddr(t *testing.T) {
	defaultAddr, err := net.ResolveTCPAddr("tcp", "127.0.0.1:10001")
	if err != nil {
		t.Fatal(err)
	}
	ipAddr, err := net.ResolveIPAddr("ip", "localhost")
	if err != nil {
		t.Fatal(err)
	}
	combinedAddr, err := net.ResolveTCPAddr("tcp", "127.0.0.1:15001")
	if err != nil {
		t.Fatal(err)
	}

	for name, tc := range map[string]struct {
		ctx     context.Context
		addr    string
		expAddr net.Addr
		expErr  error
	}{
		"no peer": {
			ctx:    context.Background(),
			expErr: errors.New("peer details not found in context"),
		},
		"bad input address": {
			ctx:    peer.NewContext(context.Background(), &peer.Peer{Addr: defaultAddr}),
			expErr: errors.New("get listening port: missing port in address"),
		},
		"non tcp address": {
			ctx:    peer.NewContext(context.Background(), &peer.Peer{Addr: ipAddr}),
			expErr: errors.New("peer address (127.0.0.1) not tcp"),
		},
		"normal operation": {
			ctx:     peer.NewContext(context.Background(), &peer.Peer{Addr: defaultAddr}),
			addr:    "0.0.0.0:15001",
			expAddr: combinedAddr,
		},
	} {
		t.Run(name, func(t *testing.T) {
			gotAddr, gotErr := getPeerListenAddr(tc.ctx, tc.addr)
			common.CmpErr(t, tc.expErr, gotErr)
			if tc.expErr != nil {
				return
			}

			if diff := cmp.Diff(tc.expAddr, gotAddr); diff != "" {
				t.Fatalf("unexpected address (-want, +got)\n%s\n", diff)
			}
		})
	}
}

func TestServer_MgmtSvc_GetAttachInfo(t *testing.T) {
	for name, tc := range map[string]struct {
		mgmtSvc          *mgmtSvc
		clientNetworkCfg *config.ClientNetworkCfg
		req              *mgmtpb.GetAttachInfoReq
		expResp          *mgmtpb.GetAttachInfoResp
	}{
		"Server uses verbs + Infiniband": {
			clientNetworkCfg: &config.ClientNetworkCfg{Provider: "ofi+verbs", CrtCtxShareAddr: 1, CrtTimeout: 10, NetDevClass: netdetect.Infiniband},
			req:              &mgmtpb.GetAttachInfoReq{},
			expResp:          &mgmtpb.GetAttachInfoResp{Provider: "ofi+verbs", CrtCtxShareAddr: 1, CrtTimeout: 10, NetDevClass: netdetect.Infiniband},
		},
		"Server uses sockets + Ethernet": {
			clientNetworkCfg: &config.ClientNetworkCfg{Provider: "ofi+sockets", CrtCtxShareAddr: 0, CrtTimeout: 5, NetDevClass: netdetect.Ether},
			req:              &mgmtpb.GetAttachInfoReq{},
			expResp:          &mgmtpb.GetAttachInfoResp{Provider: "ofi+sockets", CrtCtxShareAddr: 0, CrtTimeout: 5, NetDevClass: netdetect.Ether},
		},
	} {
		t.Run(name, func(t *testing.T) {
			log, buf := logging.NewTestLogger(t.Name())
			defer common.ShowBufferOnFailure(t, buf)
			harness := NewIOServerHarness(log)
			srv := newTestIOServer(log, true)

			if err := harness.AddInstance(srv); err != nil {
				t.Fatal(err)
			}
			srv.setDrpcClient(newMockDrpcClient(nil))
			harness.started.SetTrue()

			cfg := new(mockDrpcClientConfig)
			rb, _ := proto.Marshal(&mgmtpb.GetAttachInfoResp{})
			cfg.setSendMsgResponse(drpc.Status_SUCCESS, rb, nil)
			srv.setDrpcClient(newMockDrpcClient(cfg))
			tc.mgmtSvc = newMgmtSvc(harness, nil, system.MockDatabase(t, log))
			tc.mgmtSvc.clientNetworkCfg = tc.clientNetworkCfg
			gotResp, gotErr := tc.mgmtSvc.GetAttachInfo(context.TODO(), tc.req)
			if gotErr != nil {
				t.Fatalf("unexpected error: %+v\n", gotErr)
			}

			if diff := cmp.Diff(tc.expResp, gotResp); diff != "" {
				t.Fatalf("unexpected response (-want, +got)\n%s\n", diff)
			}
		})
	}
}<|MERGE_RESOLUTION|>--- conflicted
+++ resolved
@@ -40,9 +40,9 @@
 
 	"github.com/daos-stack/daos/src/control/build"
 	"github.com/daos-stack/daos/src/control/common"
+	"github.com/daos-stack/daos/src/control/common/proto/convert"
 	mgmtpb "github.com/daos-stack/daos/src/control/common/proto/mgmt"
 	"github.com/daos-stack/daos/src/control/drpc"
-	"github.com/daos-stack/daos/src/control/lib/control"
 	"github.com/daos-stack/daos/src/control/lib/netdetect"
 	"github.com/daos-stack/daos/src/control/logging"
 	"github.com/daos-stack/daos/src/control/ras"
@@ -124,24 +124,16 @@
 	rasEventRankFail := ras.NewRankFailEvent(0, 0, nil)
 
 	for name, tc := range map[string]struct {
-<<<<<<< HEAD
 		nilReq   bool
 		zeroSeq  bool
 		rasEvent *ras.Event
 		expResp  *mgmtpb.ClusterEventResp
 		expErr   error
-=======
-		notifyReq *control.SystemNotifyReq
-		sequence  int
-		expResp   *mgmtpb.ClusterEventResp
-		expErr    error
->>>>>>> 5dfcb45d
 	}{
 		"nil request": {
 			nilReq: true,
 			expErr: errors.New("nil request"),
 		},
-<<<<<<< HEAD
 		"invalid sequence number": {
 			zeroSeq: true,
 			expErr:  errors.New("invalid sequence"),
@@ -150,48 +142,13 @@
 			rasEvent: rasEventRankFail,
 			expResp: &mgmtpb.ClusterEventResp{
 				Sequence: 1,
-=======
-		"nil event": {
-			notifyReq: &control.SystemNotifyReq{},
-			expErr:    errors.New("unexpected event type"),
-		},
-		"successful notification": {
-			notifyReq: &control.SystemNotifyReq{
-				Event: rasEventRankFail,
->>>>>>> 5dfcb45d
 			},
 			expErr: errors.New("unexpected event type"),
 		},
-<<<<<<< HEAD
 		"unknown event type": {
 			rasEvent: &ras.Event{ID: math.MaxUint32},
 			expErr:   errors.New("unknown event ID"),
 		},
-=======
-		// "unsupported event type": {
-		//		"unrecognised event type": {
-		//		"invalid sequence": {
-		//			zeroSeq: true
-		//			req: &mgmtpb.ClusterEventReq{
-		//				Sequence: 0,
-		//				Event: &mgmtpb.ClusterEventReq_Ras{
-		//					Ras: rasEventPB,
-		//				},
-		//			},
-		//			expErr: errors.New("invalid sequence"),
-		//		},
-		//		"successful notification": {
-		//			req: &mgmtpb.ClusterEventReq{
-		//				Sequence: 1,
-		//				Event: &mgmtpb.ClusterEventReq_Ras{
-		//					Ras: rasEventPB,
-		//				},
-		//			},
-		//			expResp: &mgmtpb.ClusterEventResp{
-		//				Sequence: 1,
-		//			},
-		//		},
->>>>>>> 5dfcb45d
 	} {
 		t.Run(name, func(t *testing.T) {
 			log, buf := logging.NewTestLogger(t.Name())
@@ -215,7 +172,6 @@
 				}
 			}
 
-<<<<<<< HEAD
 			var pbReq *mgmtpb.ClusterEventReq
 			switch {
 			case tc.nilReq:
@@ -233,21 +189,6 @@
 						Ras: rasEventPB,
 					},
 				}
-=======
-			mockLookupAddr := func(addr string) ([]string, error) {
-				return map[string][]string{
-					"192.168.0.1": {"foo.bar.com"},
-				}[addr], nil
-			}
-
-			var pbReq *mgmtpb.ClusterEventReq
-			if tc.notifyReq != nil {
-				var err error
-				pbReq, err = tc.notifyReq.ToClusterEventReq(mockLookupAddr)
-				if err != nil {
-					t.Fatal(err)
-				}
->>>>>>> 5dfcb45d
 			}
 
 			gotResp, gotErr := mgmtSvc.ClusterEvent(context.TODO(), pbReq)
