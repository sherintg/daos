//
// (C) Copyright 2019-2021 Intel Corporation.
//
// SPDX-License-Identifier: BSD-2-Clause-Patent
//

package engine

import (
	"flag"
	"os"
	"path/filepath"
	"strconv"
	"testing"

	"github.com/google/go-cmp/cmp"
	"github.com/google/go-cmp/cmp/cmpopts"
	"github.com/pkg/errors"
	"gopkg.in/yaml.v2"

	"github.com/daos-stack/daos/src/control/common"
	"github.com/daos-stack/daos/src/control/server/storage"
)

var update = flag.Bool("update", false, "update .golden files")

func cmpOpts() []cmp.Option {
	return []cmp.Option{
		cmpopts.SortSlices(func(a, b string) bool { return a < b }),
	}
}

func TestConfig_MergeEnvVars(t *testing.T) {
	for name, tc := range map[string]struct {
		baseVars  []string
		mergeVars []string
		wantVars  []string
	}{
		"no dupes without merge": {
			baseVars:  []string{"FOO=BAR", "FOO=BAZ"},
			mergeVars: []string{},
			wantVars:  []string{"FOO=BAR"},
		},
		"no dupes after merge": {
			baseVars:  []string{"FOO=BAR", "FOO=BAZ"},
			mergeVars: []string{"FOO=QUX"},
			wantVars:  []string{"FOO=QUX"},
		},
		"no dupes in merge": {
			baseVars:  []string{"FOO=BAR"},
			mergeVars: []string{"FOO=BAZ", "FOO=QUX"},
			wantVars:  []string{"FOO=BAZ"},
		},
		"basic test": {
			baseVars:  []string{"A=B"},
			mergeVars: []string{"C=D"},
			wantVars:  []string{"A=B", "C=D"},
		},
		"complex value": {
			baseVars:  []string{"SIMPLE=OK"},
			mergeVars: []string{"COMPLEX=FOO;bar=quux;woof=meow"},
			wantVars:  []string{"SIMPLE=OK", "COMPLEX=FOO;bar=quux;woof=meow"},
		},
		"append no base": {
			baseVars:  []string{},
			mergeVars: []string{"C=D"},
			wantVars:  []string{"C=D"},
		},
		"skip malformed": {
			baseVars:  []string{"GOOD_BASE=OK", "BAD_BASE="},
			mergeVars: []string{"GOOD_MERGE=OK", "BAD_MERGE"},
			wantVars:  []string{"GOOD_BASE=OK", "GOOD_MERGE=OK"},
		},
	} {
		t.Run(name, func(t *testing.T) {
			gotVars := mergeEnvVars(tc.baseVars, tc.mergeVars)
			if diff := cmp.Diff(tc.wantVars, gotVars, cmpOpts()...); diff != "" {
				t.Fatalf("(-want, +got):\n%s", diff)
			}
		})
	}
}

func TestConfig_HasEnvVar(t *testing.T) {
	for name, tc := range map[string]struct {
		startVars []string
		addVar    string
		addVal    string
		expVars   []string
	}{
		"empty": {
			addVar:  "FOO",
			addVal:  "BAR",
			expVars: []string{"FOO=BAR"},
		},
		"similar prefix": {
			startVars: []string{"FOO_BAR=BAZ"},
			addVar:    "FOO",
			addVal:    "BAR",
			expVars:   []string{"FOO_BAR=BAZ", "FOO=BAR"},
		},
		"same prefix": {
			startVars: []string{"FOO=BAZ"},
			addVar:    "FOO",
			addVal:    "BAR",
			expVars:   []string{"FOO=BAZ"},
		},
	} {
		t.Run(name, func(t *testing.T) {
			cfg := NewConfig().
				WithEnvVars(tc.startVars...)

			if !cfg.HasEnvVar(tc.addVar) {
				cfg.WithEnvVars(tc.addVar + "=" + tc.addVal)
			}

			if diff := cmp.Diff(tc.expVars, cfg.EnvVars, cmpOpts()...); diff != "" {
				t.Fatalf("unexpected env vars:\n%s\n", diff)
			}
		})
	}
}

func TestConfig_Constructed(t *testing.T) {
	var numaNode uint = 8
	goldenPath := "testdata/full.golden"

	// just set all values regardless of validity
	constructed := NewConfig().
		WithRank(37).
		WithSystemName("foo").
		WithSocketDir("/foo/bar").
		WithFabricProvider("foo+bar").
		WithFabricInterface("qib42").
		WithFabricInterfacePort(100).
		WithModules("foo,bar,baz").
<<<<<<< HEAD
		WithStorage(
			storage.NewTierConfig().
				WithScmClass("ram").
				WithScmRamdiskSize(42).
				WithScmMountPoint("/mnt/daostest").
				WithScmDeviceList("/dev/a", "/dev/b"),
			storage.NewTierConfig().
				WithBdevClass("malloc").
				WithBdevDeviceCount(2).
				WithBdevFileSize(20).
				WithBdevDeviceList("/dev/c", "/dev/d"),
		).
=======
		WithScmClass("ram").
		WithScmRamdiskSize(42).
		WithScmMountPoint("/mnt/daostest").
		WithScmDeviceList("/dev/a", "/dev/b").
		WithBdevClass("kdev").
		WithBdevFileSize(20).
		WithBdevDeviceList("/dev/c", "/dev/d").
>>>>>>> 1071704b
		WithLogFile("/path/to/log").
		WithLogMask("DD_DEBUG").
		WithEnvVars("FOO=BAR", "BAZ=QUX").
		WithServiceThreadCore(8).
		WithTargetCount(12).
		WithHelperStreamCount(1).
		WithPinnedNumaNode(&numaNode).
		WithBypassHealthChk(nil)

	if *update {
		outFile, err := os.Create(goldenPath)
		if err != nil {
			t.Fatal(err)
		}
		e := yaml.NewEncoder(outFile)
		if err := e.Encode(constructed); err != nil {
			t.Fatal(err)
		}
		outFile.Close()
	}

	fromDisk := &Config{}
	file, err := os.Open(goldenPath)
	if err != nil {
		t.Fatal(err)
	}
	d := yaml.NewDecoder(file)
	if err := d.Decode(fromDisk); err != nil {
		t.Fatal(err)
	}

	if diff := cmp.Diff(fromDisk, constructed, cmpOpts()...); diff != "" {
		t.Fatalf("(-want, +got):\n%s", diff)
	}
}

func TestConfig_ScmValidation(t *testing.T) {
	baseValidConfig := func() *Config {
		return NewConfig().
			WithFabricProvider("test"). // valid enough to pass "not-blank" test
			WithFabricInterface("test").
			WithFabricInterfacePort(42)
	}

	for name, tc := range map[string]struct {
		cfg    *Config
		expErr error
	}{
		"missing storage class": {
			cfg: baseValidConfig().
				WithStorage(
					storage.NewTierConfig().
						WithScmMountPoint("test"),
				),
			expErr: errors.New("no storage class"),
		},
		"missing scm_mount": {
			cfg: baseValidConfig().
				WithStorage(
					storage.NewTierConfig().
						WithScmClass("ram"),
				),
			expErr: errors.New("scm_mount"),
		},
		"ramdisk valid": {
			cfg: baseValidConfig().
				WithStorage(
					storage.NewTierConfig().
						WithScmClass("ram").
						WithScmRamdiskSize(1).
						WithScmMountPoint("test"),
				),
		},
		"ramdisk missing scm_size": {
			cfg: baseValidConfig().
				WithStorage(
					storage.NewTierConfig().
						WithScmClass("ram").
						WithScmMountPoint("test"),
				),
			expErr: errors.New("scm_size"),
		},
		"ramdisk scm_size: 0": {
			cfg: baseValidConfig().
				WithStorage(
					storage.NewTierConfig().
						WithScmClass("ram").
						WithScmRamdiskSize(0).
						WithScmMountPoint("test"),
				),
			expErr: errors.New("scm_size"),
		},
		"ramdisk with scm_list": {
			cfg: baseValidConfig().
				WithStorage(
					storage.NewTierConfig().
						WithScmClass("ram").
						WithScmRamdiskSize(1).
						WithScmDeviceList("foo", "bar").
						WithScmMountPoint("test"),
				),
			expErr: errors.New("scm_list"),
		},
		"dcpm valid": {
			cfg: baseValidConfig().
				WithStorage(
					storage.NewTierConfig().
						WithScmClass("dcpm").
						WithScmDeviceList("foo").
						WithScmMountPoint("test"),
				),
		},
		"dcpm scm_list too long": {
			cfg: baseValidConfig().
				WithStorage(
					storage.NewTierConfig().
						WithScmClass("dcpm").
						WithScmDeviceList("foo", "bar").
						WithScmMountPoint("test"),
				),
			expErr: errors.New("scm_list"),
		},
		"dcpm scm_list empty": {
			cfg: baseValidConfig().
				WithStorage(
					storage.NewTierConfig().
						WithScmClass("dcpm").
						WithScmMountPoint("test"),
				),
			expErr: errors.New("scm_list"),
		},
		"dcpm with scm_size": {
			cfg: baseValidConfig().
				WithStorage(
					storage.NewTierConfig().
						WithScmClass("dcpm").
						WithScmDeviceList("foo").
						WithScmRamdiskSize(1).
						WithScmMountPoint("test"),
				),
			expErr: errors.New("scm_size"),
		},
	} {
		t.Run(name, func(t *testing.T) {
			common.CmpErr(t, tc.expErr, tc.cfg.Validate())
		})
	}
}

func TestConfig_BdevValidation(t *testing.T) {
	baseValidConfig := func() *Config {
		return NewConfig().
			WithFabricProvider("test"). // valid enough to pass "not-blank" test
			WithFabricInterface("test").
			WithFabricInterfacePort(42).
			WithStorage(
				storage.NewTierConfig().
					WithScmClass("dcpm").
					WithScmDeviceList("foo").
					WithScmMountPoint("test"),
			)
	}

	for name, tc := range map[string]struct {
		cfg             *Config
		expErr          error
		expCls          storage.BdevClass
		expEmptyCfgPath bool
	}{
		"unknown class": {
			cfg: baseValidConfig().
				WithBdevClass("nvmed"),
			expErr: errors.New("not supported"),
		},
		"missing class; no devices": {
			// default is applied so no error
			cfg: baseValidConfig().
				WithBdevDeviceList(common.MockPCIAddr(1), common.MockPCIAddr(2)),
		},
		"nvme class; no devices": {
			// output config path should be empty
			cfg: baseValidConfig().
				WithBdevClass("nvme"),
			expEmptyCfgPath: true,
		},
		"nvme class; good pci addresses": {
			cfg: baseValidConfig().
				WithStorage(
					storage.NewTierConfig().
						WithBdevClass("nvme").
						WithBdevDeviceList(common.MockPCIAddr(1), common.MockPCIAddr(2)),
				),
		},
		"nvme class; duplicate pci address": {
			cfg: baseValidConfig().
				WithStorage(
					storage.NewTierConfig().
						WithBdevClass("nvme").
						WithBdevDeviceList(common.MockPCIAddr(1), common.MockPCIAddr(1)),
				),
			expErr: errors.New("bdev_list"),
		},
		"nvme class; bad pci address": {
			cfg: baseValidConfig().
				WithStorage(
					storage.NewTierConfig().
						WithBdevClass("nvme").
						WithBdevDeviceList(common.MockPCIAddr(1), "0000:00:00"),
				),
			expErr: errors.New("unexpected pci address"),
		},
		"kdev class; no devices": {
			cfg: baseValidConfig().
				WithStorage(
					storage.NewTierConfig().
						WithBdevClass("kdev"),
				),
			expErr: errors.New("kdev requires non-empty bdev_list"),
		},
		"kdev class; valid": {
			cfg: baseValidConfig().
<<<<<<< HEAD
				WithStorage(
					storage.NewTierConfig().
						WithBdevClass("malloc"),
				),
			expErr: errors.New("malloc requires non-zero bdev_size"),
=======
				WithBdevClass("kdev").
				WithBdevDeviceList("/dev/sda"),
			expCls: storage.BdevClassKdev,
>>>>>>> 1071704b
		},
		"file class; no size": {
			cfg: baseValidConfig().
<<<<<<< HEAD
				WithStorage(
					storage.NewTierConfig().
						WithBdevClass("malloc").
						WithBdevFileSize(10),
				),
			expErr: errors.New("malloc requires non-zero bdev_number"),
=======
				WithBdevClass("file").
				WithBdevDeviceList("bdev1"),
			expErr: errors.New("file requires non-zero bdev_size"),
		},
		"file class; negative size": {
			cfg: baseValidConfig().
				WithBdevClass("file").
				WithBdevDeviceList("bdev1").
				WithBdevFileSize(-1),
			expErr: errors.New("negative bdev_size"),
		},
		"file class; no devices": {
			cfg: baseValidConfig().
				WithBdevClass("file").
				WithBdevFileSize(10),
			expErr: errors.New("file requires non-empty bdev_list"),
>>>>>>> 1071704b
		},
		"file class; valid": {
			cfg: baseValidConfig().
<<<<<<< HEAD
				WithStorage(
					storage.NewTierConfig().
						WithBdevClass("file"),
				),
			expErr: errors.New("file requires non-zero bdev_size"),
=======
				WithBdevClass("file").
				WithBdevFileSize(10).
				WithBdevDeviceList("bdev1", "bdev2"),
			expCls: storage.BdevClassFile,
>>>>>>> 1071704b
		},
	} {
		t.Run(name, func(t *testing.T) {
			common.CmpErr(t, tc.expErr, tc.cfg.Validate())
			if tc.expErr != nil {
				return
			}

			if tc.expCls == "" {
				tc.expCls = storage.BdevClassNvme // default if unset
			}
			common.AssertEqual(t, tc.expCls, tc.cfg.Storage.Bdev.Class, "unexpected bdev class")

			var ecp string
			if !tc.expEmptyCfgPath {
				ecp = filepath.Join(tc.cfg.Storage.SCM.MountPoint, storage.BdevOutConfName)
			}
			common.AssertEqual(t, ecp, tc.cfg.Storage.Bdev.OutputPath, "unexpected config path")
		})
	}
}

func TestConfig_Validation(t *testing.T) {
	bad := NewConfig()

	if err := bad.Validate(); err == nil {
		t.Fatal("expected empty config to fail validation")
	}

	// create a minimally-valid config
	good := NewConfig().WithFabricProvider("foo").
		WithFabricInterface("qib0").
		WithFabricInterfacePort(42).
		WithStorage(
			storage.NewTierConfig().
				WithScmClass("ram").
				WithScmRamdiskSize(1).
				WithScmMountPoint("/foo/bar"),
		)

	if err := good.Validate(); err != nil {
		t.Fatalf("expected %#v to validate; got %s", good, err)
	}
}

func TestConfig_FabricValidation(t *testing.T) {
	for name, tc := range map[string]struct {
		cfg    FabricConfig
		expErr error
	}{
		"missing provider": {
			cfg: FabricConfig{
				Interface:     "bar",
				InterfacePort: 42,
			},
			expErr: errors.New("provider"),
		},
		"missing interface": {
			cfg: FabricConfig{
				Provider:      "foo",
				InterfacePort: 42,
			},
			expErr: errors.New("fabric_iface"),
		},
		"missing port": {
			cfg: FabricConfig{
				Provider:  "foo",
				Interface: "bar",
			},
			expErr: errors.New("fabric_iface_port"),
		},
		"negative port number": {
			cfg: FabricConfig{
				Provider:      "foo",
				Interface:     "bar",
				InterfacePort: -42,
			},
			expErr: errors.New("fabric_iface_port"),
		},
	} {
		t.Run(name, func(t *testing.T) {
			gotErr := tc.cfg.Validate()
			common.CmpErr(t, tc.expErr, gotErr)
		})
	}
}

func TestConfig_ToCmdVals(t *testing.T) {
	var (
		mountPoint      = "/mnt/test"
		provider        = "test+foo"
		interfaceName   = "qib0"
		modules         = "foo,bar,baz"
		systemName      = "test-system"
		socketDir       = "/var/run/foo"
		logMask         = "LOG_MASK_VALUE"
		logFile         = "/path/to/log"
		cfgPath         = "/path/to/nvme.conf"
		vosEnv          = "foo"
		interfacePort   = 20
		targetCount     = 4
		helperCount     = 1
		serviceCore     = 8
		index           = 2
		pinnedNumaNode  = uint(1)
		bypass          = true
		crtCtxShareAddr = uint32(1)
		crtTimeout      = uint32(30)
	)
	cfg := NewConfig().
		WithStorage(
			storage.NewTierConfig().
				WithScmMountPoint(mountPoint),
		).
		WithStorageConfigPath(cfgPath).
		WithStorageVosEnv(vosEnv).
		WithTargetCount(targetCount).
		WithHelperStreamCount(helperCount).
		WithServiceThreadCore(serviceCore).
		WithFabricProvider(provider).
		WithFabricInterface(interfaceName).
		WithFabricInterfacePort(interfacePort).
		WithPinnedNumaNode(&pinnedNumaNode).
		WithBypassHealthChk(&bypass).
		WithModules(modules).
		WithSocketDir(socketDir).
		WithLogFile(logFile).
		WithLogMask(logMask).
<<<<<<< HEAD
=======
		WithBdevOutputConfigPath(cfgPath).
>>>>>>> 1071704b
		WithSystemName(systemName).
		WithCrtCtxShareAddr(crtCtxShareAddr).
		WithCrtTimeout(crtTimeout)

	cfg.Index = uint32(index)

	wantArgs := []string{
		"-x", strconv.Itoa(helperCount),
		"-t", strconv.Itoa(targetCount),
		"-s", mountPoint,
		"-m", modules,
		"-f", strconv.Itoa(serviceCore),
		"-g", systemName,
		"-d", socketDir,
		"-n", cfgPath,
		"-I", strconv.Itoa(index),
		"-T", strconv.Itoa(len(cfg.Storage.Tiers)),
		"-p", strconv.FormatUint(uint64(pinnedNumaNode), 10),
		"-b",
	}
	wantEnv := []string{
		"OFI_INTERFACE=" + interfaceName,
		"OFI_PORT=" + strconv.Itoa(interfacePort),
		"CRT_PHY_ADDR_STR=" + provider,
		"D_LOG_FILE=" + logFile,
		"D_LOG_MASK=" + logMask,
		"CRT_TIMEOUT=" + strconv.FormatUint(uint64(crtTimeout), 10),
		"CRT_CTX_SHARE_ADDR=" + strconv.FormatUint(uint64(crtCtxShareAddr), 10),
		"VOS_BDEV_CLASS=" + vosEnv,
	}

	gotArgs, err := cfg.CmdLineArgs()
	if err != nil {
		t.Fatal(err)
	}
	if diff := cmp.Diff(wantArgs, gotArgs, cmpOpts()...); diff != "" {
		t.Fatalf("(-want, +got):\n%s", diff)
	}

	gotEnv, err := cfg.CmdLineEnv()
	if err != nil {
		t.Fatal(err)
	}
	if diff := cmp.Diff(wantEnv, gotEnv, cmpOpts()...); diff != "" {
		t.Fatalf("(-want, +got):\n%s", diff)
	}
}<|MERGE_RESOLUTION|>--- conflicted
+++ resolved
@@ -81,7 +81,7 @@
 	}
 }
 
-func TestConfig_HasEnvVar(t *testing.T) {
+func TestConfigHasEnvVar(t *testing.T) {
 	for name, tc := range map[string]struct {
 		startVars []string
 		addVar    string
@@ -121,7 +121,7 @@
 	}
 }
 
-func TestConfig_Constructed(t *testing.T) {
+func TestConstructedConfig(t *testing.T) {
 	var numaNode uint = 8
 	goldenPath := "testdata/full.golden"
 
@@ -134,7 +134,6 @@
 		WithFabricInterface("qib42").
 		WithFabricInterfacePort(100).
 		WithModules("foo,bar,baz").
-<<<<<<< HEAD
 		WithStorage(
 			storage.NewTierConfig().
 				WithScmClass("ram").
@@ -142,20 +141,11 @@
 				WithScmMountPoint("/mnt/daostest").
 				WithScmDeviceList("/dev/a", "/dev/b"),
 			storage.NewTierConfig().
-				WithBdevClass("malloc").
+				WithBdevClass("kdev").
 				WithBdevDeviceCount(2).
 				WithBdevFileSize(20).
 				WithBdevDeviceList("/dev/c", "/dev/d"),
 		).
-=======
-		WithScmClass("ram").
-		WithScmRamdiskSize(42).
-		WithScmMountPoint("/mnt/daostest").
-		WithScmDeviceList("/dev/a", "/dev/b").
-		WithBdevClass("kdev").
-		WithBdevFileSize(20).
-		WithBdevDeviceList("/dev/c", "/dev/d").
->>>>>>> 1071704b
 		WithLogFile("/path/to/log").
 		WithLogMask("DD_DEBUG").
 		WithEnvVars("FOO=BAR", "BAZ=QUX").
@@ -322,23 +312,24 @@
 	for name, tc := range map[string]struct {
 		cfg             *Config
 		expErr          error
-		expCls          storage.BdevClass
+		expCls          storage.Class
 		expEmptyCfgPath bool
 	}{
 		"unknown class": {
 			cfg: baseValidConfig().
-				WithBdevClass("nvmed"),
-			expErr: errors.New("not supported"),
-		},
-		"missing class; no devices": {
-			// default is applied so no error
-			cfg: baseValidConfig().
-				WithBdevDeviceList(common.MockPCIAddr(1), common.MockPCIAddr(2)),
+				WithStorage(
+					storage.NewTierConfig().
+						WithBdevClass("nvmed"),
+				),
+			expErr: errors.New("no storage class"),
 		},
 		"nvme class; no devices": {
 			// output config path should be empty
 			cfg: baseValidConfig().
-				WithBdevClass("nvme"),
+				WithStorage(
+					storage.NewTierConfig().
+						WithBdevClass("nvme"),
+				),
 			expEmptyCfgPath: true,
 		},
 		"nvme class; good pci addresses": {
@@ -377,60 +368,50 @@
 		},
 		"kdev class; valid": {
 			cfg: baseValidConfig().
-<<<<<<< HEAD
-				WithStorage(
-					storage.NewTierConfig().
-						WithBdevClass("malloc"),
-				),
-			expErr: errors.New("malloc requires non-zero bdev_size"),
-=======
-				WithBdevClass("kdev").
-				WithBdevDeviceList("/dev/sda"),
-			expCls: storage.BdevClassKdev,
->>>>>>> 1071704b
+				WithStorage(
+					storage.NewTierConfig().
+						WithBdevClass("kdev").
+						WithBdevDeviceList("/dev/sda"),
+				),
+			expCls: storage.ClassKdev,
 		},
 		"file class; no size": {
 			cfg: baseValidConfig().
-<<<<<<< HEAD
-				WithStorage(
-					storage.NewTierConfig().
-						WithBdevClass("malloc").
+				WithStorage(
+					storage.NewTierConfig().
+						WithBdevClass("file").
+						WithBdevDeviceList("bdev1"),
+				),
+			expErr: errors.New("file requires non-zero bdev_size"),
+		},
+		"file class; negative size": {
+			cfg: baseValidConfig().
+				WithStorage(
+					storage.NewTierConfig().
+						WithBdevClass("file").
+						WithBdevDeviceList("bdev1").
+						WithBdevFileSize(-1),
+				),
+			expErr: errors.New("negative bdev_size"),
+		},
+		"file class; no devices": {
+			cfg: baseValidConfig().
+				WithStorage(
+					storage.NewTierConfig().
+						WithBdevClass("file").
 						WithBdevFileSize(10),
 				),
-			expErr: errors.New("malloc requires non-zero bdev_number"),
-=======
-				WithBdevClass("file").
-				WithBdevDeviceList("bdev1"),
-			expErr: errors.New("file requires non-zero bdev_size"),
-		},
-		"file class; negative size": {
-			cfg: baseValidConfig().
-				WithBdevClass("file").
-				WithBdevDeviceList("bdev1").
-				WithBdevFileSize(-1),
-			expErr: errors.New("negative bdev_size"),
-		},
-		"file class; no devices": {
-			cfg: baseValidConfig().
-				WithBdevClass("file").
-				WithBdevFileSize(10),
 			expErr: errors.New("file requires non-empty bdev_list"),
->>>>>>> 1071704b
 		},
 		"file class; valid": {
 			cfg: baseValidConfig().
-<<<<<<< HEAD
-				WithStorage(
-					storage.NewTierConfig().
-						WithBdevClass("file"),
-				),
-			expErr: errors.New("file requires non-zero bdev_size"),
-=======
-				WithBdevClass("file").
-				WithBdevFileSize(10).
-				WithBdevDeviceList("bdev1", "bdev2"),
-			expCls: storage.BdevClassFile,
->>>>>>> 1071704b
+				WithStorage(
+					storage.NewTierConfig().
+						WithBdevClass("file").
+						WithBdevFileSize(10).
+						WithBdevDeviceList("bdev1", "bdev2"),
+				),
+			expCls: storage.ClassFile,
 		},
 	} {
 		t.Run(name, func(t *testing.T) {
@@ -440,15 +421,15 @@
 			}
 
 			if tc.expCls == "" {
-				tc.expCls = storage.BdevClassNvme // default if unset
+				tc.expCls = storage.ClassNvme // default if unset
 			}
-			common.AssertEqual(t, tc.expCls, tc.cfg.Storage.Bdev.Class, "unexpected bdev class")
+			common.AssertEqual(t, tc.expCls, tc.cfg.Storage.Tiers.BdevConfigs()[0].Class, "unexpected bdev class")
 
 			var ecp string
 			if !tc.expEmptyCfgPath {
-				ecp = filepath.Join(tc.cfg.Storage.SCM.MountPoint, storage.BdevOutConfName)
+				ecp = filepath.Join(tc.cfg.Storage.Tiers.ScmConfigs()[0].Scm.MountPoint, storage.BdevOutConfName)
 			}
-			common.AssertEqual(t, ecp, tc.cfg.Storage.Bdev.OutputPath, "unexpected config path")
+			common.AssertEqual(t, ecp, tc.cfg.Storage.ConfigOutputPath, "unexpected config path")
 		})
 	}
 }
@@ -529,7 +510,6 @@
 		logMask         = "LOG_MASK_VALUE"
 		logFile         = "/path/to/log"
 		cfgPath         = "/path/to/nvme.conf"
-		vosEnv          = "foo"
 		interfacePort   = 20
 		targetCount     = 4
 		helperCount     = 1
@@ -545,8 +525,7 @@
 			storage.NewTierConfig().
 				WithScmMountPoint(mountPoint),
 		).
-		WithStorageConfigPath(cfgPath).
-		WithStorageVosEnv(vosEnv).
+		WithStorageConfigOutputPath(cfgPath).
 		WithTargetCount(targetCount).
 		WithHelperStreamCount(helperCount).
 		WithServiceThreadCore(serviceCore).
@@ -559,10 +538,6 @@
 		WithSocketDir(socketDir).
 		WithLogFile(logFile).
 		WithLogMask(logMask).
-<<<<<<< HEAD
-=======
-		WithBdevOutputConfigPath(cfgPath).
->>>>>>> 1071704b
 		WithSystemName(systemName).
 		WithCrtCtxShareAddr(crtCtxShareAddr).
 		WithCrtTimeout(crtTimeout)
@@ -591,7 +566,6 @@
 		"D_LOG_MASK=" + logMask,
 		"CRT_TIMEOUT=" + strconv.FormatUint(uint64(crtTimeout), 10),
 		"CRT_CTX_SHARE_ADDR=" + strconv.FormatUint(uint64(crtCtxShareAddr), 10),
-		"VOS_BDEV_CLASS=" + vosEnv,
 	}
 
 	gotArgs, err := cfg.CmdLineArgs()
