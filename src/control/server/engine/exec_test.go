--- conflicted
+++ resolved
@@ -163,11 +163,7 @@
 	}
 
 	// Light integration testing of arg/env generation; unit tests elsewhere.
-<<<<<<< HEAD
-	wantArgs := "-t 42 -x 1 -T 1 -p 1 -I 0 -s /foo/bar"
-=======
-	wantArgs := "-t 42 -x 1 -p 1 -I 0 -r 0 -H 0"
->>>>>>> 82c98fe5
+	wantArgs := "-t 42 -x 1 -T 1 -p 1 -I 0 -r 0 -H 0"
 	var gotArgs string
 	env := []string{
 		"CRT_CTX_SHARE_ADDR=1",
