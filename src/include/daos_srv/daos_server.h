/**
 * (C) Copyright 2016-2020 Intel Corporation.
 *
 * Licensed under the Apache License, Version 2.0 (the "License");
 * you may not use this file except in compliance with the License.
 * You may obtain a copy of the License at
 *
 *    http://www.apache.org/licenses/LICENSE-2.0
 *
 * Unless required by applicable law or agreed to in writing, software
 * distributed under the License is distributed on an "AS IS" BASIS,
 * WITHOUT WARRANTIES OR CONDITIONS OF ANY KIND, either express or implied.
 * See the License for the specific language governing permissions and
 * limitations under the License.
 *
 * GOVERNMENT LICENSE RIGHTS-OPEN SOURCE SOFTWARE
 * The Government's rights to use, modify, reproduce, release, perform, display,
 * or disclose this software are subject to the terms of the Apache License as
 * provided in Contract No. B609815.
 * Any reproduction of computer software, computer software documentation, or
 * portions thereof marked with this legend must also reproduce the markings.
 */
/**
 * DAOS server-side infrastructure
 * Provides a modular interface to load server-side code on demand
 */

#ifndef __DSS_API_H__
#define __DSS_API_H__

#include <daos/common.h>
#include <daos/drpc.h>
#include <daos/rpc.h>
#include <daos_srv/iv.h>
#include <daos_srv/vos_types.h>
#include <daos_srv/pool.h>
#include <daos_event.h>
#include <daos_task.h>
#include <pthread.h>
#include <hwloc.h>
#include <abt.h>
#include <cart/iv.h>
#include <daos/checksum.h>

/** number of target (XS set) per server */
extern unsigned int	dss_tgt_nr;

/** Storage path (hack) */
extern const char      *dss_storage_path;

/** NVMe config file */
extern const char      *dss_nvme_conf;

/** Socket Directory */
extern const char      *dss_socket_dir;

/** NVMe shm_id for enabling SPDK multi-process mode */
extern int		dss_nvme_shm_id;

/** NVMe mem_size for SPDK memory allocation when using primary mode */
extern int		dss_nvme_mem_size;

/** IO server instance index */
extern unsigned int	dss_instance_idx;

/**
 * Stackable Module API
 * Provides a modular interface to load and register server-side code on
 * demand. A module is composed of:
 * - a set of request handlers which are registered when the module is loaded.
 * - a server-side API (see header files suffixed by "_srv") used for
 *   inter-module direct calls.
 *
 * For now, all loaded modules are assumed to be trustful, but sandboxes can be
 * implemented in the future.
 */
/*
 * Thead-local storage
 */
struct dss_thread_local_storage {
	uint32_t	dtls_tag;
	void		**dtls_values;
};

enum dss_module_tag {
	/* Server tag */
	DAOS_SERVER_TAG	= 1 << 0,
};

/* The module key descriptor for each server thread */
struct dss_module_key {
	/* Indicate where the keys should be instantiated */
	enum dss_module_tag dmk_tags;

	/* The position inside the dss_module_keys */
	int dmk_index;
	/* init keys for context */
	void  *(*dmk_init)(const struct dss_thread_local_storage *dtls,
			   struct dss_module_key *key);

	/* fini keys for context */
	void  (*dmk_fini)(const struct dss_thread_local_storage *dtls,
			  struct dss_module_key *key, void *data);
};

extern pthread_key_t dss_tls_key;
extern struct dss_module_key *dss_module_keys[];
#define DAOS_MODULE_KEYS_NR 10

static inline struct dss_thread_local_storage *
dss_tls_get()
{
	return (struct dss_thread_local_storage *)
		pthread_getspecific(dss_tls_key);
}

/**
 * Get value from context by the key
 *
 * Get value inside dtls by key. So each module will use this API to
 * retrieve their own value in the thread context.
 *
 * \param[in] dtls	the thread context.
 * \param[in] key	key used to retrieve the dtls_value.
 *
 * \retval		the dtls_value retrieved by key.
 */
static inline void *
dss_module_key_get(struct dss_thread_local_storage *dtls,
		   struct dss_module_key *key)
{
	D_ASSERT(key->dmk_index >= 0);
	D_ASSERT(key->dmk_index < DAOS_MODULE_KEYS_NR);
	D_ASSERT(dss_module_keys[key->dmk_index] == key);
	D_ASSERT(dtls != NULL);

	return dtls->dtls_values[key->dmk_index];
}

void dss_register_key(struct dss_module_key *key);
void dss_unregister_key(struct dss_module_key *key);

/** pthread names are limited to 16 chars */
#define DSS_XS_NAME_LEN		16

struct srv_profile_chunk {
	d_list_t	spc_chunk_list;
	uint32_t	spc_chunk_offset;
	uint32_t	spc_chunk_size;
	uint64_t	*spc_chunks;
};

/* The profile structure to record single operation */
struct srv_profile_op {
	int		pro_op;			/* operation */
	char		*pro_op_name;		/* name of the op */
	int		pro_acc_cnt;		/* total number of val */
	int		pro_acc_val;		/* current total val */
	d_list_t	pro_chunk_list;		/* list of all chunks */
	d_list_t	pro_chunk_idle_list;	/* idle list of profile chunk */
	int		pro_chunk_total_cnt;	/* Count in idle list & list */
	int		pro_chunk_cnt;		/* count in list */
	struct srv_profile_chunk *pro_current_chunk; /* current chunk */
};

/* Holding the total trunk list for a specific profiling module */

#define D_TIME_START(start, op)			\
do {						\
	struct daos_profile *dp;		\
						\
	dp = dss_get_module_info()->dmi_dp;	\
	if ((dp) == NULL)			\
		break;				\
	start = daos_get_ntime();		\
} while (0)

#define D_TIME_END(start, op)			\
do {						\
	struct daos_profile *dp;		\
	int time_msec;				\
						\
	dp = dss_get_module_info()->dmi_dp;	\
	if ((dp) == NULL || start == 0)		\
		break;				\
	time_msec = (daos_get_ntime() - start)/1000; \
	daos_profile_count(dp, op, time_msec);	\
} while (0)

/* Opaque xstream configuration data */
struct dss_xstream;

bool dss_xstream_exiting(struct dss_xstream *dxs);
bool dss_xstream_is_busy(void);

struct dss_module_info {
	crt_context_t		dmi_ctx;
	struct bio_xs_context  *dmi_nvme_ctxt;
	struct dss_xstream     *dmi_xstream;
	/* the xstream id */
	int			dmi_xs_id;
	/* the VOS target id */
	int			dmi_tgt_id;
	/* the cart context id */
	int			dmi_ctx_id;
	d_list_t		dmi_dtx_batched_list;
	/* the profile information */
	struct daos_profile	*dmi_dp;
};

extern struct dss_module_key	daos_srv_modkey;

static inline struct dss_module_info *
dss_get_module_info(void)
{
	struct dss_module_info *dmi;
	struct dss_thread_local_storage *dtc;

	dtc = dss_tls_get();
	dmi = (struct dss_module_info *)
	      dss_module_key_get(dtc, &daos_srv_modkey);
	return dmi;
}

static inline struct dss_xstream *
dss_current_xstream(void)
{
	return dss_get_module_info()->dmi_xstream;
}

/**
 * Module facility feature bits
 * DSS_FAC_LOAD_CLI - the module requires loading client stack.
 */
#define DSS_FAC_LOAD_CLI (0x1ULL)

/**
 * Any dss_module that accepts dRPC communications over the Unix Domain Socket
 * must provide one or more dRPC handler functions. The handler is used by the
 * I/O server to multiplex incoming dRPC messages for processing.
 *
 * The dRPC messaging module ID is different from the dss_module's ID. A
 * dss_module may handle more than one dRPC module ID.
 */
struct dss_drpc_handler {
	int		module_id;	/** dRPC messaging module ID */
	drpc_handler_t	handler;	/** dRPC handler for the module */
};

enum {
	SCHED_REQ_UPDATE	= 0,
	SCHED_REQ_FETCH,
	SCHED_REQ_GC,
	SCHED_REQ_MIGRATE,
	SCHED_REQ_MAX,
};

enum {
	SCHED_REQ_FL_NO_DELAY	= (1 << 0),
};

struct sched_req_attr {
	uuid_t		sra_pool_id;
	uint32_t	sra_type;
	uint32_t	sra_flags;
};

static inline void
sched_req_attr_init(struct sched_req_attr *attr, unsigned int type,
		    uuid_t *pool_id)
{
	attr->sra_type = type;
	uuid_copy(attr->sra_pool_id, *pool_id);
}

struct sched_request;	/* Opaque schedule request */

/**
 * Get A sched request.
 *
 * \param[in] attr	Sched request attributes.
 * \param[in] ult	ULT attached to the sched request,
 *			self ULT will be used when ult == ABT_THREAD_NULL.
 *
 * \retval		Sched request.
 */
struct sched_request *
sched_req_get(struct sched_req_attr *attr, ABT_thread ult);

/**
 * Put A sched request.
 *
 * \param[in] req	Sched request.
 *
 * \retval		N/A
 */
void sched_req_put(struct sched_request *req);

/**
 * Suspend (or yield) a sched request attached ULT.
 *
 * \param[in] req	Sched request.
 *
 * \retval		N/A
 */
void sched_req_yield(struct sched_request *req);

/**
 * Put a sched request attached ULT to sleep for few msecs.
 *
 * \param[in] req	Sched request.
 * \param[in] msec	Milli seconds.
 *
 * \retval		N/A
 */
void sched_req_sleep(struct sched_request *req, uint32_t msec);

/**
 * Wakeup a sched request attached ULT.
 *
 * \param[in] req	Sched request.
 *
 * \retval		N/A
 */
void sched_req_wakeup(struct sched_request *req);

/**
 * Wakeup a sched request attached ULT terminated.
 *
 * \param[in] req	Sched request.
 * \param[in] abort	Abort the ULT or not.
 *
 * \retval		N/A
 */
void sched_req_wait(struct sched_request *req, bool abort);

/**
 * Check if a sched request is set as aborted.
 *
 * \param[in] req	Sched request.
 *
 * \retval		True for aborted, False otherwise.
 */
bool sched_req_is_aborted(struct sched_request *req);

#define SCHED_SPACE_PRESS_NONE	0

/**
 * Check space pressure of the pool of current sched request.
 *
 * \param[in] req	Sched request.
 *
 * \retval		None, light or severe.
 */
int sched_req_space_check(struct sched_request *req);

static inline bool
dss_ult_exiting(struct sched_request *req)
{
	struct dss_xstream	*dx = dss_current_xstream();

	return dss_xstream_exiting(dx) || sched_req_is_aborted(req);
}

/*
 * Yield function regularly called by long-run ULTs.
 *
 * \param[in] req	Sched request.
 *
 * \retval		True:  Abort ULT;
 *			False: Yield then continue;
 */
static inline bool
dss_ult_yield(void *arg)
{
	struct sched_request	*req = (struct sched_request *)arg;

	if (dss_ult_exiting(req))
		return true;

	sched_req_yield(req);
	return false;
}

struct dss_module_ops {
	/* Get schedule request attributes from RPC */
	int (*dms_get_req_attr)(crt_rpc_t *rpc, struct sched_req_attr *attr);

	/* Each module to start/stop the profiling */
	int	(*dms_profile_start)(char *path, int avg);
	int	(*dms_profile_stop)(void);
};

int srv_profile_stop();
int srv_profile_start(char *path, int avg);

/**
 * Each module should provide a dss_module structure which defines the module
 * interface. The name of the allocated structure must be the library name
 * (without the ".so" extension) suffixed by "module". This symbol will be
 * looked up automatically when the module library is loaded and failed if not
 * found.
 *
 * For instance, the dmg module reports a "sm_name" of "daos_mgmt_srv", the
 * actual library filename is libdaos_mgmt_srv.so and it defines a dss_module
 * structure called daos_mgmt_srv_module.
 */
struct dss_module {
	/* Name of the module */
	const char		 *sm_name;
	/* Module id see enum daos_module_id */
	int			  sm_mod_id;
	/* Module version */
	int			  sm_ver;
	/* Module facility bitmask, can be feature bits like DSS_FAC_LOAD_CLI */
	uint64_t		  sm_facs;
	/* key of local thread storage */
	struct dss_module_key	 *sm_key;
	/* Initialization function, invoked just after successful load */
	int			(*sm_init)(void);
	/* Finalization function, invoked just before module unload */
	int			(*sm_fini)(void);
	/* Setup function, invoked after starting progressing */
	int			(*sm_setup)(void);
	/* Cleanup function, invoked before stopping progressing */
	int			(*sm_cleanup)(void);
	/* Whole list of RPC definition for request sent by nodes */
	struct crt_proto_format	 *sm_proto_fmt;
	/* The count of RPCs which are dedicated for client nodes only */
	uint32_t		  sm_cli_count;
	/* RPC handler of these RPC, last entry of the array must be empty */
	struct daos_rpc_handler	 *sm_handlers;
	/* dRPC handlers, for unix socket comm, last entry must be empty */
	struct dss_drpc_handler	 *sm_drpc_handlers;

	/* Different module operation */
	struct dss_module_ops	*sm_mod_ops;
};

/**
 * DSS_TGT_SELF indicates scheduling ULT on caller's self XS.
 */
#define DSS_TGT_SELF	(-1)

/** ULT types to determine on which XS to schedule the ULT */
enum dss_ult_type {
	/** for dtx_resync */
	DSS_ULT_DTX_RESYNC = 100,
	/** forward/dispatch IO request for TX coordinator */
	DSS_ULT_IOFW,
	/** EC/checksum/compress computing offload */
	DSS_ULT_EC,
	DSS_ULT_CHECKSUM,
	DSS_ULT_COMPRESS,
	/** pool service ULT */
	DSS_ULT_POOL_SRV,
	/** RDB ULT */
	DSS_ULT_RDB,
	/** rebuild ULT such as scanner/puller, status checker etc. */
	DSS_ULT_REBUILD,
	/** drpc listener ULT */
	DSS_ULT_DRPC_LISTENER,
	/** drpc handler ULT */
	DSS_ULT_DRPC_HANDLER,
	/** GC & aggregation ULTs */
	DSS_ULT_GC,
	/** miscellaneous ULT */
	DSS_ULT_MISC,
	/** I/O ULT */
	DSS_ULT_IO,
};

int dss_parameters_set(unsigned int key_id, uint64_t value);

typedef ABT_pool (*dss_abt_pool_choose_cb_t)(crt_rpc_t *rpc, ABT_pool *pools);

void dss_abt_pool_choose_cb_register(unsigned int mod_id,
				     dss_abt_pool_choose_cb_t cb);
int dss_ult_create(void (*func)(void *), void *arg, int ult_type, int tgt_id,
		   size_t stack_size, ABT_thread *ult);
int dss_ult_execute(int (*func)(void *), void *arg, void (*user_cb)(void *),
		    void *cb_args, int ult_type, int tgt_id, size_t stack_size);
int dss_ult_create_all(void (*func)(void *), void *arg, int ult_type,
		       bool main);

struct dss_sleep_ult {
	ABT_thread	dsu_thread;
	uint64_t	dsu_expire_time;
	d_list_t	dsu_list;
};

struct dss_sleep_ult *dss_sleep_ult_create(void);
void dss_sleep_ult_destroy(struct dss_sleep_ult *dsu);
void dss_ult_sleep(struct dss_sleep_ult *dsu, uint64_t expire_secs);
void dss_ult_wakeup(struct dss_sleep_ult *dsu);
int dss_sleep(uint64_t ms);

/* Pack return codes with additional argument to reduce */
struct dss_stream_arg_type {
	/** return value */
	int		st_rc;
	/** collective arguments for streams */
	void		*st_coll_args;
	/** optional reduce args for aggregation */
	void		*st_arg;
};

struct dss_coll_stream_args {
	struct dss_stream_arg_type *csa_streams;
};

struct dss_coll_ops {
	/**
	 * Function to be invoked by dss_collective
	 *
	 * \param f_args		[IN]	Arguments for function
	 */
	int				(*co_func)(void *f_args);

	/**
	 * Callback for reducing after dss_collective (optional)
	 *
	 * \param a_args		[IN/OUT]
	 *					Aggregator arguments for
	 *					reducing results
	 * \param s_args		[IN]	Reduce arguments for this
	 *					current stream
	 */
	void				(*co_reduce)(void *a_args,
						     void *s_args);

	/**
	 * Alloc function for allocating reduce arguments (optional)
	 *
	 * \param args			[IN/OUT] coll_args for this streams
	 * \param aggregator_args	[IN]	 aggregator args for
	 *					 initializatuin
	 */
	int				(*co_reduce_arg_alloc)
					(struct dss_stream_arg_type *args,
					 void *a_args);
	/**
	 * Free the allocated reduce arguments
	 * (Mandatory if co_rarg_alloc was provided)
	 *
	 * \param args			[IN]	coll_args for this stream
	 */
	void				(*co_reduce_arg_free)
					(struct dss_stream_arg_type *args);
};

struct dss_coll_args {
	/** Arguments for dss_collective func (Mandatory) */
	void				*ca_func_args;
	void				*ca_aggregator;
	int				*ca_exclude_tgts;
	unsigned int			ca_exclude_tgts_cnt;
	/** Stream arguments for all streams */
	struct dss_coll_stream_args	ca_stream_args;
};

/**
 * Generic dss_collective with custom aggregator
 *
 * TODO: rename these functions, thread & task are too generic name and
 * DAOS has already used task for something else.
 *
 * These functions should be dss_ult_collective/dss_tlt_collective.
 */
int
dss_task_collective_reduce(struct dss_coll_ops *ops,
			   struct dss_coll_args *coll_args, int flag,
			   int ult_type);
int
dss_thread_collective_reduce(struct dss_coll_ops *ops,
			     struct dss_coll_args *coll_args, int flag,
			     int ult_type);

int dss_task_collective(int (*func)(void *), void *arg, int flag, int ult_type);
int dss_thread_collective(int (*func)(void *), void *arg, int flag,
			  int ult_type);
struct dss_module *dss_module_get(int mod_id);
/* Convert Argobots errno to DAOS ones. */
static inline int
dss_abterr2der(int abt_errno)
{
	switch (abt_errno) {
	case ABT_SUCCESS:	return 0;
	case ABT_ERR_MEM:	return -DER_NOMEM;
	default:		return -DER_INVAL;
	}
}

/** RPC counter types */
enum dss_rpc_cntr_id {
	DSS_RC_OBJ	= 0,
	DSS_RC_CONT,
	DSS_RC_POOL,
	DSS_RC_MAX,
};

/** RPC counter */
struct dss_rpc_cntr {
	/**
	 * starting wall-clock time, it can be used to calculate average
	 * workload.
	 */
	uint64_t		rc_stime;
	/* the time when processing last active RPC */
	uint64_t		rc_active_time;
	/** number of active RPCs */
	uint64_t		rc_active;
	/** total number of processed RPCs since \a rc_stime */
	uint64_t		rc_total;
	/** total number of failed RPCs since \a rc_stime */
	uint64_t		rc_errors;
};

void dss_rpc_cntr_enter(enum dss_rpc_cntr_id id);
void dss_rpc_cntr_exit(enum dss_rpc_cntr_id id, bool failed);
struct dss_rpc_cntr *dss_rpc_cntr_get(enum dss_rpc_cntr_id id);

int dss_rpc_send(crt_rpc_t *rpc);
int dss_rpc_reply(crt_rpc_t *rpc, unsigned int fail_loc);

enum {
	/** Min Value */
	DSS_OFFLOAD_MIN		= -1,
	/** Does computation on same ULT */
	DSS_OFFLOAD_ULT		= 1,
	/** Offload to an accelarator */
	DSS_OFFLOAD_ACC		= 2,
	/** Max value */
	DSS_OFFLOAD_MAX		= 7
};

struct dss_acc_task {
	/**
	 * Type of offload for this operation
	 * \param at_offload_type	[IN] type of acceleration
	 */
	int		at_offload_type;
	/**
	 * Opcode for this offload task
	 * \param at_opcode		[IN] opcode for offload
	 */
	int		at_opcode;
	/**
	 * Buffer arguments for task offload
	 * \param at_params		[IN] buffer for offload
	 */
	void		*at_params;
	/**
	 * Callback required for offload task
	 * \param cb_args		[IN] arguments for offload
	 */
	int		(*at_cb)(void *cb_args);
};

/**
 * Generic offload call abstraction for acceleration with both
 * ULT and FPGA
 */
int dss_acc_offload(struct dss_acc_task *at_args);

/* DAOS client APIs called on the server side */
int dsc_obj_open(daos_handle_t coh, daos_obj_id_t oid,
		 unsigned int mode, daos_handle_t *oh);
int dsc_obj_close(daos_handle_t obj_hl);

int dsc_obj_list_akey(daos_handle_t oh, daos_epoch_t epoch,
		daos_key_t *dkey, uint32_t *nr,
		daos_key_desc_t *kds, d_sg_list_t *sgl,
		daos_anchor_t *anchor);

<<<<<<< HEAD
int dsc_obj_fetch(daos_handle_t oh, daos_epoch_t epoch,
		daos_key_t *dkey, unsigned int nr,
		daos_iod_t *iods, d_sg_list_t *sgls,
		daos_iom_t *maps, unsigned int extra_flag,
		unsigned int *extra_arg);
=======
int dsc_obj_fetch(daos_handle_t oh, daos_epoch_t epoch, daos_key_t *dkey,
		  unsigned int nr, daos_iod_t *iods, d_sg_list_t *sgls,
		  daos_iom_t *maps, unsigned int extra_flag,
		  unsigned int *extra_arg);

>>>>>>> 0b86a68f
int dsc_obj_list_obj(daos_handle_t oh, daos_epoch_range_t *epr,
		     daos_key_t *dkey, daos_key_t *akey, daos_size_t *size,
		     uint32_t *nr, daos_key_desc_t *kds, d_sg_list_t *sgl,
		     daos_anchor_t *anchor, daos_anchor_t *dkey_anchor,
		     daos_anchor_t *akey_anchor, d_iov_t *csum);
int dsc_pool_tgt_exclude(const uuid_t uuid, const char *grp,
			 const d_rank_list_t *svc, struct d_tgt_list *tgts);

int dsc_task_run(tse_task_t *task, tse_task_cb_t retry_cb, void *arg,
		 int arg_size, bool sync);
tse_sched_t *dsc_scheduler(void);

typedef int (*iter_copy_data_cb_t)(daos_handle_t ih,
				   vos_iter_entry_t *it_entry,
				   d_iov_t *iov_out);
struct dss_enum_arg {
	bool			fill_recxs;	/* type == S||R */
	bool			chk_key2big;
	bool			need_punch;	/* need to pack punch epoch */
	daos_epoch_range_t     *eprs;
	struct daos_csummer    *csummer;
	int			eprs_cap;
	int			eprs_len;
	int			last_type;	/* hack for tweaking kds_len */
	iter_copy_data_cb_t	copy_data_cb;
	/* Buffer fields */
	union {
		struct {	/* !fill_recxs */
			daos_key_desc_t	       *kds;
			int			kds_cap;
			int			kds_len;
			d_sg_list_t	       *sgl;
			d_iov_t			csum_iov;
			int			sgl_idx;
		};
		struct {	/* fill_recxs && type == S||R */
			daos_recx_t	       *recxs;
			int			recxs_cap;
			int			recxs_len;
		};
	};
	daos_size_t		inline_thres;	/* type == S||R || chk_key2big*/
	int			rnum;		/* records num (type == S||R) */
	daos_size_t		rsize;		/* record size (type == S||R) */
	daos_unit_oid_t		oid;		/* for unpack */
};

struct dtx_handle;
typedef int (*enum_iterate_cb_t)(vos_iter_param_t *param, vos_iter_type_t type,
			    bool recursive, struct vos_iter_anchors *anchors,
			    vos_iter_cb_t pre_cb, vos_iter_cb_t post_cb,
			    void *arg, struct dtx_handle *dth);

int dss_enum_pack(vos_iter_param_t *param, vos_iter_type_t type, bool recursive,
		  struct vos_iter_anchors *anchors, struct dss_enum_arg *arg,
		  enum_iterate_cb_t iter_cb, struct dtx_handle *dth);
typedef int (*obj_enum_process_cb_t)(daos_key_desc_t *kds, void *ptr,
				     unsigned int size, void *arg);
int
obj_enum_iterate(daos_key_desc_t *kdss, d_sg_list_t *sgl, int nr,
		 unsigned int type, obj_enum_process_cb_t cb,
		 void *cb_arg);
/** Maximal number of iods (i.e., akeys) in dss_enum_unpack_io.ui_iods */
#define DSS_ENUM_UNPACK_MAX_IODS 16

/**
 * Used by dss_enum_unpack to accumulate recxs that can be stored with a single
 * VOS update.
 *
 * ui_oid and ui_dkey are only filled by dss_enum_unpack for certain
 * enumeration types, as commented after each field. Callers may fill ui_oid,
 * for instance, when the enumeration type is VOS_ITER_DKEY, to pass the object
 * ID to the callback.
 *
 * ui_iods, ui_recxs_caps, and ui_sgls are arrays of the same capacity
 * (ui_iods_cap) and length (ui_iods_len). That is, the iod in ui_iods[i] can
 * hold at most ui_recxs_caps[i] recxs, which have their inline data described
 * by ui_sgls[i]. ui_sgls is optional. If ui_iods[i].iod_recxs[j] has no inline
 * data, then ui_sgls[i].sg_iovs[j] will be empty.
 */
struct dss_enum_unpack_io {
	daos_unit_oid_t		 ui_oid;	/**< type <= OBJ */
	daos_key_t		 ui_dkey;	/**< type <= DKEY */
	daos_iod_t		*ui_iods;
	struct dcs_iod_csums	*ui_iods_csums;
	/* punched epochs per akey */
	daos_epoch_t		*ui_akey_punch_ephs;
	daos_epoch_t		*ui_rec_punch_ephs;
	int			 ui_iods_cap;
	int			 ui_iods_top;
	int			*ui_recxs_caps;
	/* punched epochs for dkey */
	daos_epoch_t		ui_dkey_punch_eph;
	d_sg_list_t		*ui_sgls;	/**< optional */
	uint32_t		 ui_version;
	uint32_t		 ui_is_array_exist:1;
};

typedef int (*dss_enum_unpack_cb_t)(struct dss_enum_unpack_io *io, void *arg);

int
dss_enum_unpack(daos_unit_oid_t oid, daos_key_desc_t *kds, int kds_num,
		d_sg_list_t *sgl, d_iov_t *csum, dss_enum_unpack_cb_t cb,
		void *cb_arg);

d_rank_t dss_self_rank(void);

unsigned int dss_ctx_nr_get(void);

/* Cache for container root */
struct tree_cache_root {
	struct btr_root	btr_root;
	daos_handle_t	root_hdl;
	unsigned int	count;
};

int
obj_tree_insert(daos_handle_t toh, uuid_t co_uuid, daos_unit_oid_t oid,
		d_iov_t *val_iov);
int
obj_tree_destroy(daos_handle_t btr_hdl);

/* Per xstream migrate status */
struct ds_migrate_status {
	uint64_t dm_rec_count;	/* migrated record size */
	uint64_t dm_obj_count;	/* migrated object count */
	uint64_t dm_total_size;	/* migrated total size */
	int	 dm_status;	/* migrate status */
	uint32_t dm_migrating:1; /* if it is migrating */
};

int
ds_migrate_query_status(uuid_t pool_uuid, uint32_t ver,
			struct ds_migrate_status *dms);
int
ds_object_migrate(struct ds_pool *pool, uuid_t pool_hdl_uuid, uuid_t cont_uuid,
		  uuid_t cont_hdl_uuid, int tgt_id, uint32_t version,
		  uint64_t max_eph, daos_unit_oid_t *oids, daos_epoch_t *ephs,
		  unsigned int *shards, int cnt, int clear_conts);
void
ds_migrate_fini_one(uuid_t pool_uuid, uint32_t ver);

void
ds_migrate_abort(uuid_t pool_uuid, uint32_t ver);

/** Server init state (see server_init) */
enum dss_init_state {
	DSS_INIT_STATE_INIT,		/**< initial state */
	DSS_INIT_STATE_SET_UP		/**< ready to set up modules */
};

enum dss_media_error_type {
	MET_WRITE = 0,	/* write error */
	MET_READ,	/* read error */
	MET_UNMAP,	/* unmap error */
	MET_CSUM	/* checksum error */
};

void dss_init_state_set(enum dss_init_state state);

int notify_bio_error(int media_err_type, int tgt_id);

bool is_container_from_srv(uuid_t pool_uuid, uuid_t coh_uuid);
bool is_pool_from_srv(uuid_t pool_uuid, uuid_t poh_uuid);
#endif /* __DSS_API_H__ */<|MERGE_RESOLUTION|>--- conflicted
+++ resolved
@@ -673,19 +673,11 @@
 		daos_key_desc_t *kds, d_sg_list_t *sgl,
 		daos_anchor_t *anchor);
 
-<<<<<<< HEAD
-int dsc_obj_fetch(daos_handle_t oh, daos_epoch_t epoch,
-		daos_key_t *dkey, unsigned int nr,
-		daos_iod_t *iods, d_sg_list_t *sgls,
-		daos_iom_t *maps, unsigned int extra_flag,
-		unsigned int *extra_arg);
-=======
 int dsc_obj_fetch(daos_handle_t oh, daos_epoch_t epoch, daos_key_t *dkey,
 		  unsigned int nr, daos_iod_t *iods, d_sg_list_t *sgls,
 		  daos_iom_t *maps, unsigned int extra_flag,
 		  unsigned int *extra_arg);
 
->>>>>>> 0b86a68f
 int dsc_obj_list_obj(daos_handle_t oh, daos_epoch_range_t *epr,
 		     daos_key_t *dkey, daos_key_t *akey, daos_size_t *size,
 		     uint32_t *nr, daos_key_desc_t *kds, d_sg_list_t *sgl,
