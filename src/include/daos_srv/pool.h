/*
 * (C) Copyright 2016-2021 Intel Corporation.
 *
 * SPDX-License-Identifier: BSD-2-Clause-Patent
 */
/**
 * \file
 *
 * ds_pool: Pool Server API
 */

#ifndef __DAOS_SRV_POOL_H__
#define __DAOS_SRV_POOL_H__

#include <abt.h>
#include <daos/common.h>
#include <daos/lru.h>
#include <daos/pool_map.h>
#include <daos/rpc.h>
#include <daos/placement.h>
#include <daos_srv/vos_types.h>
#include <daos_pool.h>
#include <daos_security.h>

/*
 * Pool object
 *
 * Caches per-pool information, such as the pool map.
 */
struct ds_pool {
	struct daos_llink	sp_entry;
	uuid_t			sp_uuid;	/* pool UUID */
	ABT_rwlock		sp_lock;
	struct pool_map	       *sp_map;
	uint32_t		sp_map_version;	/* temporary */
	uint64_t		sp_reclaim;
	crt_group_t	       *sp_group;
	ABT_mutex		sp_mutex;
	ABT_cond		sp_fetch_hdls_cond;
	ABT_cond		sp_fetch_hdls_done_cond;
	struct ds_iv_ns	       *sp_iv_ns;

	/* structure related to EC aggregate epoch query */
	d_list_t		sp_ec_ephs_list;
	struct sched_request	*sp_ec_ephs_req;

	uint32_t		sp_dtx_resync_version;
	/* Special pool/container handle uuid, which are
	 * created on the pool leader step up, and propagated
	 * to all servers by IV. Then they will be used by server
	 * to access the data on other servers.
	 */
	uuid_t			sp_srv_cont_hdl;
	uuid_t			sp_srv_pool_hdl;
	uint32_t		sp_stopping:1,
				sp_fetch_hdls:1;
};

struct ds_pool *ds_pool_lookup(const uuid_t uuid);
void ds_pool_put(struct ds_pool *pool);
void ds_pool_get(struct ds_pool *pool);

/*
 * Pool handle object
 *
 * Stores per-handle information, such as the capabilities. References the pool
 * object.
 */
struct ds_pool_hdl {
	d_list_t		sph_entry;
	uuid_t			sph_uuid;	/* of the pool handle */
	uint64_t		sph_flags;	/* user-provided flags */
	uint64_t		sph_sec_capas;	/* access capabilities */
	struct ds_pool	       *sph_pool;
	int			sph_ref;
	d_iov_t			sph_cred;
};

struct ds_pool_hdl *ds_pool_hdl_lookup(const uuid_t uuid);
void ds_pool_hdl_put(struct ds_pool_hdl *hdl);

/*
 * Per-thread pool object
 *
 * Stores per-thread, per-pool information, such as the vos pool handle. And,
 * caches per-pool information, such as the pool map version, so that DAOS
 * object I/Os do not need to access global, parent ds_pool objects.
 */
struct ds_pool_child {
	d_list_t		spc_list;
	daos_handle_t		spc_hdl;	/* vos_pool handle */
	struct ds_pool		*spc_pool;
	uuid_t			spc_uuid;	/* pool UUID */
	struct sched_request	*spc_gc_req;	/* Track GC ULT */
	struct sched_request	*spc_scrubbing_req; /* Track scrubbing ULT*/
	d_list_t		spc_cont_list;

	/* The current maxim rebuild epoch, (0 if there is no rebuild), so
	 * vos aggregation can not cross this epoch during rebuild to avoid
	 * interfering rebuild process.
	 */
	uint64_t	spc_rebuild_fence;

	/* The HLC when current rebuild ends, which will be used to compare
	 * with the aggregation full scan start HLC to know whether the
	 * aggregation needs to be restarted from 0. */
	uint64_t	spc_rebuild_end_hlc;
	uint32_t	spc_map_version;
	int		spc_ref;
};

struct ds_pool_child *ds_pool_child_lookup(const uuid_t uuid);
struct ds_pool_child *ds_pool_child_get(struct ds_pool_child *child);
void ds_pool_child_put(struct ds_pool_child *child);

int ds_pool_bcast_create(crt_context_t ctx, struct ds_pool *pool,
			 enum daos_module_id module, crt_opcode_t opcode,
			 uint32_t version, crt_rpc_t **rpc, crt_bulk_t bulk_hdl,
			 d_rank_list_t *excluded_list);

int ds_pool_map_buf_get(uuid_t uuid, d_iov_t *iov, uint32_t *map_ver);
int ds_pool_get_open_handles(uuid_t pool_uuid, d_iov_t *hdls);

int ds_pool_tgt_exclude_out(uuid_t pool_uuid, struct pool_target_id_list *list);
int ds_pool_tgt_exclude(uuid_t pool_uuid, struct pool_target_id_list *list);
int ds_pool_tgt_add_in(uuid_t pool_uuid, struct pool_target_id_list *list);

int ds_pool_tgt_map_update(struct ds_pool *pool, struct pool_buf *buf,
			   unsigned int map_version);

/*
 * TODO: Make the following internal functions of ds_pool after merging in
 * mgmt.
 */

int ds_pool_create(const uuid_t pool_uuid, const char *path,
		   uuid_t target_uuid);
int ds_pool_start(uuid_t uuid);
void ds_pool_stop(uuid_t uuid);
int ds_pool_extend(uuid_t pool_uuid, int ntargets, uuid_t target_uuids[],
		   const d_rank_list_t *rank_list, int ndomains,
		   const uint32_t *domains, d_rank_list_t *svc_ranks);
int ds_pool_target_update_state(uuid_t pool_uuid, d_rank_list_t *ranks,
				uint32_t rank,
				struct pool_target_id_list *target_list,
				pool_comp_state_t state);

int ds_pool_svc_create(const uuid_t pool_uuid, int ntargets,
		       uuid_t target_uuids[], const char *group,
		       const d_rank_list_t *target_addrs, int ndomains,
		       const uint32_t *domains, daos_prop_t *prop,
		       d_rank_list_t *svc_addrs);
int ds_pool_svc_destroy(const uuid_t pool_uuid, d_rank_list_t *svc_ranks);

int ds_pool_svc_get_prop(uuid_t pool_uuid, d_rank_list_t *ranks,
			 daos_prop_t *prop);
int ds_pool_svc_set_prop(uuid_t pool_uuid, d_rank_list_t *ranks,
			 daos_prop_t *prop);
int ds_pool_svc_update_acl(uuid_t pool_uuid, d_rank_list_t *ranks,
			   struct daos_acl *acl);
int ds_pool_svc_delete_acl(uuid_t pool_uuid, d_rank_list_t *ranks,
			   enum daos_acl_principal_type principal_type,
			   const char *principal_name);

int ds_pool_svc_query(uuid_t pool_uuid, d_rank_list_t *ranks,
		      daos_pool_info_t *pool_info);

int ds_pool_prop_fetch(struct ds_pool *pool, unsigned int bit,
		       daos_prop_t **prop_out);
/*
 * Called by dmg on the pool service leader to list all pool handles of a pool.
 * Upon successful completion, "buf" returns an array of handle UUIDs if its
 * large enough, while "size" returns the size of all the handle UUIDs assuming
 * "buf" is large enough.
 */
int ds_pool_hdl_list(const uuid_t pool_uuid, uuid_t buf, size_t *size);

/*
 * Called by dmg on the pool service leader to evict one or all pool handles of
 * a pool. If "handle_uuid" is NULL, all pool handles of the pool are evicted.
 */
int ds_pool_hdl_evict(const uuid_t pool_uuid, const uuid_t handle_uuid);

struct cont_svc;
struct rsvc_hint;
int ds_pool_cont_svc_lookup_leader(uuid_t pool_uuid, struct cont_svc **svc,
				   struct rsvc_hint *hint);

void ds_pool_iv_ns_update(struct ds_pool *pool, unsigned int master_rank);

int ds_pool_iv_map_update(struct ds_pool *pool, struct pool_buf *buf,
		       uint32_t map_ver);
int ds_pool_iv_prop_update(struct ds_pool *pool, daos_prop_t *prop);
int ds_pool_iv_prop_fetch(struct ds_pool *pool, daos_prop_t *prop);
int ds_pool_iv_svc_fetch(struct ds_pool *pool, d_rank_list_t **svc_p);

int ds_pool_iv_srv_hdl_fetch(struct ds_pool *pool, uuid_t *pool_hdl_uuid,
			     uuid_t *cont_hdl_uuid);

int ds_pool_svc_term_get(uuid_t uuid, uint64_t *term);

int ds_pool_elect_dtx_leader(struct ds_pool *pool, daos_unit_oid_t *oid,
			     uint32_t version, int *tgt_id);
int ds_pool_check_dtx_leader(struct ds_pool *pool, daos_unit_oid_t *oid,
			     uint32_t version, bool check_shard);

int
ds_pool_child_map_refresh_sync(struct ds_pool_child *dpc);
int
ds_pool_child_map_refresh_async(struct ds_pool_child *dpc);

enum map_ranks_class {
	MAP_RANKS_UP,
	MAP_RANKS_DOWN
};

int
map_ranks_init(const struct pool_map *map, enum map_ranks_class class,
	       d_rank_list_t *ranks);

void
map_ranks_fini(d_rank_list_t *ranks);

int ds_pool_get_ranks(const uuid_t pool_uuid, int status,
		      d_rank_list_t *ranks);

int ds_pool_get_failed_tgt_idx(const uuid_t pool_uuid, int **failed_tgts,
			       unsigned int *failed_tgts_cnt);
int ds_pool_svc_list_cont(uuid_t uuid, d_rank_list_t *ranks,
			  struct daos_pool_cont_info **containers,
			  uint64_t *ncontainers);

int ds_pool_svc_check_evict(uuid_t pool_uuid, d_rank_list_t *ranks,
			    uuid_t *handles, size_t n_handles,
<<<<<<< HEAD
			    char *machine, uint32_t destroy,
			    uint32_t force, uint32_t *count);
void
ds_pool_disable_evict(void);
void
ds_pool_enable_evict(void);
=======
			    uint32_t destroy, uint32_t force);

void ds_pool_disable_exclude(void);
void ds_pool_enable_exclude(void);

extern bool ec_agg_disabled;
>>>>>>> e272e206

int ds_pool_svc_ranks_get(uuid_t uuid, d_rank_list_t *svc_ranks,
			  d_rank_list_t **ranks);

int dsc_pool_open(uuid_t pool_uuid, uuid_t pool_hdl_uuid,
		       unsigned int flags, const char *grp,
		       struct pool_map *map, d_rank_list_t *svc_list,
		       daos_handle_t *ph);
int dsc_pool_close(daos_handle_t ph);

/**
 * Verify if pool status satisfy Redundancy Factor requirement, by checking
 * pool map device status.
 */
static inline int
ds_pool_rf_verify(struct ds_pool *pool, uint32_t last_ver, uint32_t rf)
{
	int	rc = 0;

	ABT_rwlock_rdlock(pool->sp_lock);
	if (last_ver < pool_map_get_version(pool->sp_map))
		rc = pool_map_rf_verify(pool->sp_map, last_ver, rf);
	ABT_rwlock_unlock(pool->sp_lock);

	return rc;
}

static inline uint32_t
ds_pool_get_version(struct ds_pool *pool)
{
	uint32_t	ver;

	ABT_rwlock_rdlock(pool->sp_lock);
	ver = pool_map_get_version(pool->sp_map);
	ABT_rwlock_unlock(pool->sp_lock);

	return ver;
}

#endif /* __DAOS_SRV_POOL_H__ */<|MERGE_RESOLUTION|>--- conflicted
+++ resolved
@@ -232,21 +232,13 @@
 
 int ds_pool_svc_check_evict(uuid_t pool_uuid, d_rank_list_t *ranks,
 			    uuid_t *handles, size_t n_handles,
-<<<<<<< HEAD
 			    char *machine, uint32_t destroy,
 			    uint32_t force, uint32_t *count);
-void
-ds_pool_disable_evict(void);
-void
-ds_pool_enable_evict(void);
-=======
-			    uint32_t destroy, uint32_t force);
 
 void ds_pool_disable_exclude(void);
 void ds_pool_enable_exclude(void);
 
 extern bool ec_agg_disabled;
->>>>>>> e272e206
 
 int ds_pool_svc_ranks_get(uuid_t uuid, d_rank_list_t *svc_ranks,
 			  d_rank_list_t **ranks);
