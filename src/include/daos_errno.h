/**
 * (C) Copyright 2016-2020 Intel Corporation.
 *
 * Licensed under the Apache License, Version 2.0 (the "License");
 * you may not use this file except in compliance with the License.
 * You may obtain a copy of the License at
 *
 *    http://www.apache.org/licenses/LICENSE-2.0
 *
 * Unless required by applicable law or agreed to in writing, software
 * distributed under the License is distributed on an "AS IS" BASIS,
 * WITHOUT WARRANTIES OR CONDITIONS OF ANY KIND, either express or implied.
 * See the License for the specific language governing permissions and
 * limitations under the License.
 *
 * GOVERNMENT LICENSE RIGHTS-OPEN SOURCE SOFTWARE
 * The Government's rights to use, modify, reproduce, release, perform, display,
 * or disclose this software are subject to the terms of the Apache License as
 * provided in Contract No. B609815.
 * Any reproduction of computer software, computer software documentation, or
 * portions thereof marked with this legend must also reproduce the markings.
 */
/**
 * DAOS Error numbers
 */

#ifndef __DAOS_ERRNO_H__
#define __DAOS_ERRNO_H__

#if defined(__cplusplus)
extern "C" {
#endif

/** @addtogroup GURT
 * @{
 */

/*
 * This preprocessor machinery defines the errno values but also
 * enables the internal definition of d_errstr.  A new macro should
 * be defined for each non-contiguous range
 */

#define D_FOREACH_GURT_ERR(ACTION)					\
	/** no permission */						\
	ACTION(DER_NO_PERM,		(DER_ERR_GURT_BASE + 1),	\
	       Operation not permitted)					\
	/** invalid handle */						\
	ACTION(DER_NO_HDL,		(DER_ERR_GURT_BASE + 2),	\
	       Invalid handle)						\
	/** invalid parameters */					\
	ACTION(DER_INVAL,		(DER_ERR_GURT_BASE + 3),	\
	       Invalid parameters)					\
	/** entity already exists */					\
	ACTION(DER_EXIST,		(DER_ERR_GURT_BASE + 4),	\
	       Entity already exists)					\
	/** nonexistent entity */					\
	ACTION(DER_NONEXIST,		(DER_ERR_GURT_BASE + 5),	\
	       The specified entity does not exist)			\
	/** unreachable node */						\
	ACTION(DER_UNREACH,		(DER_ERR_GURT_BASE + 6),	\
	       Unreachable node)					\
	/** no space on storage target */				\
	ACTION(DER_NOSPACE,		(DER_ERR_GURT_BASE + 7),	\
	       No space on storage target)				\
	/** already did sth */						\
	ACTION(DER_ALREADY,		(DER_ERR_GURT_BASE + 8),	\
	       Operation already performed)				\
	/** NO memory */						\
	ACTION(DER_NOMEM,		(DER_ERR_GURT_BASE + 9),	\
	       Out of memory)						\
	/** Function not implemented */					\
	ACTION(DER_NOSYS,		(DER_ERR_GURT_BASE + 10),	\
	       Function not implemented)				\
	/** timed out */						\
	ACTION(DER_TIMEDOUT,		(DER_ERR_GURT_BASE + 11),	\
	       Time out)						\
	/** Busy */							\
	ACTION(DER_BUSY,		(DER_ERR_GURT_BASE + 12),	\
	       Device or resource busy)					\
	/** Try again */						\
	ACTION(DER_AGAIN,		(DER_ERR_GURT_BASE + 13),	\
	       Try again)						\
	/** incompatible protocol */					\
	ACTION(DER_PROTO,		(DER_ERR_GURT_BASE + 14),	\
	       Incompatible protocol)					\
	/** not initialized */						\
	ACTION(DER_UNINIT,		(DER_ERR_GURT_BASE + 15),	\
	       Device or resource not initialized)			\
	/** buffer too short (larger buffer needed) */			\
	ACTION(DER_TRUNC,		(DER_ERR_GURT_BASE + 16),	\
	       Buffer too short)					\
	/** data too long for defined data type or buffer size */	\
	ACTION(DER_OVERFLOW,		(DER_ERR_GURT_BASE + 17),	\
	       Data too long for defined data type or buffer size)	\
	/** operation canceled */					\
	ACTION(DER_CANCELED,		(DER_ERR_GURT_BASE + 18),	\
	       Operation canceled)					\
	/** Out-Of-Group or member list */				\
	ACTION(DER_OOG,			(DER_ERR_GURT_BASE + 19),	\
	       Out of group or member list)				\
	/** transport layer mercury error */				\
	ACTION(DER_HG,			(DER_ERR_GURT_BASE + 20),	\
	       Transport layer mercury error)				\
	/** RPC or protocol version not registered */			\
	ACTION(DER_UNREG,		(DER_ERR_GURT_BASE + 21),	\
	       RPC or protocol version not registered)			\
	/** failed to generate an address string */			\
	ACTION(DER_ADDRSTR_GEN,		(DER_ERR_GURT_BASE + 22),	\
	       Failed to generate an address string)			\
	/** PMIx layer error */						\
	ACTION(DER_PMIX,		(DER_ERR_GURT_BASE + 23),	\
	       PMIx layer error)					\
	/** IV callback - cannot handle locally */			\
	ACTION(DER_IVCB_FORWARD,	(DER_ERR_GURT_BASE + 24),	\
	       Incast variable unavailable locally. Must forward)	\
	/** miscellaneous error */					\
	ACTION(DER_MISC,		(DER_ERR_GURT_BASE + 25),	\
	       Miscellaneous error)					\
	/** Bad path name */						\
	ACTION(DER_BADPATH,		(DER_ERR_GURT_BASE + 26),	\
	       Bad path name)						\
	/** Not a directory */						\
	ACTION(DER_NOTDIR,		(DER_ERR_GURT_BASE + 27),	\
	       Not a directory)						\
	/** corpc failed */						\
	ACTION(DER_CORPC_INCOMPLETE,	(DER_ERR_GURT_BASE + 28),	\
	       Collective RPC failed)					\
	/** no rank is subscribed to RAS */				\
	ACTION(DER_NO_RAS_RANK,		(DER_ERR_GURT_BASE + 29),	\
	       No rank is subscribed to RAS)				\
	/** service group not attached */				\
	ACTION(DER_NOTATTACH,		(DER_ERR_GURT_BASE + 30),	\
	       Service group not attached)				\
	/** version mismatch */						\
	ACTION(DER_MISMATCH,		(DER_ERR_GURT_BASE + 31),	\
	       Version mismatch)					\
	/** rank has been evicted */					\
	ACTION(DER_EVICTED,		(DER_ERR_GURT_BASE + 32),	\
	       Rank has been evicted)					\
	/** user-provided RPC handler didn't send reply back */		\
	ACTION(DER_NOREPLY,		(DER_ERR_GURT_BASE + 33),	\
	       User provided RPC handler did not send reply back)	\
	/** denial-of-service */					\
	ACTION(DER_DOS,			(DER_ERR_GURT_BASE + 34),       \
	       Denial of service)					\
	/** Incorrect target for the RPC  */				\
	ACTION(DER_BAD_TARGET,		(DER_ERR_GURT_BASE + 35),	\
	       Incorrect target for the RPC)				\
	/** Group versioning mismatch */				\
	ACTION(DER_GRPVER,		(DER_ERR_GURT_BASE + 36),	\
	       Group versioning mismatch)				\
<<<<<<< HEAD
	/** No shared memory available */				\
	ACTION(DER_NO_SHMEM,		(DER_ERR_GURT_BASE + 37),	\
	       Not enough shared memory free)				\
	/** Failed to add metric */					\
	ACTION(DER_ADD_METRIC_FAILED,   (DER_ERR_GURT_BASE + 38),	\
	       Failed to add the specified metric)			\
	/** Duration start/end mismatch */				\
	ACTION(DER_DURATION_MISMATCH,   (DER_ERR_GURT_BASE + 39),	\
	       Duration end not paired with duration start)		\
	/** Operation not permitted on metric type*/			\
	ACTION(DER_OP_NOT_PERMITTED,    (DER_ERR_GURT_BASE + 40),	\
	       Operation not permitted for metric type provided)	\
	/** Metric path name exceeds permitted length*/			\
	ACTION(DER_EXCEEDS_PATH_LEN,    (DER_ERR_GURT_BASE + 41),	\
	       Path name exceeds permitted length)			\
	/** Metric was not found.*/					\
	ACTION(DER_METRIC_NOT_FOUND,    (DER_ERR_GURT_BASE + 42),	\
	       Read failed because metric not found)
=======
	/** HLC synchronization error */				\
	ACTION(DER_HLC_SYNC,		(DER_ERR_GURT_BASE + 37),	\
	       HLC synchronization error)
>>>>>>> 0df350e1
	/** TODO: add more error numbers */

#define D_FOREACH_DAOS_ERR(ACTION)					\
	/** Generic I/O error */					\
	ACTION(DER_IO,			(DER_ERR_DAOS_BASE + 1),	\
	       I/O error)						\
	/** Memory free error */					\
	ACTION(DER_FREE_MEM,		(DER_ERR_DAOS_BASE + 2),	\
	       Memory free error)					\
	/** Entry not found */						\
	ACTION(DER_ENOENT,		(DER_ERR_DAOS_BASE + 3),	\
	       Entity not found)					\
	/** Unknown object type */					\
	ACTION(DER_NOTYPE,		(DER_ERR_DAOS_BASE + 4),	\
	       Unknown object type)					\
	/** Unknown object schema */					\
	ACTION(DER_NOSCHEMA,		(DER_ERR_DAOS_BASE + 5),	\
	       Unknown object schema)					\
	/** Object is not local */					\
	ACTION(DER_NOLOCAL,		(DER_ERR_DAOS_BASE + 6),	\
	       Object is not local)					\
	/** stale pool map version */					\
	ACTION(DER_STALE,		(DER_ERR_DAOS_BASE + 7),	\
	       Stale pool map version)					\
	/** Not service leader */					\
	ACTION(DER_NOTLEADER,		(DER_ERR_DAOS_BASE + 8),	\
	       Not service leader)					\
	/** * Target create error */					\
	ACTION(DER_TGT_CREATE,		(DER_ERR_DAOS_BASE + 9),	\
	       Target create error)					\
	/** Epoch is read-only */					\
	ACTION(DER_EP_RO,		(DER_ERR_DAOS_BASE + 10),	\
	       Epoch is read only)					\
	/** Epoch is too old, all data have been recycled */		\
	ACTION(DER_EP_OLD,		(DER_ERR_DAOS_BASE + 11),	\
	       Epoch is too old. All data have been recycled)		\
	/** Key is too large */						\
	ACTION(DER_KEY2BIG,		(DER_ERR_DAOS_BASE + 12),	\
	       Key is too large)					\
	/** Record is too large */					\
	ACTION(DER_REC2BIG,		(DER_ERR_DAOS_BASE + 13),	\
	       Record is too large)					\
	/** IO buffers can't match object extents */			\
	ACTION(DER_IO_INVAL,		(DER_ERR_DAOS_BASE + 14),	\
	       I/O buffers do not match object extents)			\
	/** Event queue is busy */					\
	ACTION(DER_EQ_BUSY,		(DER_ERR_DAOS_BASE + 15),	\
	       Event queue is busy)					\
	/** Domain of cluster component can't match */			\
	ACTION(DER_DOMAIN,		(DER_ERR_DAOS_BASE + 16),	\
	       Domain of cluster component do not match)		\
	/** Service should shut down */					\
	ACTION(DER_SHUTDOWN,		(DER_ERR_DAOS_BASE + 17),	\
	       Service should shut down)				\
	/** Operation now in progress */				\
	ACTION(DER_INPROGRESS,		(DER_ERR_DAOS_BASE + 18),	\
	       Operation now in progress)				\
	/** Not applicable. */						\
	ACTION(DER_NOTAPPLICABLE,	(DER_ERR_DAOS_BASE + 19),	\
	       Not applicable)						\
	/** Not a service replica */					\
	ACTION(DER_NOTREPLICA,		(DER_ERR_DAOS_BASE + 20),	\
	       Not a service replica)					\
	/** Checksum error */						\
	ACTION(DER_CSUM,		(DER_ERR_DAOS_BASE + 21),	\
	       Checksum error)						\
	/** Unsupported durable format */				\
	ACTION(DER_DF_INVAL,		(DER_ERR_DAOS_BASE + 22),	\
	       Unsupported durable format)				\
	/** Incompatible durable format version */			\
	ACTION(DER_DF_INCOMPT,		(DER_ERR_DAOS_BASE + 23),	\
	       Incompatible durable format version)			\
	/** Record size error */					\
	ACTION(DER_REC_SIZE,		(DER_ERR_DAOS_BASE + 24),	\
	       Record size error)					\
	/** Used to indicate a transaction should restart */		\
	ACTION(DER_TX_RESTART,		(DER_ERR_DAOS_BASE + 25),	\
	       Transaction should restart)				\
	/** Data lost or not recoverable */				\
	ACTION(DER_DATA_LOSS,		(DER_ERR_DAOS_BASE + 26),	\
	       Data lost or not recoverable)				\
	/** Operation canceled (non-crt) */				\
	ACTION(DER_OP_CANCELED,		(DER_ERR_DAOS_BASE + 27),	\
	       Operation canceled)					\
	/** TX is not committed, not sure whether committable or not */	\
	ACTION(DER_TX_BUSY,		(DER_ERR_DAOS_BASE + 28),	\
	       TX is not committed)					\
	/** Agent is incompatible with libdaos */			\
	ACTION(DER_AGENT_INCOMPAT,	(DER_ERR_DAOS_BASE + 29),	\
	       Agent is incompatible with libdaos)			\
	/** Multiple shards locate on the same target */		\
	ACTION(DER_SHARDS_OVERLAP,	(DER_ERR_DAOS_BASE + 30),	\
	       Shards overlap)

/** Defines the gurt error codes */
#define D_FOREACH_ERR_RANGE(ACTION)	\
	ACTION(GURT,	1000)		\
	ACTION(DAOS,	2000)

#define D_DEFINE_ERRNO(name, value, desc) name = value,
#define D_DEFINE_ERRSTR(name, value, desc) #name,
#define D_DEFINE_ERRDESC(name, value, desc) #desc,

#define D_DEFINE_RANGE_ERRNO(name, base)			\
	enum {							\
		DER_ERR_##name##_BASE		=	(base),	\
		D_FOREACH_##name##_ERR(D_DEFINE_ERRNO)		\
		DER_ERR_##name##_LIMIT,				\
	};

#define D_DEFINE_RANGE_ERRSTR(name)				\
	static const char * const g_##name##_error_strings[] = {\
		D_FOREACH_##name##_ERR(D_DEFINE_ERRSTR)		\
	}; \
	static const char * const g_##name##_strerror[] = {	\
		D_FOREACH_##name##_ERR(D_DEFINE_ERRDESC)	\
	};

D_FOREACH_ERR_RANGE(D_DEFINE_RANGE_ERRNO)

/** Macro to register a range defined using D_DEFINE_RANGE macros */
#define D_REGISTER_RANGE(name)				\
	d_errno_register_range(DER_ERR_##name##_BASE,	\
			       DER_ERR_##name##_LIMIT,	\
			       g_##name##_error_strings,\
			       g_##name##_strerror)

/** Macro to deregister a range defined using D_DEFINE_RANGE macros */
#define D_DEREGISTER_RANGE(name)			\
	d_errno_deregister_range(DER_ERR_##name##_BASE)

#define DER_SUCCESS	0
#define DER_UNKNOWN	(DER_ERR_GURT_BASE + 500000)

/** Return a string associated with a registered gurt errno
 *
 * \param[in]	rc	The error code
 *
 * \return	String value for error code or DER_UNKNOWN
 */
const char *d_errstr(int rc);

/** Register error codes with gurt.  Use D_REGISTER_RANGE.
 *
 * \param[in]	start		Start of error range. Actual errors start at
 *				\p start + 1
 * \param[in]	end		End of range. All error codes should be less
 *				than \p end
 * \param[in]	error_strings	Array of strings. Must be one per
 *				code in the range
 * \param[in]	strerror	Array of strings. Must be one per
 *				code in the range
 *
 * \return	0 on success, otherwise error code
 */
int d_errno_register_range(int start, int end,
			   const char * const *error_strings,
			   const char * const *strerror);

/** De-register error codes with gurt.  Use D_DEREGISTER_RANGE.
 *
 * \param[in]	start	Start of error range
 */
void d_errno_deregister_range(int start);

/** Return an error description string associated with a registered gurt errno.
 *
 * \param[in]	errnum	The error code
 *
 * \return		The error description string, or an "Unknown
 *			error nnn" message if the error number is unknown.
 */
const char *d_errdesc(int errnum);

/** @}
 */

#ifndef DF_RC
#define DF_RC "%s(%d): '%s'"
#define DP_RC(rc) d_errstr(rc), rc, d_errdesc(rc)
#endif /* DF_RC */

#if defined(__cplusplus)
}
#endif

#endif /*  __DAOS_ERRNO_H__ */<|MERGE_RESOLUTION|>--- conflicted
+++ resolved
@@ -150,30 +150,27 @@
 	/** Group versioning mismatch */				\
 	ACTION(DER_GRPVER,		(DER_ERR_GURT_BASE + 36),	\
 	       Group versioning mismatch)				\
-<<<<<<< HEAD
+	/** HLC synchronization error */				\
+	ACTION(DER_HLC_SYNC,		(DER_ERR_GURT_BASE + 37),	\
+	       HLC synchronization error)				\
 	/** No shared memory available */				\
-	ACTION(DER_NO_SHMEM,		(DER_ERR_GURT_BASE + 37),	\
+	ACTION(DER_NO_SHMEM,		(DER_ERR_GURT_BASE + 38),	\
 	       Not enough shared memory free)				\
 	/** Failed to add metric */					\
-	ACTION(DER_ADD_METRIC_FAILED,   (DER_ERR_GURT_BASE + 38),	\
+	ACTION(DER_ADD_METRIC_FAILED,   (DER_ERR_GURT_BASE + 39),	\
 	       Failed to add the specified metric)			\
 	/** Duration start/end mismatch */				\
-	ACTION(DER_DURATION_MISMATCH,   (DER_ERR_GURT_BASE + 39),	\
+	ACTION(DER_DURATION_MISMATCH,   (DER_ERR_GURT_BASE + 40),	\
 	       Duration end not paired with duration start)		\
 	/** Operation not permitted on metric type*/			\
-	ACTION(DER_OP_NOT_PERMITTED,    (DER_ERR_GURT_BASE + 40),	\
+	ACTION(DER_OP_NOT_PERMITTED,    (DER_ERR_GURT_BASE + 41),	\
 	       Operation not permitted for metric type provided)	\
 	/** Metric path name exceeds permitted length*/			\
-	ACTION(DER_EXCEEDS_PATH_LEN,    (DER_ERR_GURT_BASE + 41),	\
+	ACTION(DER_EXCEEDS_PATH_LEN,    (DER_ERR_GURT_BASE + 42),	\
 	       Path name exceeds permitted length)			\
 	/** Metric was not found.*/					\
-	ACTION(DER_METRIC_NOT_FOUND,    (DER_ERR_GURT_BASE + 42),	\
+	ACTION(DER_METRIC_NOT_FOUND,    (DER_ERR_GURT_BASE + 43),	\
 	       Read failed because metric not found)
-=======
-	/** HLC synchronization error */				\
-	ACTION(DER_HLC_SYNC,		(DER_ERR_GURT_BASE + 37),	\
-	       HLC synchronization error)
->>>>>>> 0df350e1
 	/** TODO: add more error numbers */
 
 #define D_FOREACH_DAOS_ERR(ACTION)					\
