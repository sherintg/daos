"""Build pydaos client"""
import daos_build
<<<<<<< HEAD
import sys
=======
import compiler_setup
>>>>>>> ef40ec85

def build_shim_module(env, lib_prefix):
    """Build PyDAOS shim module for the specified python version"""

    if GetOption('help'):
        return

    new_env = env.Clone()
    extra_flags = ""
    version = "{}.{}".format(
        sys.version_info.major, sys.version_info.minor)
    if sys.version_info.major == 3:
        tgt_name = 'pydaos_shim'
        extra_flags = " -D__USE_PYTHON3__==1"
        new_env.ParseConfig("pkg-config --cflags --libs python3")
    else:
        raise Exception("Unsupported python version %s" % version)

    new_env.Replace(LIBS=['daos', 'duns'])
    new_env.AppendUnique(LIBPATH=["../dfs"])

    new_env['CC'] = 'gcc'
    new_env.AppendUnique(CCFLAGS='-pthread')

    compiler_setup.base_setup(new_env)

    obj = new_env.SharedObject(tgt_name, 'pydaos_shim.c',
                               SHLINKFLAGS=[],
                               SHLIBPREFIX="",
                               CPPFLAGS=extra_flags)
    base = daos_build.library(new_env, target=tgt_name, source=[obj],
                              install_off="../../../..",
                              SHLINK='gcc -pthread -shared',
                              SHLINKFLAGS=[],
                              SHLIBPREFIX="",
                              SHLIBSUFFIX='.so')
    install_path = lib_prefix + "/python" + version + "/site-packages/pydaos"
    new_env.Install(install_path, base)
    # install new wrappers too
    new_env.Install(install_path, "__init__.py")
    new_env.Install(install_path, "pydaos_core.py")
    # install raw wrappers
    install_path += "/raw"
    new_env.Install(install_path, "raw/__init__.py")
    new_env.Install(install_path, "raw/daos_api.py")
    new_env.Install(install_path, "raw/daos_io.py")
    new_env.Install(install_path, "raw/conversion.py")
    new_env.Install(install_path, "raw/daos_cref.py")

def scons():
    """Execute build"""
<<<<<<< HEAD
    Import('env', 'prereqs')
    build_shim_module(env, '$PREFIX/lib64/')
=======
    Import('base_env')

    build_shim_module(base_env, '$PREFIX/lib64/', "3")
>>>>>>> ef40ec85

if __name__ == "SCons.Script":
    scons()<|MERGE_RESOLUTION|>--- conflicted
+++ resolved
@@ -1,10 +1,7 @@
 """Build pydaos client"""
 import daos_build
-<<<<<<< HEAD
 import sys
-=======
 import compiler_setup
->>>>>>> ef40ec85
 
 def build_shim_module(env, lib_prefix):
     """Build PyDAOS shim module for the specified python version"""
@@ -56,14 +53,9 @@
 
 def scons():
     """Execute build"""
-<<<<<<< HEAD
-    Import('env', 'prereqs')
-    build_shim_module(env, '$PREFIX/lib64/')
-=======
     Import('base_env')
 
-    build_shim_module(base_env, '$PREFIX/lib64/', "3")
->>>>>>> ef40ec85
+    build_shim_module(base_env, '$PREFIX/lib64/')
 
 if __name__ == "SCons.Script":
     scons()