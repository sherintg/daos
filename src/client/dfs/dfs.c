--- conflicted
+++ resolved
@@ -1216,11 +1216,7 @@
 
 	rc = daos_cont_query(coh, NULL, prop, NULL);
 	if (rc) {
-<<<<<<< HEAD
-		D_ERROR("daos_cont_query() failed, " DF_RC "\n", DP_RC(rc));
-=======
 		D_ERROR("daos_cont_query() failed, "DF_RC"\n", DP_RC(rc));
->>>>>>> a35e0c9f
 		D_GOTO(err_prop, rc = daos_der2errno(rc));
 	}
 
