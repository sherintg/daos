--- conflicted
+++ resolved
@@ -359,11 +359,7 @@
 		*exists = true;
 
 out:
-<<<<<<< HEAD
 	if (value)
-=======
-	if (fetch_sym && S_ISLNK(entry->mode))
->>>>>>> 926589ac
 		D_FREE(value);
 	return rc;
 }
