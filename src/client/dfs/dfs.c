/**
 * (C) Copyright 2018-2021 Intel Corporation.
 *
 * SPDX-License-Identifier: BSD-2-Clause-Patent
 */

#define D_LOGFAC	DD_FAC(dfs)

#include <fcntl.h>
#include <sys/stat.h>
#include <sys/xattr.h>
#include <linux/xattr.h>
#include <daos/checksum.h>
#include <daos/common.h>
#include <daos/event.h>
#include <daos/pool.h>
#include <daos/container.h>
#include <daos/cont_props.h>
#include <daos/array.h>
#include <daos/object.h>
#include <daos/placement.h>

#include "daos.h"
#include "daos_fs.h"

#include "dfs_internal.h"

/** D-key name of SB metadata */
#define SB_DKEY		"DFS_SB_METADATA"

#define SB_AKEYS	6
/** A-key name of SB magic */
#define MAGIC_NAME	"DFS_MAGIC"
/** A-key name of SB version */
#define SB_VERSION_NAME	"DFS_SB_VERSION"
/** A-key name of DFS Layout Version */
#define LAYOUT_NAME	"DFS_LAYOUT_VERSION"
/** A-key name of Default chunk size */
#define CS_NAME		"DFS_CHUNK_SIZE"
/** A-key name of Default Object Class */
#define OC_NAME		"DFS_OBJ_CLASS"
/** Consistency mode of the DFS container. */
#define MODE_NAME	"DFS_MODE"

/** Magic Value */
#define DFS_SB_MAGIC		0xda05df50da05df50
/** DFS SB version value */
#define DFS_SB_VERSION		2
/** DFS Layout Version Value */
#define DFS_LAYOUT_VERSION	2
/** Array object stripe size for regular files */
#define DFS_DEFAULT_CHUNK_SIZE	1048576
/** Magic value for serializing / deserializing a DFS handle */
#define DFS_GLOB_MAGIC		0xda05df50
/** Magic value for serializing / deserializing a DFS object handle */
#define DFS_OBJ_GLOB_MAGIC	0xdf500b90

/** Number of A-keys for attributes in any object entry */
#define INODE_AKEYS	8
#define INODE_AKEY_NAME	"DFS_INODE"
#define MODE_IDX	0
#define OID_IDX		(sizeof(mode_t))
#define ATIME_IDX	(OID_IDX + sizeof(daos_obj_id_t))
#define MTIME_IDX	(ATIME_IDX + sizeof(time_t))
#define CTIME_IDX	(MTIME_IDX + sizeof(time_t))
#define CSIZE_IDX	(CTIME_IDX + sizeof(time_t))
#define OCLASS_IDX	(CSIZE_IDX + sizeof(daos_size_t))
#define SYML_IDX	(OCLASS_IDX + sizeof(daos_oclass_id_t))

/** Parameters for dkey enumeration */
#define ENUM_DESC_NR	10
#define ENUM_DESC_BUF	(ENUM_DESC_NR * DFS_MAX_NAME)
#define ENUM_XDESC_BUF	(ENUM_DESC_NR * (DFS_MAX_XATTR_NAME + 2))

/** OIDs for Superblock and Root objects */
#define RESERVED_LO	0
#define SB_HI		0
#define ROOT_HI		1

/** DFS mode mask (3rd bit) */
#define MODE_MASK	(1 << 2)

/** Max recursion depth for symlinks */
#define DFS_MAX_RECURSION 40

typedef uint64_t dfs_magic_t;
typedef uint16_t dfs_sb_ver_t;
typedef uint16_t dfs_layout_ver_t;

/** object struct that is instantiated for a DFS open object */
struct dfs_obj {
	/** DAOS object ID */
	daos_obj_id_t		oid;
	/** DAOS object open handle */
	daos_handle_t		oh;
	/** mode_t containing permissions & type */
	mode_t			mode;
	/** open access flags */
	int			flags;
	/** DAOS object ID of the parent of the object */
	daos_obj_id_t		parent_oid;
	/** entry name of the object in the parent */
	char			name[DFS_MAX_NAME + 1];
	union {
		/** Symlink value if object is a symbolic link */
		char	*value;
		struct {
			/** Default object class for all entries in dir */
			daos_oclass_id_t        oclass;
			/** Default chunk size for all entries in dir */
			daos_size_t             chunk_size;
		} d;
	};
};

/** dfs struct that is instantiated for a mounted DFS namespace */
struct dfs {
	/** flag to indicate whether the dfs is mounted */
	bool			mounted;
	/** flag to indicate whether dfs is mounted with balanced mode (DTX) */
	bool			use_dtx;
	/** lock for threadsafety */
	pthread_mutex_t		lock;
	/** uid - inherited from container. */
	uid_t			uid;
	/** gid - inherited from container. */
	gid_t			gid;
	/** Access mode (RDONLY, RDWR) */
	int			amode;
	/** Open pool handle of the DFS */
	daos_handle_t		poh;
	/** Open container handle of the DFS */
	daos_handle_t		coh;
	/** Object ID reserved for this DFS (see oid_gen below) */
	daos_obj_id_t		oid;
	/** superblock object OID */
	daos_obj_id_t		super_oid;
	/** Open object handle of SB */
	daos_handle_t		super_oh;
	/** Root object info */
	dfs_obj_t		root;
	/** DFS container attributes (Default chunk size, oclass, etc.) */
	dfs_attr_t		attr;
	/** Optional prefix to account for when resolving an absolute path */
	char			*prefix;
	daos_size_t		prefix_len;
};

struct dfs_entry {
	/** mode (permissions + entry type) */
	mode_t			mode;
	/* Length of value string, not including NULL byte */
	uint16_t		value_len;
	/** Object ID if not a symbolic link */
	daos_obj_id_t		oid;
	/* Time of last access */
	time_t			atime;
	/* Time of last modification */
	time_t			mtime;
	/* Time of last status change */
	time_t			ctime;
	/** chunk size of file or default for all files in a dir */
	daos_size_t		chunk_size;
	/** oclass of file or all files in a dir */
	daos_oclass_id_t	oclass;
	/** Sym Link value */
	char			*value;
};

#if 0
static void
time2str(char *buf, time_t t) {
	struct tm tm;

	gmtime_r(&t, &tm);
	strftime(buf, 26, "%F %T", &tm);
}

static time_t
str2time(char *buf) {
	time_t t;
	struct tm tm;

	strptime(buf, "%F %T", &tm);
	t = mktime(&tm);
	return t;
}

static void
print_mode(mode_t mode)
{
	D_DEBUG(DB_TRACE, "(%o)\t", mode);
	D_DEBUG(DB_TRACE, (mode & S_IRUSR) ? "r" : "-");
	D_DEBUG(DB_TRACE, (mode & S_IWUSR) ? "w" : "-");
	D_DEBUG(DB_TRACE, (mode & S_IXUSR) ? "x" : "-");
	D_DEBUG(DB_TRACE, (mode & S_IRGRP) ? "r" : "-");
	D_DEBUG(DB_TRACE, (mode & S_IWGRP) ? "w" : "-");
	D_DEBUG(DB_TRACE, (mode & S_IXGRP) ? "x" : "-");
	D_DEBUG(DB_TRACE, (mode & S_IROTH) ? "r" : "-");
	D_DEBUG(DB_TRACE, (mode & S_IWOTH) ? "w" : "-");
	D_DEBUG(DB_TRACE, (mode & S_IXOTH) ? "x" : "-");
	D_DEBUG(DB_TRACE, "\n");
}

static void
print_stat(struct stat *stbuf)
{
	char buf[26];

	D_DEBUG(DB_TRACE, "Size = %zu\n", stbuf->st_size);
	D_DEBUG(DB_TRACE, "UID %lu\n", (unsigned long int)stbuf->st_uid);
	D_DEBUG(DB_TRACE, "GID %lu\n", (unsigned long int)stbuf->st_gid);
	print_mode(stbuf->st_mode);
	time2str(buf, stbuf->st_atim.tv_sec);
	D_DEBUG(DB_TRACE, "Access time %s\n", buf);
	time2str(buf, stbuf->st_mtim.tv_sec);
	D_DEBUG(DB_TRACE, "Modify time %s\n", buf);
	time2str(buf, stbuf->st_ctim.tv_sec);
	D_DEBUG(DB_TRACE, "Change time %s\n", buf);
}
#endif

static inline int
get_daos_obj_mode(int flags)
{
	if ((flags & O_ACCMODE) == O_RDONLY)
		return DAOS_OO_RO;
	else if ((flags & O_ACCMODE) == O_RDWR ||
		 (flags & O_ACCMODE) == O_WRONLY)
		return DAOS_OO_RW;
	else
		return -1;
}

static inline void
oid_cp(daos_obj_id_t *dst, daos_obj_id_t src)
{
	dst->hi = src.hi;
	dst->lo = src.lo;
}

static inline int
check_tx(daos_handle_t th, int rc)
{
	/** if we are not using a DTX, no restart is possible */
	if (daos_handle_is_valid(th)) {
		int ret;

		if (rc == ERESTART) {
			/** restart the TX handle */
			rc = daos_tx_restart(th, NULL);
			if (rc) {
				/** restart failed, so just fail */
				D_ERROR("daos_tx_restart() failed (%d)\n", rc);
				rc = daos_der2errno(rc);
			} else {
				/** restart succeeded, so return restart code */
				return ERESTART;
			}
		}

		/** on success or non-restart errors, close the handle */
		ret = daos_tx_close(th,  NULL);
		if (ret) {
			D_ERROR("daos_tx_close() failed (%d)\n", ret);
			if (rc == 0)
				rc = daos_der2errno(ret);
		}
	}

	return rc;
}

int
dfs_oclass_select(daos_handle_t poh, daos_oclass_id_t oc_id,
		  daos_oclass_id_t *oc_id_p)
{
	struct dc_pool		*pool;
	struct pl_map_attr	 attr;
	int			 rc;

	pool = dc_hdl2pool(poh);
	D_ASSERT(pool);

	rc = pl_map_query(pool->dp_pool, &attr);
	D_ASSERT(rc == 0);
	dc_pool_put(pool);

	D_DEBUG(DB_TRACE, "available domain=%d, targets=%d\n",
		attr.pa_domain_nr, attr.pa_target_nr);

	return daos_oclass_fit_max(oc_id, attr.pa_domain_nr,
				   attr.pa_target_nr, oc_id_p);
}

#define MAX_OID_HI ((1UL << 32) - 1)

/*
 * OID generation for the dfs objects.
 *
 * The oid.lo uint64_t value will be allocated from the DAOS container using the
 * unique oid allocator. 1 oid at a time will be allocated for the dfs mount.
 * The oid.hi value has the high 32 bits reserved for DAOS (obj class, type,
 * etc.). The lower 32 bits will be used locally by the dfs mount point, and
 * hence discarded when the dfs is unmounted.
 */
static int
oid_gen(dfs_t *dfs, daos_oclass_id_t oclass, bool file, daos_obj_id_t *oid)
{
	daos_ofeat_t	feat = 0;
	int		rc;

	D_MUTEX_LOCK(&dfs->lock);
	/** If we ran out of local OIDs, alloc one from the container */
	if (dfs->oid.hi >= MAX_OID_HI) {
		/** Allocate an OID for the namespace */
		rc = daos_cont_alloc_oids(dfs->coh, 1, &dfs->oid.lo, NULL);
		if (rc) {
			D_ERROR("daos_cont_alloc_oids() Failed (%d)\n", rc);
			D_MUTEX_UNLOCK(&dfs->lock);
			return daos_der2errno(rc);
		}
		dfs->oid.hi = 0;
	}

	/** set oid and lo, bump the current hi value */
	oid->lo = dfs->oid.lo;
	oid->hi = dfs->oid.hi++;
	D_MUTEX_UNLOCK(&dfs->lock);

	/** if a regular file, use UINT64 typed dkeys for the array object */
	if (file)
		feat = DAOS_OF_DKEY_UINT64 | DAOS_OF_KV_FLAT |
			DAOS_OF_ARRAY_BYTE;

	/** generate the daos object ID (set the DAOS owned bits) */
	rc = daos_obj_generate_oid(dfs->coh, oid, feat, oclass, 0, 0);
	if (rc) {
		D_ERROR("daos_obj_generate_oid() failed "DF_RC"\n", DP_RC(rc));
		return daos_der2errno(rc);
	}

	return 0;
}

static char *
concat(const char *s1, const char *s2)
{
	char *result = NULL;

	D_ASPRINTF(result, "%s%s", s1, s2);
	if (result == NULL)
		return NULL;

	return result;
}

static int
fetch_entry(daos_handle_t oh, daos_handle_t th, const char *name, size_t len,
	    bool fetch_sym, bool *exists, struct dfs_entry *entry, int xnr,
	    char *xnames[], void *xvals[], daos_size_t *xsizes)
{
	d_sg_list_t	l_sgl, *sgl;
	d_iov_t		sg_iovs[INODE_AKEYS];
	daos_iod_t	l_iod, *iod;
	daos_recx_t	recx;
	daos_key_t	dkey;
	unsigned int	i;
	char		**pxnames = NULL;
	d_iov_t		*sg_iovx = NULL;
	d_sg_list_t	*sgls = NULL;
	daos_iod_t	*iods = NULL;
	int		rc;

	D_ASSERT(name);

	/** TODO - not supported yet */
	if (strcmp(name, ".") == 0)
		D_ASSERT(0);

	if (xnr) {
		D_ALLOC_ARRAY(pxnames, xnr);
		if (pxnames == NULL)
			D_GOTO(out, rc = ENOMEM);

		D_ALLOC_ARRAY(sg_iovx, xnr);
		if (sg_iovx == NULL)
			D_GOTO(out, rc = ENOMEM);

		D_ALLOC_ARRAY(sgls, xnr + 1);
		if (sgls == NULL)
			D_GOTO(out, rc = ENOMEM);

		D_ALLOC_ARRAY(iods, xnr + 1);
		if (iods == NULL)
			D_GOTO(out, rc = ENOMEM);

		for (i = 0; i < xnr; i++) {
			pxnames[i] = concat("x:", xnames[i]);
			if (pxnames[i] == NULL)
				D_GOTO(out, rc = ENOMEM);

			d_iov_set(&iods[i].iod_name, pxnames[i],
				  strlen(pxnames[i]));
			iods[i].iod_nr		= 1;
			iods[i].iod_recxs	= NULL;
			iods[i].iod_type	= DAOS_IOD_SINGLE;
			iods[i].iod_size	= xsizes[i];

			d_iov_set(&sg_iovx[i], xvals[i], xsizes[i]);
			sgls[i].sg_nr		= 1;
			sgls[i].sg_nr_out	= 0;
			sgls[i].sg_iovs		= &sg_iovx[i];
		}

		sgl = &sgls[xnr];
		iod = &iods[xnr];
	} else {
		sgl = &l_sgl;
		iod = &l_iod;
	}

	d_iov_set(&dkey, (void *)name, len);
	d_iov_set(&iod->iod_name, INODE_AKEY_NAME, sizeof(INODE_AKEY_NAME) - 1);
	iod->iod_nr	= 1;
	recx.rx_idx	= 0;
	recx.rx_nr	= SYML_IDX;
	iod->iod_recxs	= &recx;
	iod->iod_type	= DAOS_IOD_ARRAY;
	iod->iod_size	= 1;
	i = 0;

	d_iov_set(&sg_iovs[i++], &entry->mode, sizeof(mode_t));
	d_iov_set(&sg_iovs[i++], &entry->oid, sizeof(daos_obj_id_t));
	d_iov_set(&sg_iovs[i++], &entry->atime, sizeof(time_t));
	d_iov_set(&sg_iovs[i++], &entry->mtime, sizeof(time_t));
	d_iov_set(&sg_iovs[i++], &entry->ctime, sizeof(time_t));
	d_iov_set(&sg_iovs[i++], &entry->chunk_size, sizeof(daos_size_t));
	d_iov_set(&sg_iovs[i++], &entry->oclass, sizeof(daos_oclass_id_t));

	sgl->sg_nr	= i;
	sgl->sg_nr_out	= 0;
	sgl->sg_iovs	= sg_iovs;

	rc = daos_obj_fetch(oh, th, 0, &dkey, xnr + 1, iods ? iods : iod,
			    sgls ? sgls : sgl, NULL, NULL);
	if (rc) {
		D_ERROR("Failed to fetch entry %s "DF_RC"\n", name,
			DP_RC(rc));
		D_GOTO(out, rc = daos_der2errno(rc));
	}

	for (i = 0; i < xnr; i++)
		xsizes[i] = iods[i].iod_size;

	if (fetch_sym && S_ISLNK(entry->mode)) {
		char *value;

		D_ALLOC(value, DFS_MAX_PATH);
		if (value == NULL)
			D_GOTO(out, rc = ENOMEM);

		recx.rx_idx = SYML_IDX;
		recx.rx_nr = DFS_MAX_PATH;

		d_iov_set(&sg_iovs[0], value, DFS_MAX_PATH);
		sgl->sg_nr	= 1;
		sgl->sg_nr_out	= 0;
		sgl->sg_iovs	= sg_iovs;

		rc = daos_obj_fetch(oh, th, 0, &dkey, 1, iod, sgl, NULL,
				    NULL);
		if (rc) {
			D_ERROR("Failed to fetch entry %s "DF_RC"\n", name,
				DP_RC(rc));
			D_FREE(value);
			D_GOTO(out, rc = daos_der2errno(rc));
		}

		entry->value_len = sg_iovs[0].iov_len;

		if (entry->value_len != 0) {
			/* Return value here, and allow the caller to truncate
			 * the buffer if they want to
			 */
			entry->value = value;
		} else {
			D_ERROR("Failed to load value for symlink\n");
			D_FREE(value);
			D_GOTO(out, rc = EIO);
		}
	}

	if (sgl->sg_nr_out == 0)
		*exists = false;
	else
		*exists = true;

out:
	if (xnr) {
		if (pxnames) {
			for (i = 0; i < xnr; i++)
				D_FREE(pxnames[i]);
			D_FREE(pxnames);
		}
		D_FREE(sg_iovx);
		D_FREE(sgls);
		D_FREE(iods);
	}
	return rc;
}

static int
remove_entry(dfs_t *dfs, daos_handle_t th, daos_handle_t parent_oh,
	     const char *name, size_t len, struct dfs_entry entry)
{
	daos_key_t	dkey;
	daos_handle_t	oh;
	int		rc;

	if (S_ISLNK(entry.mode))
		goto punch_entry;

	rc = daos_obj_open(dfs->coh, entry.oid, DAOS_OO_RW, &oh, NULL);
	if (rc)
		return daos_der2errno(rc);

	rc = daos_obj_punch(oh, th, 0, NULL);
	if (rc) {
		daos_obj_close(oh, NULL);
		return daos_der2errno(rc);
	}

	rc = daos_obj_close(oh, NULL);
	if (rc)
		return daos_der2errno(rc);

punch_entry:
	d_iov_set(&dkey, (void *)name, len);
	/** we only need a conditional dkey punch if we are not using a DTX */
	rc = daos_obj_punch_dkeys(parent_oh, th,
				  dfs->use_dtx ? 0 : DAOS_COND_PUNCH,
				  1, &dkey, NULL);
	return daos_der2errno(rc);
}

static int
insert_entry(daos_handle_t oh, daos_handle_t th, const char *name, size_t len,
	     uint64_t flags, struct dfs_entry *entry)
{
	d_sg_list_t	sgl;
	d_iov_t		sg_iovs[INODE_AKEYS];
	daos_iod_t	iod;
	daos_recx_t	recx;
	daos_key_t	dkey;
	unsigned int	i;
	int		rc;

	d_iov_set(&dkey, (void *)name, len);
	d_iov_set(&iod.iod_name, INODE_AKEY_NAME, sizeof(INODE_AKEY_NAME) - 1);
	iod.iod_nr	= 1;
	recx.rx_idx	= 0;
	recx.rx_nr	= SYML_IDX;
	iod.iod_recxs	= &recx;
	iod.iod_type	= DAOS_IOD_ARRAY;
	iod.iod_size	= 1;
	i = 0;

	d_iov_set(&sg_iovs[i++], &entry->mode, sizeof(mode_t));
	d_iov_set(&sg_iovs[i++], &entry->oid, sizeof(daos_obj_id_t));
	d_iov_set(&sg_iovs[i++], &entry->atime, sizeof(time_t));
	d_iov_set(&sg_iovs[i++], &entry->mtime, sizeof(time_t));
	d_iov_set(&sg_iovs[i++], &entry->ctime, sizeof(time_t));
	d_iov_set(&sg_iovs[i++], &entry->chunk_size, sizeof(daos_size_t));
	d_iov_set(&sg_iovs[i++], &entry->oclass, sizeof(daos_oclass_id_t));

	/** Add symlink value if Symlink */
	if (S_ISLNK(entry->mode)) {
		d_iov_set(&sg_iovs[i++], entry->value, entry->value_len);
		recx.rx_nr += entry->value_len;
	}

	sgl.sg_nr	= i;
	sgl.sg_nr_out	= 0;
	sgl.sg_iovs	= sg_iovs;

	rc = daos_obj_update(oh, th, flags, &dkey, 1, &iod, &sgl, NULL);
	if (rc) {
		/** don't log error if conditional failed */
		if (rc != -DER_EXIST)
			D_ERROR("Failed to insert entry %s, "DF_RC"\n",
				name, DP_RC(rc));
		return daos_der2errno(rc);
	}

	return 0;
}

static int
get_num_entries(daos_handle_t oh, daos_handle_t th, uint32_t *nr,
		bool check_empty)
{
	daos_key_desc_t	kds[ENUM_DESC_NR];
	daos_anchor_t	anchor = {0};
	uint32_t	key_nr = 0;
	d_sg_list_t	sgl;
	d_iov_t		iov;
	char		enum_buf[ENUM_DESC_BUF] = {0};

	sgl.sg_nr = 1;
	sgl.sg_nr_out = 0;
	d_iov_set(&iov, enum_buf, ENUM_DESC_BUF);
	sgl.sg_iovs = &iov;

	/** TODO - Enum of links is expensive. Need to make this faster */
	while (!daos_anchor_is_eof(&anchor)) {
		uint32_t	number = ENUM_DESC_NR;
		int		rc;

		rc = daos_obj_list_dkey(oh, th, &number, kds, &sgl, &anchor,
					NULL);
		if (rc)
			return daos_der2errno(rc);

		if (number == 0)
			continue;

		key_nr += number;

		/** if we just want to check if entries exist, break now */
		if (check_empty)
			break;
	}

	*nr = key_nr;
	return 0;
}

static int
entry_stat(dfs_t *dfs, daos_handle_t th, daos_handle_t oh, const char *name,
	   size_t len, struct dfs_obj *obj, struct stat *stbuf)
{
	struct dfs_entry	entry = {0};
	bool			exists;
	daos_size_t		size;
	int			rc;

	memset(stbuf, 0, sizeof(struct stat));

	/* Check if parent has the entry */
	rc = fetch_entry(oh, th, name, len, true, &exists, &entry,
			 0, NULL, NULL, NULL);
	if (rc)
		return rc;

	if (!exists)
		return ENOENT;

	if (obj && (obj->oid.hi != entry.oid.hi || obj->oid.lo != entry.oid.lo))
		return ENOENT;

	switch (entry.mode & S_IFMT) {
	case S_IFDIR:
		size = sizeof(entry);
		break;
	case S_IFREG:
	{
		daos_handle_t file_oh;

		rc = daos_array_open_with_attr(dfs->coh, entry.oid, th,
					       DAOS_OO_RO, 1, entry.chunk_size ?
					       entry.chunk_size :
					       dfs->attr.da_chunk_size,
					       &file_oh, NULL);
		if (rc) {
			D_ERROR("daos_array_open_with_attr() failed (%d)\n",
				rc);
			return daos_der2errno(rc);
		}

		rc = daos_array_get_size(file_oh, th, &size, NULL);
		if (rc) {
			daos_array_close(file_oh, NULL);
			return daos_der2errno(rc);
		}

		rc = daos_array_close(file_oh, NULL);
		if (rc)
			return daos_der2errno(rc);

		/*
		 * TODO - this is not accurate since it does not account for
		 * sparse files or file metadata or xattributes.
		 */
		stbuf->st_blocks = (size + (1 << 9) - 1) >> 9;
		stbuf->st_blksize = entry.chunk_size ? entry.chunk_size :
			dfs->attr.da_chunk_size;
		break;
	}
	case S_IFLNK:
		size = entry.value_len;
		D_FREE(entry.value);
		break;
	default:
		D_ERROR("Invalid entry type (not a dir, file, symlink).\n");
		return EINVAL;
	}

	stbuf->st_nlink = 1;
	stbuf->st_size = size;
	stbuf->st_mode = entry.mode;
	stbuf->st_uid = dfs->uid;
	stbuf->st_gid = dfs->gid;
	stbuf->st_atim.tv_sec = entry.atime;
	stbuf->st_mtim.tv_sec = entry.mtime;
	stbuf->st_ctim.tv_sec = entry.ctime;

	return 0;
}

static inline int
check_name(const char *name, size_t *_len)
{
	size_t len;

	*_len = 0;

	if (name == NULL || strchr(name, '/'))
		return EINVAL;

	len = strnlen(name, DFS_MAX_NAME + 1);
	if (len > DFS_MAX_NAME)
		return EINVAL;

	*_len = len;
	return 0;
}

static int
check_access(dfs_t *dfs, uid_t uid, gid_t gid, mode_t mode, int mask)
{
	mode_t	base_mask;

	/** Root can access everything */
	if (uid == 0)
		return 0;

	if (mode == 0)
		return EPERM;

	/** set base_mask to others at first step */
	base_mask = S_IRWXO;
	/** update base_mask if uid matches */
	if (uid == dfs->uid)
		base_mask |= S_IRWXU;
	/** update base_mask if gid matches */
	if (gid == dfs->gid)
		base_mask |= S_IRWXG;

	/** AND the object mode with the base_mask to determine access */
	mode &= base_mask;

	/** Execute check */
	if (X_OK == (mask & X_OK))
		if (0 == (mode & (S_IXUSR | S_IXGRP | S_IXOTH)))
			return EPERM;

	/** Write check */
	if (W_OK == (mask & W_OK))
		if (0 == (mode & (S_IWUSR | S_IWGRP | S_IWOTH)))
			return EPERM;

	/** Read check */
	if (R_OK == (mask & R_OK))
		if (0 == (mode & (S_IRUSR | S_IRGRP | S_IROTH)))
			return EPERM;

	/** TODO - check ACL, attributes (immutable, append) etc. */
	return 0;
}

static int
open_file(dfs_t *dfs, dfs_obj_t *parent, int flags, daos_oclass_id_t cid,
	  daos_size_t chunk_size, struct dfs_entry *entry, daos_size_t *size,
	  size_t len, dfs_obj_t *file)
{
	bool			exists;
	int			daos_mode;
	daos_handle_t		th = DAOS_TX_NONE;
	bool			oexcl = flags & O_EXCL;
	bool			ocreat = flags & O_CREAT;
	int			rc;

	/*
	 * we only need a DTX in the case of O_CREAT without O_EXCL since we
	 * don't use a conditional insert.
	 */
	if (ocreat && !oexcl && dfs->use_dtx) {
		rc = daos_tx_open(dfs->coh, &th, 0, NULL);
		if (rc) {
<<<<<<< HEAD
			D_ERROR("daos_tx_open() failed (%d)\n", rc);
=======
			D_ERROR("daos_tx_open() failed "DF_RC"\n", DP_RC(rc));
>>>>>>> e6342e1e
			D_GOTO(out, rc = daos_der2errno(rc));
		}
	}

restart:
	if (ocreat) {
		/*
		 * If O_CREATE | O_EXCL, we just use conditional check to fail
		 * when inserting the file. Otherwise we need the fetch to make
		 * sure there is no existing entry that is not a file, or it's
		 * just a file open if the file entry exists.
		 */
		if (!oexcl) {
			rc = fetch_entry(parent->oh, th, file->name, len, false,
					 &exists, entry, 0, NULL, NULL, NULL);
			if (rc)
				D_GOTO(out, rc);

			/** Just open the file */
			if (exists)
				goto fopen;
		}

		/** set oclass for file. order: API, parent dir, cont default */
		if (cid == 0) {
			if (parent->d.oclass == 0)
				cid = dfs->attr.da_oclass_id;
			else
				cid = parent->d.oclass;
		}

		/** same logic for chunk size */
		if (chunk_size == 0) {
			if (parent->d.chunk_size == 0)
				chunk_size = dfs->attr.da_chunk_size;
			else
				chunk_size = parent->d.chunk_size;
		}

		/** Get new OID for the file */
		rc = oid_gen(dfs, cid, true, &file->oid);
		if (rc != 0)
			D_GOTO(out, rc);
		oid_cp(&entry->oid, file->oid);

		/** Open the array object for the file */
		rc = daos_array_open_with_attr(dfs->coh, file->oid, th,
					       DAOS_OO_RW, 1, chunk_size,
					       &file->oh, NULL);
		if (rc != 0) {
			D_ERROR("daos_array_open_with_attr() failed (%d)\n",
				rc);
			D_GOTO(out, rc = daos_der2errno(rc));
		}

		/** Create and insert entry in parent dir object. */
		entry->mode = file->mode;
		entry->atime = entry->mtime = entry->ctime = time(NULL);
		entry->chunk_size = chunk_size;

		rc = insert_entry(parent->oh, th, file->name, len,
<<<<<<< HEAD
				  oexcl ? DAOS_COND_DKEY_INSERT : 0, entry);
=======
				  (!dfs->use_dtx || oexcl) ?
				  DAOS_COND_DKEY_INSERT : 0, entry);
>>>>>>> e6342e1e
		if (rc == EEXIST && !oexcl) {
			/** just try refetching entry to open the file */
			daos_array_close(file->oh, NULL);
		} else if (rc) {
			daos_array_close(file->oh, NULL);
			D_DEBUG(DB_TRACE, "Insert file entry %s failed (%d)\n",
				file->name, rc);
			D_GOTO(out, rc);
		} else {
			/** Success, commit */
			D_GOTO(commit, rc);
		}
	}

	/* Check if parent has the filename entry */
	rc = fetch_entry(parent->oh, th, file->name, len, false, &exists,
			 entry, 0, NULL, NULL, NULL);
	if (rc) {
		D_ERROR("fetch_entry %s failed %d.\n", file->name, rc);
		D_GOTO(out, rc);
	}

	if (!exists)
		D_GOTO(out, rc = ENOENT);

fopen:
	if (!S_ISREG(entry->mode)) {
		D_FREE(entry->value);
		D_GOTO(out, rc = EINVAL);
	}

	daos_mode = get_daos_obj_mode(flags);
	if (daos_mode == -1)
		D_GOTO(out, rc = EINVAL);

	D_ASSERT(entry->chunk_size);

	/** Open the byte array */
	file->mode = entry->mode;
	rc = daos_array_open_with_attr(dfs->coh, entry->oid, th, daos_mode, 1,
				       entry->chunk_size, &file->oh, NULL);
	if (rc != 0) {
		D_ERROR("daos_array_open_with_attr() failed, "DF_RC"\n",
			DP_RC(rc));
		D_GOTO(out, rc = daos_der2errno(rc));
	}

	if (flags & O_TRUNC) {
		rc = daos_array_set_size(file->oh, th, 0, NULL);
		if (rc) {
			D_ERROR("Failed to truncate file (%d)\n", rc);
			daos_array_close(file->oh, NULL);
			D_GOTO(out, rc = daos_der2errno(rc));
		}
		if (size)
			*size = 0;
	} else if (size) {
		rc = daos_array_get_size(file->oh, th, size, NULL);
		if (rc != 0) {
			D_ERROR("daos_array_get_size() failed (%d)\n", rc);
			daos_array_close(file->oh, NULL);
			D_GOTO(out, rc = daos_der2errno(rc));
		}
	}

	oid_cp(&file->oid, entry->oid);

commit:
	if (daos_handle_is_valid(th) && dfs->use_dtx) {
		rc = daos_tx_commit(th, NULL);
		if (rc) {
			if (rc != -DER_TX_RESTART)
				D_ERROR("daos_tx_commit() failed (%d)\n", rc);
			D_GOTO(out, rc = daos_der2errno(rc));
		}
	}

out:
	rc = check_tx(th, rc);
	if (rc == ERESTART)
		goto restart;

	return rc;
}

/*
 * create a dir object. If caller passes parent obj, we check for existence of
 * object first.
 */
static inline int
create_dir(dfs_t *dfs, dfs_obj_t *parent, daos_oclass_id_t cid, dfs_obj_t *dir)
{
	int			rc;

	/** set oclass for dir. order: API, parent dir, cont default */
	if (cid == 0) {
		if (parent->d.oclass == 0)
			cid = dfs->attr.da_oclass_id;
		else
			cid = parent->d.oclass;
	}

	/** Allocate an OID for the dir - local operation */
	rc = oid_gen(dfs, cid, false, &dir->oid);
	if (rc != 0)
		return rc;

	/** Open the Object - local operation */
	rc = daos_obj_open(dfs->coh, dir->oid, DAOS_OO_RW, &dir->oh, NULL);
	if (rc) {
		D_ERROR("daos_obj_open() Failed, "DF_RC"\n", DP_RC(rc));
		return daos_der2errno(rc);
	}

	return 0;
}

static int
open_dir(dfs_t *dfs, dfs_obj_t *parent, int flags, daos_oclass_id_t cid,
	 struct dfs_entry *entry, size_t len, dfs_obj_t *dir)
{
	bool			exists;
	int			daos_mode;
	daos_handle_t		parent_oh;
	int			rc;

	parent_oh = parent ? parent->oh : dfs->super_oh;

	if (flags & O_CREAT) {
		D_ASSERT(parent);

		/** this generates the OID and opens the object */
		rc = create_dir(dfs, parent, cid, dir);
		if (rc)
			return rc;

		entry->oid = dir->oid;
		entry->mode = dir->mode;
		entry->atime = entry->mtime = entry->ctime = time(NULL);
		entry->chunk_size = parent->d.chunk_size;
		entry->oclass = parent->d.oclass;

		/** since it's a single conditional op, we don't need a DTX */
		rc = insert_entry(parent->oh, DAOS_TX_NONE, dir->name, len,
				  DAOS_COND_DKEY_INSERT, entry);
		if (rc != 0) {
			daos_obj_close(dir->oh, NULL);
			D_ERROR("Inserting dir entry %s failed (%d)\n",
				dir->name, rc);
		}

		dir->d.chunk_size = entry->chunk_size;
		dir->d.oclass = entry->oclass;
		return rc;
	}

	daos_mode = get_daos_obj_mode(flags);
	if (daos_mode == -1)
		return EINVAL;

	/* Check if parent has the dirname entry */
	rc = fetch_entry(parent_oh, DAOS_TX_NONE, dir->name, len, false,
			 &exists, entry, 0, NULL, NULL, NULL);
	if (rc)
		return rc;

	if (!exists)
		return ENOENT;

	/* Check that the opened object is the type that's expected, this could
	 * happen for example if dfs_open() is called with S_IFDIR but without
	 * O_CREATE and a entry of a different type exists already.
	 */
	if (!S_ISDIR(entry->mode))
		return ENOTDIR;

	rc = daos_obj_open(dfs->coh, entry->oid, daos_mode, &dir->oh, NULL);
	if (rc) {
		D_ERROR("daos_obj_open() Failed, "DF_RC"\n", DP_RC(rc));
		return daos_der2errno(rc);
	}
	dir->mode = entry->mode;
	oid_cp(&dir->oid, entry->oid);
	dir->d.chunk_size = entry->chunk_size;
	dir->d.oclass = entry->oclass;

	return 0;
}

static int
open_symlink(dfs_t *dfs, dfs_obj_t *parent, int flags, daos_oclass_id_t cid,
	     const char *value, struct dfs_entry *entry, size_t len,
	     dfs_obj_t *sym)
{
	size_t			value_len;
	int			rc;

	if (flags & O_CREAT) {
		if (value == NULL)
			return EINVAL;

		value_len = strnlen(value, DFS_MAX_PATH);

		if (value_len > DFS_MAX_PATH - 1)
			return EINVAL;

		/** set oclass. order: API, parent dir, cont default */
		if (cid == 0) {
			if (parent->d.oclass == 0)
				cid = dfs->attr.da_oclass_id;
			else
				cid = parent->d.oclass;
		}

		/*
		 * note that we don't use this object to store anything since
		 * the value is stored in the inode. This just an identifier for
		 * the symlink.
		 */
		rc = oid_gen(dfs, cid, false, &sym->oid);
		if (rc != 0)
			return rc;

		oid_cp(&entry->oid, sym->oid);
		entry->mode = sym->mode | S_IRWXO | S_IRWXU | S_IRWXG;
		entry->atime = entry->mtime = entry->ctime = time(NULL);
		D_STRNDUP(sym->value, value, value_len + 1);
		if (sym->value == NULL)
			return ENOMEM;

		entry->value = sym->value;
		entry->value_len = value_len;
		rc = insert_entry(parent->oh, DAOS_TX_NONE, sym->name, len,
				  DAOS_COND_DKEY_INSERT, entry);
		if (rc) {
			D_FREE(sym->value);
			D_ERROR("Inserting entry %s failed (rc = %d)\n",
				sym->name, rc);
		}
		return rc;
	}

	return ENOTSUP;
}

static void
set_daos_iod(bool create, daos_iod_t *iod, char *buf, size_t size)
{
	d_iov_set(&iod->iod_name, buf, strlen(buf));
	iod->iod_nr	= 1;
	iod->iod_size	= DAOS_REC_ANY;
	iod->iod_recxs	= NULL;
	iod->iod_type	= DAOS_IOD_SINGLE;

	if (create)
		iod->iod_size = size;
}

static void
set_inode_params(bool for_update, daos_iod_t *iods, daos_key_t *dkey)
{
	int i = 0;

	d_iov_set(dkey, SB_DKEY, sizeof(SB_DKEY) - 1);

	set_daos_iod(for_update, &iods[i++], MAGIC_NAME, sizeof(dfs_magic_t));
	set_daos_iod(for_update, &iods[i++],
		     SB_VERSION_NAME, sizeof(dfs_sb_ver_t));
	set_daos_iod(for_update, &iods[i++],
		     LAYOUT_NAME, sizeof(dfs_layout_ver_t));
	set_daos_iod(for_update, &iods[i++], CS_NAME, sizeof(daos_size_t));
	set_daos_iod(for_update, &iods[i++], OC_NAME, sizeof(daos_oclass_id_t));
	set_daos_iod(for_update, &iods[i++], MODE_NAME, sizeof(uint32_t));
}

static int
open_sb(daos_handle_t coh, bool create, daos_obj_id_t super_oid,
	dfs_attr_t *attr, daos_handle_t *oh)
{
	d_sg_list_t		sgls[SB_AKEYS];
	d_iov_t			sg_iovs[SB_AKEYS];
	daos_iod_t		iods[SB_AKEYS];
	daos_key_t		dkey;
	dfs_magic_t		magic;
	dfs_sb_ver_t		sb_ver;
	dfs_layout_ver_t	layout_ver;
	daos_size_t		chunk_size = 0;
	daos_oclass_id_t	oclass = OC_UNKNOWN;
	uint32_t		mode;
	int			i, rc;

	/** Open SB object */
	rc = daos_obj_open(coh, super_oid, create ? DAOS_OO_RW : DAOS_OO_RO,
			   oh, NULL);
	if (rc) {
		D_ERROR("daos_obj_open() Failed, "DF_RC"\n", DP_RC(rc));
		return daos_der2errno(rc);
	}

	d_iov_set(&sg_iovs[0], &magic, sizeof(dfs_magic_t));
	d_iov_set(&sg_iovs[1], &sb_ver, sizeof(dfs_sb_ver_t));
	d_iov_set(&sg_iovs[2], &layout_ver, sizeof(dfs_layout_ver_t));
	d_iov_set(&sg_iovs[3], &chunk_size, sizeof(daos_size_t));
	d_iov_set(&sg_iovs[4], &oclass, sizeof(daos_oclass_id_t));
	d_iov_set(&sg_iovs[5], &mode, sizeof(uint32_t));

	for (i = 0; i < SB_AKEYS; i++) {
		sgls[i].sg_nr		= 1;
		sgls[i].sg_nr_out	= 0;
		sgls[i].sg_iovs		= &sg_iovs[i];
	}

	set_inode_params(create, iods, &dkey);

	/** create the SB and exit */
	if (create) {
		magic = DFS_SB_MAGIC;
		sb_ver = DFS_SB_VERSION;
		layout_ver = DFS_LAYOUT_VERSION;

		if (attr->da_chunk_size != 0)
			chunk_size = attr->da_chunk_size;
		else
			chunk_size = DFS_DEFAULT_CHUNK_SIZE;

		oclass = attr->da_oclass_id;

		mode = attr->da_mode;

		rc = daos_obj_update(*oh, DAOS_TX_NONE, DAOS_COND_DKEY_INSERT,
				     &dkey, SB_AKEYS, iods, sgls, NULL);
		if (rc) {
			D_ERROR("Failed to create DFS superblock (%d)\n", rc);
			D_GOTO(err, rc = daos_der2errno(rc));
		}

		return 0;
	}

	/* otherwise fetch the values and verify SB */
	rc = daos_obj_fetch(*oh, DAOS_TX_NONE, 0, &dkey, SB_AKEYS, iods, sgls,
			    NULL, NULL);
	if (rc) {
		D_ERROR("Failed to fetch SB info, "DF_RC"\n", DP_RC(rc));
		D_GOTO(err, rc = daos_der2errno(rc));
	}

	/** check if SB info exists */
	if (iods[0].iod_size == 0) {
		D_ERROR("SB does not exist.\n");
		D_GOTO(err, rc = ENOENT);
	}

	if (magic != DFS_SB_MAGIC) {
		D_ERROR("SB MAGIC verification failed.\n");
		D_GOTO(err, rc = EINVAL);
	}

	/** check version compatibility */
	if (iods[1].iod_size != sizeof(sb_ver) || sb_ver > DFS_SB_VERSION) {
		D_ERROR("Incompatible SB version.\n");
		D_GOTO(err, rc = EINVAL);
	}

	if (iods[2].iod_size != sizeof(layout_ver) ||
	    layout_ver != DFS_LAYOUT_VERSION) {
		D_ERROR("Incompatible DFS Layout version.\n");
		D_GOTO(err, rc = EINVAL);
	}

	attr->da_chunk_size = (chunk_size) ? chunk_size :
		DFS_DEFAULT_CHUNK_SIZE;
	attr->da_oclass_id = oclass;

<<<<<<< HEAD
	/** DFS_BALANCED (0) by default */
=======
	/** DFS_RELAXED by default */
>>>>>>> e6342e1e
	attr->da_mode = mode;

	return 0;
err:
	daos_obj_close(*oh, NULL);
	return rc;
}

int
dfs_get_sb_layout(daos_key_t *dkey, daos_iod_t *iods[], int *akey_count,
		  int *dfs_entry_key_size, int *dfs_entry_size)
{
	if (dkey == NULL || akey_count == NULL)
		return EINVAL;

	D_ALLOC_ARRAY(*iods, SB_AKEYS);
	if (*iods == NULL)
		return ENOMEM;

	*akey_count = SB_AKEYS;
	*dfs_entry_key_size = sizeof(INODE_AKEY_NAME) - 1;
	*dfs_entry_size = sizeof(struct dfs_entry);
	set_inode_params(true, *iods, dkey);

	return 0;
}

int
dfs_cont_create(daos_handle_t poh, uuid_t co_uuid, dfs_attr_t *attr,
		daos_handle_t *_coh, dfs_t **_dfs)
{
	daos_handle_t		coh, super_oh;
	struct dfs_entry	entry = {0};
	daos_prop_t		*prop = NULL;
	uint64_t		rf_factor;
	daos_cont_info_t	co_info;
	dfs_t			*dfs;
	dfs_attr_t		dattr;
	struct daos_prop_co_roots roots;
	int			rc;

	if (_dfs && _coh == NULL) {
		D_ERROR("Should pass a valid container handle pointer\n");
		return EINVAL;
	}

	if (attr != NULL && attr->da_props != NULL)
		prop = daos_prop_alloc(attr->da_props->dpp_nr + 2);
	else
		prop = daos_prop_alloc(2);
	if (prop == NULL) {
		D_ERROR("Failed to allocate container prop.");
		return ENOMEM;
	}

	if (attr != NULL && attr->da_props != NULL) {
		rc = daos_prop_copy(prop, attr->da_props);
		if (rc) {
			D_ERROR("failed to copy properties (%d)\n", rc);
			rc = daos_der2errno(rc);
			D_GOTO(err_prop, rc);
		}
	}

	/** set the oclass id from passed in attr, otherwise use default (0) */
	if (attr) {
		dattr.da_oclass_id = attr->da_oclass_id;

		/** check non default mode */
		if ((attr->da_mode & MODE_MASK) == DFS_RELAXED ||
		    (attr->da_mode & MODE_MASK) == DFS_BALANCED)
			dattr.da_mode = attr->da_mode;
		else
<<<<<<< HEAD
			dattr.da_mode = DFS_BALANCED;
=======
			dattr.da_mode = DFS_RELAXED;
>>>>>>> e6342e1e

		/** check non default chunk size */
		if (attr->da_chunk_size != 0)
			dattr.da_chunk_size = attr->da_chunk_size;
		else
			dattr.da_chunk_size = DFS_DEFAULT_CHUNK_SIZE;
	} else {
		dattr.da_oclass_id = 0;
<<<<<<< HEAD
		dattr.da_mode = DFS_BALANCED;
=======
		dattr.da_mode = DFS_RELAXED;
>>>>>>> e6342e1e
		dattr.da_chunk_size = DFS_DEFAULT_CHUNK_SIZE;
	}

	/** check if RF factor is set on property */
	rf_factor = daos_cont_prop2redunfac(prop);

	/* select oclass and generate SB OID */
	roots.cr_oids[0].lo = RESERVED_LO;
	roots.cr_oids[0].hi = SB_HI;
	rc = daos_obj_generate_oid_by_rf(poh, rf_factor, &roots.cr_oids[0],
					 0, dattr.da_oclass_id, 0, 0);
	if (rc) {
		D_ERROR("Failed to generate SB OID "DF_RC"\n", DP_RC(rc));
		return daos_der2errno(rc);
	}

	/* select oclass and generate ROOT OID */
	roots.cr_oids[1].lo = RESERVED_LO;
	roots.cr_oids[1].hi = ROOT_HI;
	rc = daos_obj_generate_oid_by_rf(poh, rf_factor, &roots.cr_oids[1],
					 0, dattr.da_oclass_id, 0, 0);
	if (rc) {
		D_ERROR("Failed to generate ROOT OID "DF_RC"\n", DP_RC(rc));
		return daos_der2errno(rc);
	}

	/* store SB & root OIDs as container property */
	roots.cr_oids[2] = roots.cr_oids[3] = DAOS_OBJ_NIL;
	prop->dpp_entries[prop->dpp_nr - 2].dpe_type = DAOS_PROP_CO_ROOTS;
	prop->dpp_entries[prop->dpp_nr - 2].dpe_val_ptr = &roots;

	prop->dpp_entries[prop->dpp_nr - 1].dpe_type = DAOS_PROP_CO_LAYOUT_TYPE;
	prop->dpp_entries[prop->dpp_nr - 1].dpe_val = DAOS_PROP_CO_LAYOUT_POSIX;

	rc = daos_cont_create(poh, co_uuid, prop, NULL);
	/* should not be freed by daos_prop_free */
	prop->dpp_entries[prop->dpp_nr - 2].dpe_val_ptr = NULL;
	if (rc) {
		D_ERROR("daos_cont_create() failed (%d)\n", rc);
		D_GOTO(err_prop, rc = daos_der2errno(rc));
	}

	rc = daos_cont_open(poh, co_uuid, DAOS_COO_RW, &coh, &co_info, NULL);
	if (rc) {
		D_ERROR("daos_cont_open() failed (%d)\n", rc);
		D_GOTO(err_destroy, rc = daos_der2errno(rc));
	}

	/** Create SB */
	rc = open_sb(coh, true, roots.cr_oids[0], &dattr, &super_oh);
	if (rc)
		D_GOTO(err_close, rc);

	/** Add root object */
	entry.oid = roots.cr_oids[1];
	entry.mode = S_IFDIR | 0755;
	entry.atime = entry.mtime = entry.ctime = time(NULL);
	entry.chunk_size = dattr.da_chunk_size;
	entry.oclass = dattr.da_oclass_id;

	/*
	 * Since we don't support daos cont create atomicity (2 or more cont
	 * creates on the same container will always succeed), we can get into a
	 * situation where the SB is created by one process, but return EEXIST
	 * on another. in this case we can just assume it is inserted, and
	 * continue.
	 */
	rc = insert_entry(super_oh, DAOS_TX_NONE, "/", 1,
			  DAOS_COND_DKEY_INSERT, &entry);
	if (rc && rc != EEXIST) {
		D_ERROR("Failed to insert root entry (%d).", rc);
		D_GOTO(err_super, rc);
	}

	rc = daos_obj_close(super_oh, NULL);
	if (rc) {
		D_ERROR("Failed to close SB object\n");
		D_GOTO(err_close, rc = daos_der2errno(rc));
	}

	if (_dfs) {
		/** Mount DFS on the container we just created */
		rc = dfs_mount(poh, coh, O_RDWR, &dfs);
		if (rc) {
			D_ERROR("dfs_mount() failed (%d)\n", rc);
			D_GOTO(err_close, rc);
		}
		*_dfs = dfs;
	}

	if (_coh) {
		*_coh = coh;
	} else {
		rc = daos_cont_close(coh, NULL);
		if (rc) {
			D_ERROR("daos_cont_close() failed (%d)\n", rc);
			D_GOTO(err_destroy, rc = daos_der2errno(rc));
		}
	}
	daos_prop_free(prop);
	return 0;
err_super:
	daos_obj_close(super_oh, NULL);
err_close:
	daos_cont_close(coh, NULL);
err_destroy:
	/*
	 * DAOS container create returns success even if container exists -
	 * DAOS-2700. So if the error here is EEXIST (it means we got it from
	 * the SB creation, so do not destroy the container, since another
	 * process might have created it.
	 */
	if (rc != EEXIST)
		daos_cont_destroy(poh, co_uuid, 1, NULL);
err_prop:
	daos_prop_free(prop);
	return rc;
}

int
dfs_mount(daos_handle_t poh, daos_handle_t coh, int flags, dfs_t **_dfs)
{
	dfs_t			*dfs;
	daos_prop_t		*prop;
	struct daos_prop_entry	*entry;
	struct daos_prop_co_roots *roots;
	struct dfs_entry	root_dir;
	int			amode, obj_mode;
	int			rc;

	if (_dfs == NULL)
		return EINVAL;

	amode = (flags & O_ACCMODE);
	obj_mode = get_daos_obj_mode(flags);
	if (obj_mode == -1)
		return EINVAL;

	prop = daos_prop_alloc(0);
	if (prop == NULL)
		return ENOMEM;

	rc = daos_cont_query(coh, NULL, prop, NULL);
	if (rc) {
		D_ERROR("daos_cont_query() failed, "DF_RC"\n", DP_RC(rc));
		D_GOTO(err_prop, rc = daos_der2errno(rc));
	}

	entry = daos_prop_entry_get(prop, DAOS_PROP_CO_LAYOUT_TYPE);
	if (entry == NULL || entry->dpe_val != DAOS_PROP_CO_LAYOUT_POSIX) {
		D_ERROR("container is not of type POSIX\n");
		D_GOTO(err_prop, rc = EINVAL);
	}

	D_ALLOC_PTR(dfs);
	if (dfs == NULL)
		D_GOTO(err_prop, rc = ENOMEM);

	dfs->poh = poh;
	dfs->coh = coh;
	dfs->amode = amode;

	rc = D_MUTEX_INIT(&dfs->lock, NULL);
	if (rc != 0)
		D_GOTO(err_dfs, rc = daos_der2errno(rc));

	/* Convert the owner information to uid/gid */
	entry = daos_prop_entry_get(prop, DAOS_PROP_CO_OWNER);
	D_ASSERT(entry != NULL);
	rc = daos_acl_principal_to_uid(entry->dpe_str, &dfs->uid);
	if (rc == -DER_NONEXIST)
		/** Set uid to nobody */
		rc = daos_acl_principal_to_uid("nobody@", &dfs->uid);
	if (rc) {
		D_ERROR("Unable to convert owner to uid "DF_RC"\n",
			DP_RC(rc));
		D_GOTO(err_dfs, rc = daos_der2errno(rc));
	}

	entry = daos_prop_entry_get(prop, DAOS_PROP_CO_OWNER_GROUP);
	D_ASSERT(entry != NULL);
	rc = daos_acl_principal_to_gid(entry->dpe_str, &dfs->gid);
	if (rc == -DER_NONEXIST)
		/** Set gid to nobody */
		rc = daos_acl_principal_to_gid("nobody@", &dfs->gid);
	if (rc) {
		D_ERROR("Unable to convert owner to gid "DF_RC"\n",
			DP_RC(rc));
		D_GOTO(err_dfs, rc = daos_der2errno(rc));
	}

	entry = daos_prop_entry_get(prop, DAOS_PROP_CO_ROOTS);
	D_ASSERT(entry != NULL);
	roots = (struct daos_prop_co_roots *)entry->dpe_val_ptr;
	if (daos_obj_id_is_nil(roots->cr_oids[0]) ||
	    daos_obj_id_is_nil(roots->cr_oids[1])) {
		D_ERROR("Invalid superblock or root object ID\n");
		D_GOTO(err_dfs, rc = EIO);
	}

	dfs->super_oid = roots->cr_oids[0];
	dfs->root.oid = roots->cr_oids[1];
	dfs->root.parent_oid = dfs->super_oid;

	/** Verify SB */
	rc = open_sb(coh, false, dfs->super_oid, &dfs->attr, &dfs->super_oh);
	if (rc)
		D_GOTO(err_dfs, rc);

	/*
	 * If container was created with balanced mode, only balanced mode
	 * mounting should be allowed.
	 */
	if ((dfs->attr.da_mode & MODE_MASK) == DFS_BALANCED) {
		if ((flags & MODE_MASK) != DFS_BALANCED) {
			D_ERROR("Can't use non-balanced mount flag on a POSIX"
				" container created with balanced mode.\n");
			D_GOTO(err_super, rc = EPERM);
		}
		dfs->use_dtx = true;
		D_DEBUG(DB_ALL, "DFS mount in Balanced mode.\n");
	} else {
		if ((dfs->attr.da_mode & MODE_MASK) != DFS_RELAXED) {
			D_ERROR("Invalid DFS mode in Superblock\n");
			D_GOTO(err_super, rc = EINVAL);
		}

<<<<<<< HEAD
		if ((flags & MODE_MASK) == DFS_RELAXED) {
			dfs->use_dtx = false;
			D_DEBUG(DB_ALL, "DFS mount in Relaxed mode.\n");
		} else {
			dfs->use_dtx = true;
			D_DEBUG(DB_ALL, "DFS mount in Balanced mode.\n");
=======
		if ((flags & MODE_MASK) == DFS_BALANCED) {
			dfs->use_dtx = true;
			D_DEBUG(DB_ALL, "DFS mount in Balanced mode.\n");
		} else {
			dfs->use_dtx = false;
			D_DEBUG(DB_ALL, "DFS mount in Relaxed mode.\n");
>>>>>>> e6342e1e
		}
	}

	/*
	 * For convenience, keep env variable option for now that overrides the
	 * default input setting, only if container was created with relaxed
	 * mode.
	 */
	if ((dfs->attr.da_mode & MODE_MASK) == DFS_RELAXED)
		d_getenv_bool("DFS_USE_DTX", &dfs->use_dtx);

	/** Check if super object has the root entry */
	strcpy(dfs->root.name, "/");
	rc = open_dir(dfs, NULL, amode | S_IFDIR, 0, &root_dir, 1, &dfs->root);
	if (rc) {
		D_ERROR("Failed to open root object, %d\n", rc);
		D_GOTO(err_super, rc);
	}

	/** if RW, allocate an OID for the namespace */
	if (amode == O_RDWR) {
		rc = daos_cont_alloc_oids(coh, 1, &dfs->oid.lo, NULL);
		if (rc) {
			D_ERROR("daos_cont_alloc_oids() Failed, "DF_RC"\n",
				DP_RC(rc));
			D_GOTO(err_root, rc = daos_der2errno(rc));
		}

		/*
		 * if this is the first time we allocate on this container,
		 * account 0 for SB, 1 for root obj.
		 */
		if (dfs->oid.lo == RESERVED_LO)
			dfs->oid.hi = ROOT_HI + 1;
		else
			dfs->oid.hi = 0;
	}

	dfs->mounted = true;
	*_dfs = dfs;
	daos_prop_free(prop);
	return rc;

err_root:
	daos_obj_close(dfs->root.oh, NULL);
err_super:
	daos_obj_close(dfs->super_oh, NULL);
err_dfs:
	D_FREE(dfs);
err_prop:
	daos_prop_free(prop);
	return rc;
}

int
dfs_umount(dfs_t *dfs)
{
	if (dfs == NULL || !dfs->mounted)
		return EINVAL;

	daos_obj_close(dfs->root.oh, NULL);
	daos_obj_close(dfs->super_oh, NULL);

	D_FREE(dfs->prefix);

	D_MUTEX_DESTROY(&dfs->lock);
	D_FREE(dfs);

	return 0;
}

int
dfs_query(dfs_t *dfs, dfs_attr_t *attr)
{
	if (dfs == NULL || !dfs->mounted || attr == NULL)
		return EINVAL;

	memcpy(attr, &dfs->attr, sizeof(dfs_attr_t));

	return 0;
}

/* Structure of global buffer for dfs */
struct dfs_glob {
	uint32_t		magic;
	bool			use_dtx;
	int32_t			amode;
	uid_t			uid;
	gid_t			gid;
	uint64_t		id;
	daos_size_t		chunk_size;
	daos_oclass_id_t	oclass;
	uuid_t			cont_uuid;
	uuid_t			coh_uuid;
	daos_obj_id_t		super_oid;
	daos_obj_id_t		root_oid;
};

static inline void
swap_dfs_glob(struct dfs_glob *dfs_params)
{
	D_ASSERT(dfs_params != NULL);

	D_SWAP32S(&dfs_params->magic);
	D_SWAP32S(&dfs_params->use_dtx);
	D_SWAP32S(&dfs_params->amode);
	D_SWAP32S(&dfs_params->uid);
	D_SWAP32S(&dfs_params->gid);
	D_SWAP64S(&dfs_params->id);
	D_SWAP64S(&dfs_params->chunk_size);
	D_SWAP16S(&dfs_params->oclass);
	/* skip cont_uuid */
	/* skip coh_uuid */
}

static inline daos_size_t
dfs_glob_buf_size()
{
	return sizeof(struct dfs_glob);
}

int
dfs_local2global(dfs_t *dfs, d_iov_t *glob)
{
	struct dfs_glob		*dfs_params;
	uuid_t			coh_uuid;
	uuid_t			cont_uuid;
	daos_size_t		glob_buf_size;
	int			rc = 0;

	if (dfs == NULL || !dfs->mounted)
		return EINVAL;

	if (glob == NULL) {
		D_ERROR("Invalid parameter, NULL glob pointer.\n");
		return EINVAL;
	}

	if (glob->iov_buf != NULL && (glob->iov_buf_len == 0 ||
				      glob->iov_buf_len < glob->iov_len)) {
		D_ERROR("Invalid parameter of glob, iov_buf %p, iov_buf_len "
			""DF_U64", iov_len "DF_U64".\n", glob->iov_buf,
			glob->iov_buf_len, glob->iov_len);
		return EINVAL;
	}

	glob_buf_size = dfs_glob_buf_size();

	if (glob->iov_buf == NULL) {
		glob->iov_buf_len = glob_buf_size;
		return 0;
	}

	rc = dc_cont_hdl2uuid(dfs->coh, &coh_uuid, &cont_uuid);
	if (rc != 0)
		return daos_der2errno(rc);

	if (glob->iov_buf_len < glob_buf_size) {
		D_DEBUG(DF_DSMC, "Larger glob buffer needed ("DF_U64" bytes "
			"provided, "DF_U64" required).\n", glob->iov_buf_len,
			glob_buf_size);
		glob->iov_buf_len = glob_buf_size;
		return ENOBUFS;
	}
	glob->iov_len = glob_buf_size;

	/* init global handle */
	dfs_params = (struct dfs_glob *)glob->iov_buf;
	dfs_params->magic	= DFS_GLOB_MAGIC;
	dfs_params->use_dtx	= dfs->use_dtx;
	dfs_params->amode	= dfs->amode;
	dfs_params->super_oid	= dfs->super_oid;
	dfs_params->root_oid	= dfs->root.oid;
	dfs_params->uid		= dfs->uid;
	dfs_params->gid		= dfs->gid;
	dfs_params->id		= dfs->attr.da_id;
	dfs_params->chunk_size	= dfs->attr.da_chunk_size;
	dfs_params->oclass	= dfs->attr.da_oclass_id;
	uuid_copy(dfs_params->coh_uuid, coh_uuid);
	uuid_copy(dfs_params->cont_uuid, cont_uuid);

	return 0;
}

int
dfs_global2local(daos_handle_t poh, daos_handle_t coh, int flags, d_iov_t glob,
		 dfs_t **_dfs)
{
	dfs_t		*dfs;
	struct dfs_glob	*dfs_params;
	int		obj_mode;
	uuid_t		coh_uuid;
	uuid_t		cont_uuid;
	int		rc = 0;

	if (_dfs == NULL)
		return EINVAL;

	if (glob.iov_buf == NULL || glob.iov_buf_len < glob.iov_len ||
	    glob.iov_len != dfs_glob_buf_size()) {
		D_ERROR("Invalid parameter of glob, iov_buf %p, "
			"iov_buf_len "DF_U64", iov_len "DF_U64".\n",
			glob.iov_buf, glob.iov_buf_len, glob.iov_len);
		return EINVAL;
	}

	dfs_params = (struct dfs_glob *)glob.iov_buf;
	if (dfs_params->magic == D_SWAP32(DFS_GLOB_MAGIC)) {
		swap_dfs_glob(dfs_params);
		D_ASSERT(dfs_params->magic == DFS_GLOB_MAGIC);

	} else if (dfs_params->magic != DFS_GLOB_MAGIC) {
		D_ERROR("Bad magic value: %#x.\n", dfs_params->magic);
		return EINVAL;
	}

	D_ASSERT(dfs_params != NULL);

	/** Check container uuid mismatch */
	rc = dc_cont_hdl2uuid(coh, &coh_uuid, &cont_uuid);
	if (rc != 0)
		return daos_der2errno(rc);
	if (uuid_compare(cont_uuid, dfs_params->cont_uuid) != 0) {
		D_ERROR("Container uuid mismatch, in coh: "DF_UUID", "
			"in dfs_params:" DF_UUID"\n", DP_UUID(cont_uuid),
			DP_UUID(dfs_params->cont_uuid));
		return EINVAL;
	}

	/** Create the DFS handle with no RPCs */
	D_ALLOC_PTR(dfs);
	if (dfs == NULL)
		return ENOMEM;

	dfs->poh = poh;
	dfs->coh = coh;
	dfs->use_dtx = dfs_params->use_dtx;
	dfs->amode = (flags == 0) ? dfs_params->amode : (flags & O_ACCMODE);
	dfs->uid = dfs_params->uid;
	dfs->gid = dfs_params->gid;
	dfs->attr.da_id = dfs_params->id;
	dfs->attr.da_chunk_size = dfs_params->chunk_size;
	dfs->attr.da_oclass_id = dfs_params->oclass;

	dfs->super_oid = dfs_params->super_oid;
	dfs->root.oid = dfs_params->root_oid;
	dfs->root.parent_oid = dfs->super_oid;
	if (daos_obj_id_is_nil(dfs->super_oid) ||
	    daos_obj_id_is_nil(dfs->root.oid)) {
		D_ERROR("Invalid superblock or root object ID\n");
		D_FREE(dfs);
		return EIO;
	}

	/** allocate a new oid on the next file or dir creation */
	dfs->oid.lo = 0;
	dfs->oid.hi = MAX_OID_HI;

	rc = D_MUTEX_INIT(&dfs->lock, NULL);
	if (rc != 0) {
		D_FREE(dfs);
		return daos_der2errno(rc);
	}

	/** Open SB object */
	rc = daos_obj_open(coh, dfs->super_oid, DAOS_OO_RO,
			   &dfs->super_oh, NULL);
	if (rc) {
		D_ERROR("daos_obj_open() failed, "DF_RC"\n", DP_RC(rc));
		D_GOTO(err_dfs, rc = daos_der2errno(rc));
	}

	/* Open Root Object */
	strcpy(dfs->root.name, "/");
	dfs->root.mode = S_IFDIR | 0755;

	obj_mode = get_daos_obj_mode(flags);
	rc = daos_obj_open(coh, dfs->root.oid, obj_mode, &dfs->root.oh, NULL);
	if (rc) {
		D_ERROR("daos_obj_open() failed, "DF_RC"\n", DP_RC(rc));
		daos_obj_close(dfs->super_oh, NULL);
		D_GOTO(err_dfs, rc = daos_der2errno(rc));
	}

	dfs->mounted = true;
	*_dfs = dfs;

	return rc;
err_dfs:
	D_MUTEX_DESTROY(&dfs->lock);
	D_FREE(dfs);
	return rc;
}

int
dfs_set_prefix(dfs_t *dfs, const char *prefix)
{
	if (dfs == NULL || !dfs->mounted)
		return EINVAL;

	if (prefix == NULL) {
		D_FREE(dfs->prefix);
		return 0;
	}

	if (prefix[0] != '/' ||
	    strnlen(prefix, DFS_MAX_PATH) > DFS_MAX_PATH - 1)
		return EINVAL;

	D_STRNDUP(dfs->prefix, prefix, DFS_MAX_PATH - 1);
	if (dfs->prefix == NULL)
		return ENOMEM;

	dfs->prefix_len = strlen(dfs->prefix);
	if (dfs->prefix[dfs->prefix_len - 1] == '/')
		dfs->prefix_len--;

	return 0;
}

int
dfs_get_file_oh(dfs_obj_t *obj, daos_handle_t *oh)
{
	if (obj == NULL || !S_ISREG(obj->mode))
		return EINVAL;
	if (oh == NULL)
		return EINVAL;

	oh->cookie = obj->oh.cookie;
	return 0;
}

int
dfs_get_chunk_size(dfs_obj_t *obj, daos_size_t *chunk_size)
{
	daos_size_t	cell_size;
	int		rc;

	if (obj == NULL || !S_ISREG(obj->mode))
		return EINVAL;
	if (chunk_size == NULL)
		return EINVAL;

	rc = daos_array_get_attr(obj->oh, chunk_size, &cell_size);
	if (rc)
		return daos_der2errno(rc);

	D_ASSERT(cell_size == 1);
	return 0;
}

void
dfs_obj_copy_attr(dfs_obj_t *obj, dfs_obj_t *src_obj)
{
	if (S_ISDIR(obj->mode)) {
		obj->d.oclass = src_obj->d.oclass;
		obj->d.chunk_size = src_obj->d.chunk_size;
	}
}

int
dfs_obj_get_info(dfs_t *dfs, dfs_obj_t *obj, dfs_obj_info_t *info)
{
	int	rc;

	if (obj == NULL || info == NULL)
		return EINVAL;

	switch (obj->mode & S_IFMT) {
	case S_IFDIR:
		if (obj->d.oclass)
			info->doi_oclass_id = obj->d.oclass;
		else if (dfs->attr.da_oclass_id)
			info->doi_oclass_id = dfs->attr.da_oclass_id;
		else
			info->doi_oclass_id = daos_obj_get_oclass
				(dfs->coh, 0, 0, 0);

		if (obj->d.chunk_size)
			info->doi_chunk_size = obj->d.chunk_size;
		else if (dfs->attr.da_chunk_size)
			info->doi_chunk_size = dfs->attr.da_chunk_size;
		else
			info->doi_chunk_size =  DFS_DEFAULT_CHUNK_SIZE;

		break;
	case S_IFREG:
	{
		daos_size_t cell_size;

		rc = daos_array_get_attr(obj->oh, &info->doi_chunk_size,
					 &cell_size);
		if (rc)
			return daos_der2errno(rc);

		info->doi_oclass_id = daos_obj_id2class(obj->oid);
		break;
	}
	case S_IFLNK:
		info->doi_oclass_id = 0;
		info->doi_chunk_size = 0;
		break;
	default:
		D_ERROR("Invalid entry type (not a dir, file, symlink).\n");
		return EINVAL;
	}

	return 0;
}

int
dfs_obj_set_oclass(dfs_t *dfs, dfs_obj_t *obj, int flags, daos_oclass_id_t cid)
{
	daos_handle_t		oh;
	d_sg_list_t		sgl;
	d_iov_t			sg_iov;
	daos_iod_t		iod;
	daos_recx_t		recx;
	daos_key_t		dkey;
	int			rc;

	if (obj == NULL)
		return EINVAL;
	if (!S_ISDIR(obj->mode))
		return ENOTSUP;
	if (cid == 0)
		cid = dfs->attr.da_oclass_id;
	/** 0 is default, allow setting it */
	if (cid != 0 && !daos_oclass_is_valid(cid))
		return EINVAL;

	/** Open parent object and fetch entry of obj from it */
	rc = daos_obj_open(dfs->coh, obj->parent_oid, DAOS_OO_RO, &oh, NULL);
	if (rc)
		return daos_der2errno(rc);

	/** set dkey as the entry name */
	d_iov_set(&dkey, (void *)obj->name, strlen(obj->name));

	/** set akey as the inode name */
	d_iov_set(&iod.iod_name, INODE_AKEY_NAME, sizeof(INODE_AKEY_NAME) - 1);
	iod.iod_nr	= 1;
	iod.iod_size	= 1;
	recx.rx_idx	= OCLASS_IDX;
	recx.rx_nr      = sizeof(daos_oclass_id_t);
	iod.iod_recxs	= &recx;
	iod.iod_type	= DAOS_IOD_ARRAY;

	/** set sgl for update */
	d_iov_set(&sg_iov, &cid, sizeof(daos_oclass_id_t));
	sgl.sg_nr	= 1;
	sgl.sg_nr_out	= 0;
	sgl.sg_iovs	= &sg_iov;

	rc = daos_obj_update(oh, DAOS_TX_NONE, DAOS_COND_DKEY_UPDATE, &dkey, 1,
			     &iod, &sgl, NULL);
	if (rc) {
		D_ERROR("Failed to update object class ("DF_RC")\n", DP_RC(rc));
		D_GOTO(out, rc = daos_der2errno(rc));
	}

	/** if this is root obj, we need to update the cached handle oclass */
	if (daos_oid_cmp(obj->oid, dfs->root.oid) == 0)
		dfs->root.d.oclass = cid;

out:
	daos_obj_close(oh, NULL);
	return rc;
}

int
dfs_obj_set_chunk_size(dfs_t *dfs, dfs_obj_t *obj, int flags, daos_size_t csize)
{
	daos_handle_t		oh;
	d_sg_list_t		sgl;
	d_iov_t			sg_iov;
	daos_iod_t		iod;
	daos_recx_t		recx;
	daos_key_t		dkey;
	int			rc;

	if (obj == NULL)
		return EINVAL;
	if (!S_ISDIR(obj->mode))
		return ENOTSUP;
	if (csize == 0)
		csize = dfs->attr.da_chunk_size;

	/** Open parent object and fetch entry of obj from it */
	rc = daos_obj_open(dfs->coh, obj->parent_oid, DAOS_OO_RO, &oh, NULL);
	if (rc)
		return daos_der2errno(rc);

	/** set dkey as the entry name */
	d_iov_set(&dkey, (void *)obj->name, strlen(obj->name));

	/** set akey as the inode name */
	d_iov_set(&iod.iod_name, INODE_AKEY_NAME, sizeof(INODE_AKEY_NAME) - 1);
	iod.iod_nr	= 1;
	iod.iod_size	= 1;
	recx.rx_idx	= CSIZE_IDX;
	recx.rx_nr      = sizeof(daos_size_t);
	iod.iod_recxs	= &recx;
	iod.iod_type	= DAOS_IOD_ARRAY;

	/** set sgl for update */
	d_iov_set(&sg_iov, &csize, sizeof(daos_size_t));
	sgl.sg_nr	= 1;
	sgl.sg_nr_out	= 0;
	sgl.sg_iovs	= &sg_iov;

	rc = daos_obj_update(oh, DAOS_TX_NONE, DAOS_COND_DKEY_UPDATE, &dkey, 1,
			     &iod, &sgl, NULL);
	if (rc) {
		D_ERROR("Failed to update chunk size ("DF_RC")\n", DP_RC(rc));
		D_GOTO(out, rc = daos_der2errno(rc));
	}

	/** if this is root object, we need to update the cached handle csize */
	if (daos_oid_cmp(obj->oid, dfs->root.oid) == 0)
		dfs->root.d.chunk_size = csize;

out:
	daos_obj_close(oh, NULL);
	return rc;
}

int
dfs_mkdir(dfs_t *dfs, dfs_obj_t *parent, const char *name, mode_t mode,
	  daos_oclass_id_t cid)
{
	dfs_obj_t		new_dir;
	daos_handle_t		th = DAOS_TX_NONE;
	struct dfs_entry	entry = {0};
	size_t			len;
	int			rc;

	if (dfs == NULL || !dfs->mounted)
		return EINVAL;
	if (dfs->amode != O_RDWR)
		return EPERM;
	if (parent == NULL)
		parent = &dfs->root;
	else if (!S_ISDIR(parent->mode))
		return ENOTDIR;

	rc = check_name(name, &len);
	if (rc)
		return rc;

	strncpy(new_dir.name, name, len + 1);

	rc = create_dir(dfs, parent, cid, &new_dir);
	if (rc)
		return rc;

	entry.oid = new_dir.oid;
	entry.mode = S_IFDIR | mode;
	entry.atime = entry.mtime = entry.ctime = time(NULL);
	entry.chunk_size = parent->d.chunk_size;
	entry.oclass = parent->d.oclass;

	rc = insert_entry(parent->oh, th, name, len,
			  DAOS_COND_DKEY_INSERT, &entry);
	if (rc != 0) {
		daos_obj_close(new_dir.oh, NULL);
		return rc;
	}

	rc = daos_obj_close(new_dir.oh, NULL);
	if (rc != 0)
		return daos_der2errno(rc);

	return rc;
}

static int
remove_dir_contents(dfs_t *dfs, daos_handle_t th, struct dfs_entry entry)
{
	daos_handle_t	oh;
	daos_key_desc_t	kds[ENUM_DESC_NR];
	daos_anchor_t	anchor = {0};
	d_iov_t		iov;
	char		enum_buf[ENUM_DESC_BUF] = {0};
	d_sg_list_t	sgl;
	int		rc;

	D_ASSERT(S_ISDIR(entry.mode));

	rc = daos_obj_open(dfs->coh, entry.oid, DAOS_OO_RW, &oh, NULL);
	if (rc)
		return daos_der2errno(rc);

	sgl.sg_nr = 1;
	sgl.sg_nr_out = 0;
	d_iov_set(&iov, enum_buf, ENUM_DESC_BUF);
	sgl.sg_iovs = &iov;

	while (!daos_anchor_is_eof(&anchor)) {
		uint32_t	number = ENUM_DESC_NR;
		uint32_t	i;
		char		*ptr;

		rc = daos_obj_list_dkey(oh, th, &number, kds, &sgl, &anchor,
					NULL);
		if (rc)
			D_GOTO(out, rc = daos_der2errno(rc));

		if (number == 0)
			continue;

		for (ptr = enum_buf, i = 0; i < number; i++) {
			struct dfs_entry child_entry = {0};
			bool exists;

			ptr += kds[i].kd_key_len;

			rc = fetch_entry(oh, th, ptr, kds[i].kd_key_len, false,
					 &exists, &child_entry,
					 0, NULL, NULL, NULL);
			if (rc)
				D_GOTO(out, rc);

			if (!exists)
				continue;

			if (S_ISDIR(child_entry.mode)) {
				rc = remove_dir_contents(dfs, th, child_entry);
				if (rc)
					D_GOTO(out, rc);
			}

			rc = remove_entry(dfs, th, oh, ptr, kds[i].kd_key_len,
					  child_entry);
			if (rc)
				D_GOTO(out, rc);
		}
	}

out:
	daos_obj_close(oh, NULL);
	return rc;
}

int
dfs_remove(dfs_t *dfs, dfs_obj_t *parent, const char *name, bool force,
	   daos_obj_id_t *oid)
{
	struct dfs_entry	entry = {0};
	daos_handle_t		th = DAOS_TX_NONE;
	bool			exists;
	size_t			len;
	int			rc;

	if (dfs == NULL || !dfs->mounted)
		return EINVAL;
	if (dfs->amode != O_RDWR)
		return EPERM;
	if (parent == NULL)
		parent = &dfs->root;
	else if (!S_ISDIR(parent->mode))
		return ENOTDIR;

	rc = check_name(name, &len);
	if (rc)
		return rc;

	if (dfs->use_dtx) {
		rc = daos_tx_open(dfs->coh, &th, 0, NULL);
		if (rc) {
			D_ERROR("daos_tx_open() failed (%d)\n", rc);
			D_GOTO(out, rc = daos_der2errno(rc));
		}
	}

restart:
	/** Even with cond punch, need to fetch the entry to check the type */
	rc = fetch_entry(parent->oh, th, name, len, false, &exists, &entry,
			 0, NULL, NULL, NULL);
	if (rc)
		D_GOTO(out, rc);

	if (!exists)
		D_GOTO(out, rc = ENOENT);

	if (S_ISDIR(entry.mode)) {
		uint32_t nr = 0;
		daos_handle_t oh;

		/** check if dir is empty */
		rc = daos_obj_open(dfs->coh, entry.oid, DAOS_OO_RW, &oh, NULL);
		if (rc) {
			D_ERROR("daos_obj_open() Failed (%d)\n", rc);
			D_GOTO(out, rc = daos_der2errno(rc));
		}

		rc = get_num_entries(oh, th, &nr, true);
		if (rc) {
			daos_obj_close(oh, NULL);
			D_GOTO(out, rc);
		}

		rc = daos_obj_close(oh, NULL);
		if (rc)
			D_GOTO(out, rc = daos_der2errno(rc));

		if (!force && nr != 0)
			D_GOTO(out, rc = ENOTEMPTY);

		if (force && nr != 0) {
			rc = remove_dir_contents(dfs, th, entry);
			if (rc)
				D_GOTO(out, rc);
		}
	}

	rc = remove_entry(dfs, th, parent->oh, name, len, entry);
	if (rc)
		D_GOTO(out, rc);

	if (dfs->use_dtx) {
		rc = daos_tx_commit(th, NULL);
		if (rc) {
			if (rc != -DER_TX_RESTART)
				D_ERROR("daos_tx_commit() failed (%d)\n", rc);
			D_GOTO(out, rc = daos_der2errno(rc));
		}
	}

	if (oid)
		oid_cp(oid, entry.oid);

out:
	rc = check_tx(th, rc);
	if (rc == ERESTART)
		goto restart;
	return rc;
}

static int
lookup_rel_path(dfs_t *dfs, dfs_obj_t *root, const char *path, int flags,
		dfs_obj_t **_obj, mode_t *mode, struct stat *stbuf,
		size_t depth)
{
	dfs_obj_t		parent;
	dfs_obj_t		*obj = NULL;
	char			*token;
	char			*rem, *sptr = NULL; /* bogus compiler warning */
	bool			exists;
	int			daos_mode;
	struct dfs_entry	entry = {0};
	size_t			len;
	int			rc;
	bool			parent_fully_valid;

	/* Arbitrarily stop to avoid infinite recursion */
	if (depth >= DFS_MAX_RECURSION)
		return ELOOP;

	/* Only paths from root can be absolute */
	if (path[0] == '/' && daos_oid_cmp(root->oid, dfs->root.oid) != 0)
		return EINVAL;

	daos_mode = get_daos_obj_mode(flags);
	if (daos_mode == -1)
		return EINVAL;

	D_STRNDUP(rem, path, DFS_MAX_PATH - 1);
	if (rem == NULL)
		return ENOMEM;

	if (stbuf)
		memset(stbuf, 0, sizeof(struct stat));

	D_ALLOC_PTR(obj);
	if (obj == NULL)
		D_GOTO(out, rc = ENOMEM);

	oid_cp(&obj->oid, root->oid);
	oid_cp(&obj->parent_oid, root->parent_oid);
	obj->d.oclass = root->d.oclass;
	obj->d.chunk_size = root->d.chunk_size;
	obj->mode = root->mode;
	strncpy(obj->name, root->name, DFS_MAX_NAME + 1);

	rc = daos_obj_open(dfs->coh, obj->oid, daos_mode, &obj->oh, NULL);
	if (rc)
		D_GOTO(err_obj, rc = daos_der2errno(rc));

	parent.oh = obj->oh;
	parent.mode = obj->mode;
	oid_cp(&parent.oid, obj->oid);
	oid_cp(&parent.parent_oid, obj->parent_oid);

	/** get the obj entry in the path */
	for (token = strtok_r(rem, "/", &sptr);
	     token != NULL;
	     token = strtok_r(NULL, "/", &sptr)) {
lookup_rel_path_loop:

		/*
		 * Open the directory object one level up.
		 * Since fetch_entry does not support ".",
		 * we can't support ".." as the last entry,
		 * nor can we support "../.." because we don't
		 * have parent.parent_oid and parent.mode.
		 * For now, represent this partial state with
		 * parent_fully_valid.
		 */
		parent_fully_valid = true;
		if (strcmp(token, "..") == 0) {
			parent_fully_valid = false;

			/* Cannot go outside the container */
			if (daos_oid_cmp(parent.oid, dfs->root.oid) == 0) {
				D_DEBUG(DB_TRACE,
					"Failed to lookup path outside container: %s\n",
					path);
				D_GOTO(err_obj, rc = ENOENT);
			}

			rc = daos_obj_close(obj->oh, NULL);
			if (rc) {
				D_ERROR("daos_obj_close() Failed (%d)\n", rc);
				D_GOTO(err_obj, rc = daos_der2errno(rc));
			}

			rc = daos_obj_open(dfs->coh, parent.parent_oid,
					   daos_mode, &obj->oh, NULL);
			if (rc) {
				D_ERROR("daos_obj_open() Failed (%d)\n", rc);
				D_GOTO(err_obj, rc = daos_der2errno(rc));
			}

			oid_cp(&parent.oid, parent.parent_oid);
			parent.oh = obj->oh;

			/* TODO support fetch_entry(".") */
			token = strtok_r(NULL, "/", &sptr);
			if (!token || strcmp(token, "..") == 0)
				D_GOTO(err_obj, rc = ENOTSUP);
		}

		len = strlen(token);

		entry.chunk_size = 0;
		rc = fetch_entry(parent.oh, DAOS_TX_NONE, token, len, true,
				 &exists, &entry, 0, NULL, NULL, NULL);
		if (rc)
			D_GOTO(err_obj, rc);

		rc = daos_obj_close(obj->oh, NULL);
		if (rc) {
			D_ERROR("daos_obj_close() Failed, "DF_RC"\n",
				DP_RC(rc));
			D_GOTO(err_obj, rc = daos_der2errno(rc));
		}

		if (!exists)
			D_GOTO(err_obj, rc = ENOENT);

		oid_cp(&obj->oid, entry.oid);
		oid_cp(&obj->parent_oid, parent.oid);
		strncpy(obj->name, token, len + 1);
		obj->mode = entry.mode;

		/** if entry is a file, open the array object and return */
		if (S_ISREG(entry.mode)) {
			/* if there are more entries, then file is not a dir */
			if (strtok_r(NULL, "/", &sptr) != NULL) {
				D_ERROR("%s is not a directory\n", obj->name);
				D_GOTO(err_obj, rc = ENOENT);
			}

			rc = daos_array_open_with_attr(dfs->coh, entry.oid,
						       DAOS_TX_NONE, daos_mode,
						       1, entry.chunk_size ?
						       entry.chunk_size :
						       dfs->attr.da_chunk_size,
						       &obj->oh, NULL);
			if (rc != 0) {
				D_ERROR("daos_array_open() Failed (%d)\n", rc);
				D_GOTO(err_obj, rc = daos_der2errno(rc));
			}

			if (stbuf) {
				daos_size_t size;

				rc = daos_array_get_size(obj->oh, DAOS_TX_NONE,
							 &size, NULL);
				if (rc) {
					daos_array_close(obj->oh, NULL);
					D_GOTO(err_obj,
					       rc = daos_der2errno(rc));
				}
				stbuf->st_size = size;
				stbuf->st_blocks =
					(stbuf->st_size + (1 << 9) - 1) >> 9;
			}
			break;
		}

		if (S_ISLNK(entry.mode)) {
			/*
			 * If there is a token after the sym link entry, treat
			 * the sym link as a directory and look up it's value.
			 */
			token = strtok_r(NULL, "/", &sptr);
			if (token) {
				dfs_obj_t *sym;

				if (!parent_fully_valid &&
				    strncmp(entry.value, "..", 2) == 0) {
					D_FREE(entry.value);
					D_GOTO(err_obj, rc = ENOTSUP);
				}

				rc = lookup_rel_path(dfs, &parent, entry.value,
						     flags, &sym, NULL, NULL,
						     depth + 1);
				if (rc) {
					D_DEBUG(DB_TRACE,
						"Failed to lookup symlink %s\n",
						entry.value);
					D_FREE(entry.value);
					D_GOTO(err_obj, rc);
				}

				obj->oh = sym->oh;
				parent.oh = sym->oh;
				parent.mode = sym->mode;
				oid_cp(&parent.oid, sym->oid);
				oid_cp(&parent.parent_oid, sym->parent_oid);

				D_FREE(sym);
				D_FREE(entry.value);
				obj->value = NULL;
				/*
				 * need to go to to the beginning of loop but we
				 * already did the strtok.
				 */
				goto lookup_rel_path_loop;
			}

			/* Conditionally dereference leaf symlinks */
			if (!(flags & O_NOFOLLOW)) {
				dfs_obj_t *sym;

				if (!parent_fully_valid &&
				    strncmp(entry.value, "..", 2) == 0) {
					D_FREE(entry.value);
					D_GOTO(err_obj, rc = ENOTSUP);
				}

				rc = lookup_rel_path(dfs, &parent, entry.value,
						     flags, &sym, mode, stbuf,
						     depth + 1);
				if (rc) {
					D_DEBUG(DB_TRACE,
						"Failed to lookup symlink %s\n",
						entry.value);
					D_FREE(entry.value);
					D_GOTO(err_obj, rc);
				}

				/* return this dereferenced obj */
				D_FREE(obj);
				obj = sym;
				D_FREE(entry.value);
				D_GOTO(out, rc);
			}

			/* Create a truncated version of the string */
			D_STRNDUP(obj->value, entry.value, entry.value_len + 1);
			if (obj->value == NULL) {
				D_FREE(entry.value);
				D_GOTO(out, rc = ENOMEM);
			}
			D_FREE(entry.value);
			if (stbuf)
				stbuf->st_size = entry.value_len;
			/** return the symlink obj if this is the last entry */
			break;
		}

		if (!S_ISDIR(entry.mode)) {
			D_ERROR("Invalid entry type in path.\n");
			D_GOTO(err_obj, rc = EINVAL);
		}

		/* open the directory object */
		rc = daos_obj_open(dfs->coh, entry.oid, daos_mode, &obj->oh,
				   NULL);
		if (rc) {
			D_ERROR("daos_obj_open() Failed, "DF_RC"\n", DP_RC(rc));
			D_GOTO(err_obj, rc = daos_der2errno(rc));
		}

		obj->d.chunk_size = entry.chunk_size;
		obj->d.oclass = entry.oclass;
		if (stbuf)
			stbuf->st_size = sizeof(entry);

		oid_cp(&parent.oid, obj->oid);
		oid_cp(&parent.parent_oid, obj->parent_oid);
		parent.oh = obj->oh;
		parent.mode = entry.mode;
	}

	if (mode)
		*mode = obj->mode;

	if (stbuf) {
		stbuf->st_nlink = 1;
		stbuf->st_mode = obj->mode;
		stbuf->st_uid = dfs->uid;
		stbuf->st_gid = dfs->gid;
		stbuf->st_atim.tv_sec = entry.atime;
		stbuf->st_mtim.tv_sec = entry.mtime;
		stbuf->st_ctim.tv_sec = entry.ctime;
	}

	obj->flags = flags;

out:
	D_FREE(rem);
	*_obj = obj;
	return rc;
err_obj:
	D_FREE(obj);
	goto out;
}

int
dfs_lookup(dfs_t *dfs, const char *path, int flags, dfs_obj_t **_obj,
	   mode_t *mode, struct stat *stbuf)
{
	if (dfs == NULL || !dfs->mounted)
		return EINVAL;
	if (_obj == NULL)
		return EINVAL;
	if (path == NULL || strnlen(path, DFS_MAX_PATH) > DFS_MAX_PATH - 1)
		return EINVAL;
	if (path[0] != '/')
		return EINVAL;

	/** if we added a prefix, check and skip over it */
	if (dfs->prefix) {
		if (strncmp(dfs->prefix, path, dfs->prefix_len) != 0)
			return EINVAL;

		path += dfs->prefix_len;
	}

	return lookup_rel_path(dfs, &dfs->root, path, flags, _obj,
			       mode, stbuf, 0);
}

int
dfs_readdir(dfs_t *dfs, dfs_obj_t *obj, daos_anchor_t *anchor, uint32_t *nr,
	    struct dirent *dirs)
{
	daos_key_desc_t	*kds;
	char		*enum_buf;
	uint32_t	number, key_nr, i;
	d_sg_list_t	sgl;
	int		rc = 0;

	if (dfs == NULL || !dfs->mounted)
		return EINVAL;
	if (obj == NULL || !S_ISDIR(obj->mode))
		return ENOTDIR;
	if (*nr == 0)
		return 0;
	if (dirs == NULL || anchor == NULL)
		return EINVAL;

	D_ALLOC_ARRAY(kds, *nr);
	if (kds == NULL)
		return ENOMEM;

	D_ALLOC_ARRAY(enum_buf, *nr * DFS_MAX_NAME);
	if (enum_buf == NULL) {
		D_FREE(kds);
		return ENOMEM;
	}

	key_nr = 0;
	number = *nr;
	while (!daos_anchor_is_eof(anchor)) {
		d_iov_t	iov;
		char	*ptr;

		memset(enum_buf, 0, (*nr) * DFS_MAX_NAME);

		sgl.sg_nr = 1;
		sgl.sg_nr_out = 0;
		d_iov_set(&iov, enum_buf, (*nr) * DFS_MAX_NAME);
		sgl.sg_iovs = &iov;

		rc = daos_obj_list_dkey(obj->oh, DAOS_TX_NONE, &number, kds,
					&sgl, anchor, NULL);
		if (rc)
			D_GOTO(out, rc = daos_der2errno(rc));

		for (ptr = enum_buf, i = 0; i < number; i++) {
			int len;

			len = snprintf(dirs[key_nr].d_name,
				       kds[i].kd_key_len + 1, "%s", ptr);
			D_ASSERT(len >= kds[i].kd_key_len);
			ptr += kds[i].kd_key_len;
			key_nr++;
		}
		number = *nr - key_nr;
		if (number == 0)
			break;
	}
	*nr = key_nr;

out:
	D_FREE(enum_buf);
	D_FREE(kds);
	return rc;
}

int
dfs_iterate(dfs_t *dfs, dfs_obj_t *obj, daos_anchor_t *anchor,
	    uint32_t *nr, size_t size, dfs_filler_cb_t op, void *udata)
{
	daos_key_desc_t	*kds;
	d_sg_list_t	sgl;
	d_iov_t		iov;
	uint32_t	num, keys_nr;
	char		*enum_buf, *ptr;
	int		rc = 0;

	if (dfs == NULL || !dfs->mounted)
		return EINVAL;
	if (obj == NULL || !S_ISDIR(obj->mode))
		return ENOTDIR;
	if (size == 0 || *nr == 0)
		return 0;
	if (anchor == NULL)
		return EINVAL;

	num = *nr;
	D_ALLOC_ARRAY(kds, num);
	if (kds == NULL)
		return ENOMEM;

	/** Allocate a buffer to store the entry keys */
	D_ALLOC_ARRAY(enum_buf, size);
	if (enum_buf == NULL) {
		D_FREE(kds);
		return ENOMEM;
	}

	sgl.sg_nr = 1;
	sgl.sg_nr_out = 0;
	d_iov_set(&iov, enum_buf, size);
	sgl.sg_iovs = &iov;
	keys_nr = 0;
	ptr = enum_buf;

	while (!daos_anchor_is_eof(anchor)) {
		uint32_t i;

		/*
		 * list num or less entries, but not more than we can fit in
		 * enum_buf
		 */
		rc = daos_obj_list_dkey(obj->oh, DAOS_TX_NONE, &num, kds,
					&sgl, anchor, NULL);
		if (rc)
			D_GOTO(out, rc = daos_der2errno(rc));

		/** for every entry, issue the filler cb */
		for (i = 0; i < num; i++) {
			if (op) {
				char term_char;

				term_char = ptr[kds[i].kd_key_len];
				ptr[kds[i].kd_key_len] = '\0';
				rc = op(dfs, obj, ptr, udata);
				if (rc)
					D_GOTO(out, rc);

				ptr[kds[i].kd_key_len] = term_char;
			}

			/** advance pointer to next entry */
			ptr += kds[i].kd_key_len;
			/** adjust size of buffer data remaining */
			size -= kds[i].kd_key_len;
			keys_nr++;
		}
		num = *nr - keys_nr;
		/** stop if no more size or entries available to fill */
		if (size == 0 || num == 0)
			break;
		/** adjust iov for iteration */
		d_iov_set(&iov, ptr, size);
	}

	*nr = keys_nr;
out:
	D_FREE(kds);
	D_FREE(enum_buf);
	return rc;
}

static int
dfs_lookup_rel_int(dfs_t *dfs, dfs_obj_t *parent, const char *name, int flags,
		   dfs_obj_t **_obj, mode_t *mode, struct stat *stbuf, int xnr,
		   char *xnames[], void *xvals[], daos_size_t *xsizes)
{
	dfs_obj_t		*obj;
	struct dfs_entry	entry = {0};
	bool			exists;
	int			daos_mode;
	size_t			len;
	int			rc = 0;

	if (dfs == NULL || !dfs->mounted)
		return EINVAL;
	if (_obj == NULL)
		return EINVAL;
	if (parent == NULL)
		parent = &dfs->root;
	else if (!S_ISDIR(parent->mode))
		return ENOTDIR;

	rc = check_name(name, &len);
	if (rc)
		return rc;

	daos_mode = get_daos_obj_mode(flags);
	if (daos_mode == -1)
		return EINVAL;

	rc = fetch_entry(parent->oh, DAOS_TX_NONE, name, len, true, &exists,
			 &entry, xnr, xnames, xvals, xsizes);
	if (rc)
		return rc;

	if (!exists)
		return ENOENT;

	if (stbuf)
		memset(stbuf, 0, sizeof(struct stat));

	D_ALLOC_PTR(obj);
	if (obj == NULL)
		return ENOMEM;

	strncpy(obj->name, name, len + 1);
	oid_cp(&obj->parent_oid, parent->oid);
	oid_cp(&obj->oid, entry.oid);
	obj->mode = entry.mode;

	/** if entry is a file, open the array object and return */
	switch (entry.mode & S_IFMT) {
	case S_IFREG:
		rc = daos_array_open_with_attr(dfs->coh, entry.oid,
					       DAOS_TX_NONE, daos_mode, 1,
					       entry.chunk_size ?
					       entry.chunk_size :
					       dfs->attr.da_chunk_size,
					       &obj->oh, NULL);
		if (rc != 0) {
			D_ERROR("daos_array_open_with_attr() Failed (%d)\n",
				rc);
			D_GOTO(err_obj, rc = daos_der2errno(rc));
		}

		/** we need the file size if stat struct is needed */
		if (stbuf) {
			daos_size_t size;

			rc = daos_array_get_size(obj->oh, DAOS_TX_NONE, &size,
						 NULL);
			if (rc) {
				daos_array_close(obj->oh, NULL);
				D_ERROR("daos_array_get_size() Failed (%d)\n",
					rc);
				D_GOTO(err_obj, rc = daos_der2errno(rc));
			}
			stbuf->st_size = size;
			stbuf->st_blocks = (stbuf->st_size + (1 << 9) - 1) >> 9;
		}
		break;
	case S_IFLNK:
		if (flags & O_NOFOLLOW) {
			/* Create a truncated version of the string */
			D_STRNDUP(obj->value, entry.value, entry.value_len + 1);
			D_FREE(entry.value);
			if (obj->value == NULL)
				D_GOTO(err_obj, rc = ENOMEM);
			if (stbuf)
				stbuf->st_size = entry.value_len;
		} else {
			dfs_obj_t *sym;

			/* dereference the symlink */
			rc = lookup_rel_path(dfs, parent, entry.value, flags,
					     &sym, mode, stbuf, 0);
			if (rc) {
				D_DEBUG(DB_TRACE,
					"Failed to lookup symlink %s\n",
					entry.value);
				D_FREE(entry.value);
				D_GOTO(err_obj, rc);
			}
			D_FREE(obj);
			obj = sym;
			D_FREE(entry.value);
			D_GOTO(out, rc);
		}
		break;
	case S_IFDIR:
		rc = daos_obj_open(dfs->coh, entry.oid, daos_mode, &obj->oh,
				   NULL);
		if (rc) {
			D_ERROR("daos_obj_open() Failed (%d)\n", rc);
			D_GOTO(err_obj, rc = daos_der2errno(rc));
		}

		obj->d.chunk_size = entry.chunk_size;
		obj->d.oclass = entry.oclass;

		if (stbuf)
			stbuf->st_size = sizeof(entry);
		break;
	default:
		D_ERROR("Invalid entry type (not a dir, file, symlink).\n");
		D_GOTO(err_obj, rc = EINVAL);
	}

	if (mode)
		*mode = obj->mode;

	if (stbuf) {
		stbuf->st_nlink = 1;
		stbuf->st_mode = obj->mode;
		stbuf->st_uid = dfs->uid;
		stbuf->st_gid = dfs->gid;
		stbuf->st_atim.tv_sec = entry.atime;
		stbuf->st_mtim.tv_sec = entry.mtime;
		stbuf->st_ctim.tv_sec = entry.ctime;
	}

out:
	obj->flags = flags;
	*_obj = obj;

	return rc;
err_obj:
	D_FREE(obj);
	return rc;
}

int
dfs_lookup_rel(dfs_t *dfs, dfs_obj_t *parent, const char *name, int flags,
	       dfs_obj_t **obj, mode_t *mode, struct stat *stbuf)
{
	return dfs_lookup_rel_int(dfs, parent, name, flags, obj, mode, stbuf,
				  0, NULL, NULL, NULL);
}

int
dfs_lookupx(dfs_t *dfs, dfs_obj_t *parent, const char *name, int flags,
	    dfs_obj_t **obj, mode_t *mode, struct stat *stbuf, int xnr,
	    char *xnames[], void *xvals[], daos_size_t *xsizes)
{
	return dfs_lookup_rel_int(dfs, parent, name, flags, obj, mode, stbuf,
				  xnr, xnames, xvals, xsizes);
}

int
dfs_open(dfs_t *dfs, dfs_obj_t *parent, const char *name, mode_t mode,
	 int flags, daos_oclass_id_t cid, daos_size_t chunk_size,
	 const char *value, dfs_obj_t **_obj)
{
	return dfs_open_stat(dfs, parent, name, mode, flags, cid, chunk_size,
			     value, _obj, NULL);
}

int
dfs_open_stat(dfs_t *dfs, dfs_obj_t *parent, const char *name, mode_t mode,
	      int flags, daos_oclass_id_t cid, daos_size_t chunk_size,
	      const char *value, dfs_obj_t **_obj, struct stat *stbuf)
{
	struct dfs_entry	entry = {0};
	dfs_obj_t		*obj;
	size_t			len;
	daos_size_t		file_size = 0;
	int			rc;


	if (dfs == NULL || !dfs->mounted)
		return EINVAL;
	if ((dfs->amode != O_RDWR) && (flags & O_CREAT))
		return EPERM;
	if (_obj == NULL)
		return EINVAL;
	if (S_ISLNK(mode) && value == NULL)
		return EINVAL;
	if (parent == NULL)
		parent = &dfs->root;
	else if (!S_ISDIR(parent->mode))
		return ENOTDIR;

	if (stbuf && !(flags & O_CREAT))
		return ENOTSUP;

	rc = check_name(name, &len);
	if (rc)
		return rc;

	D_ALLOC_PTR(obj);
	if (obj == NULL)
		return ENOMEM;

	strncpy(obj->name, name, len + 1);
	obj->mode = mode;
	obj->flags = flags;
	oid_cp(&obj->parent_oid, parent->oid);

	switch (mode & S_IFMT) {
	case S_IFREG:
		rc = open_file(dfs, parent, flags, cid, chunk_size, &entry,
			       stbuf ? &file_size : NULL, len, obj);
		if (rc) {
			D_DEBUG(DB_TRACE, "Failed to open file (%d)\n", rc);
			D_GOTO(out, rc);
		}
		break;
	case S_IFDIR:
		rc = open_dir(dfs, parent, flags, cid, &entry, len, obj);
		if (rc) {
			D_DEBUG(DB_TRACE, "Failed to open dir (%d)\n", rc);
			D_GOTO(out, rc);
		}
		break;
	case S_IFLNK:
		rc = open_symlink(dfs, parent, flags, cid, value, &entry, len,
				  obj);
		if (rc) {
			D_DEBUG(DB_TRACE, "Failed to open symlink (%d)\n", rc);
			D_GOTO(out, rc);
		}
		break;
	default:
		D_ERROR("Invalid entry type (not a dir, file, symlink).\n");
		D_GOTO(out, rc = EINVAL);
	}

out:
	if (rc == 0) {
		if (stbuf) {
			stbuf->st_size = file_size;
			stbuf->st_nlink = 1;
			stbuf->st_mode = entry.mode;
			stbuf->st_uid = dfs->uid;
			stbuf->st_gid = dfs->gid;
			stbuf->st_atim.tv_sec = entry.atime;
			stbuf->st_mtim.tv_sec = entry.mtime;
			stbuf->st_ctim.tv_sec = entry.ctime;
		}
		*_obj = obj;
	} else {
		D_FREE(obj);
	}

	return rc;
}

int
dfs_dup(dfs_t *dfs, dfs_obj_t *obj, int flags, dfs_obj_t **_new_obj)
{
	dfs_obj_t	*new_obj;
	unsigned int	daos_mode;
	int		rc;

	if (dfs == NULL || !dfs->mounted)
		return EINVAL;
	if (obj == NULL || _new_obj == NULL)
		return EINVAL;

	daos_mode = get_daos_obj_mode(flags);
	if (daos_mode == -1)
		return EINVAL;

	D_ALLOC_PTR(new_obj);
	if (new_obj == NULL)
		return ENOMEM;

	switch (obj->mode & S_IFMT) {
	case S_IFDIR:
		rc = daos_obj_open(dfs->coh, obj->oid, daos_mode,
				   &new_obj->oh, NULL);
		if (rc)
			D_GOTO(err, rc = daos_der2errno(rc));
		break;
	case S_IFREG:
	{
		char		buf[1024];
		d_iov_t		ghdl;

		d_iov_set(&ghdl, buf, 1024);

		rc = daos_array_local2global(obj->oh, &ghdl);
		if (rc)
			D_GOTO(err, rc = daos_der2errno(rc));

		rc = daos_array_global2local(dfs->coh, ghdl, daos_mode,
					     &new_obj->oh);
		if (rc)
			D_GOTO(err, rc = daos_der2errno(rc));
		break;
	}
	case S_IFLNK:
		D_STRNDUP(new_obj->value, obj->value, DFS_MAX_PATH - 1);
		if (new_obj->value == NULL)
			D_GOTO(err, rc = ENOMEM);
		break;
	default:
		D_ERROR("Invalid object type (not a dir, file, symlink).\n");
		D_GOTO(err, rc = EINVAL);
	}

	strncpy(new_obj->name, obj->name, DFS_MAX_NAME + 1);
	new_obj->mode = obj->mode;
	new_obj->flags = flags;
	oid_cp(&new_obj->parent_oid, obj->parent_oid);
	oid_cp(&new_obj->oid, obj->oid);

	*_new_obj = new_obj;
	return 0;

err:
	D_FREE(new_obj);
	return rc;
}

/* Structure of global buffer for dfs_obj */
struct dfs_obj_glob {
	uint32_t	magic;
	uint32_t	flags;
	mode_t		mode;
	daos_obj_id_t	oid;
	daos_obj_id_t	parent_oid;
	daos_size_t	chunk_size;
	uuid_t		cont_uuid;
	uuid_t		coh_uuid;
	char		name[DFS_MAX_NAME + 1];
};

static inline daos_size_t
dfs_obj_glob_buf_size()
{
	return sizeof(struct dfs_obj_glob);
}

static inline void
swap_obj_glob(struct dfs_obj_glob *array_glob)
{
	D_ASSERT(array_glob != NULL);

	D_SWAP32S(&array_glob->magic);
	D_SWAP32S(&array_glob->mode);
	D_SWAP32S(&array_glob->flags);
	D_SWAP64S(&array_glob->oid.hi);
	D_SWAP64S(&array_glob->oid.lo);
	D_SWAP64S(&array_glob->parent_oid.hi);
	D_SWAP64S(&array_glob->parent_oid.lo);
	D_SWAP64S(&array_glob->chunk_size);
	/* skip cont_uuid */
	/* skip coh_uuid */
}

int
dfs_obj_local2global(dfs_t *dfs, dfs_obj_t *obj, d_iov_t *glob)
{
	struct dfs_obj_glob	*obj_glob;
	uuid_t			coh_uuid;
	uuid_t			cont_uuid;
	daos_size_t		glob_buf_size;
	int			rc = 0;

	if (obj == NULL || !S_ISREG(obj->mode))
		return EINVAL;

	if (glob == NULL) {
		D_ERROR("Invalid parameter, NULL glob pointer.\n");
		return EINVAL;
	}

	if (glob->iov_buf != NULL && (glob->iov_buf_len == 0 ||
				      glob->iov_buf_len < glob->iov_len)) {
		D_ERROR("Invalid parameter of glob, iov_buf %p, iov_buf_len "
			""DF_U64", iov_len "DF_U64".\n", glob->iov_buf,
			glob->iov_buf_len, glob->iov_len);
		return EINVAL;
	}

	glob_buf_size = dfs_obj_glob_buf_size();

	if (glob->iov_buf == NULL) {
		glob->iov_buf_len = glob_buf_size;
		return 0;
	}

	rc = dc_cont_hdl2uuid(dfs->coh, &coh_uuid, &cont_uuid);
	if (rc != 0)
		return daos_der2errno(rc);

	if (glob->iov_buf_len < glob_buf_size) {
		D_DEBUG(DF_DSMC, "Larger glob buffer needed ("DF_U64" bytes "
			"provided, "DF_U64" required).\n", glob->iov_buf_len,
			glob_buf_size);
		glob->iov_buf_len = glob_buf_size;
		return ENOBUFS;
	}
	glob->iov_len = glob_buf_size;

	/* init global handle */
	obj_glob = (struct dfs_obj_glob *)glob->iov_buf;
	obj_glob->magic		= DFS_OBJ_GLOB_MAGIC;
	obj_glob->mode		= obj->mode;
	obj_glob->flags		= obj->flags;
	oid_cp(&obj_glob->oid, obj->oid);
	oid_cp(&obj_glob->parent_oid, obj->parent_oid);
	uuid_copy(obj_glob->coh_uuid, coh_uuid);
	uuid_copy(obj_glob->cont_uuid, cont_uuid);
	strncpy(obj_glob->name, obj->name, DFS_MAX_NAME + 1);
	rc = dfs_get_chunk_size(obj, &obj_glob->chunk_size);
	if (rc)
		return rc;

	return rc;
}

int
dfs_obj_global2local(dfs_t *dfs, int flags, d_iov_t glob, dfs_obj_t **_obj)
{
	struct dfs_obj_glob	*obj_glob;
	dfs_obj_t		*obj;
	uuid_t			coh_uuid;
	uuid_t			cont_uuid;
	int			daos_mode;
	int			rc = 0;

	if (dfs == NULL || !dfs->mounted || _obj == NULL)
		return EINVAL;

	if (glob.iov_buf == NULL || glob.iov_buf_len < glob.iov_len ||
	    glob.iov_len != dfs_obj_glob_buf_size()) {
		D_ERROR("Invalid parameter of glob, iov_buf %p, "
			"iov_buf_len "DF_U64", iov_len "DF_U64".\n",
			glob.iov_buf, glob.iov_buf_len, glob.iov_len);
		return EINVAL;
	}

	obj_glob = (struct dfs_obj_glob *)glob.iov_buf;
	if (obj_glob->magic == D_SWAP32(DFS_OBJ_GLOB_MAGIC)) {
		swap_obj_glob(obj_glob);
		D_ASSERT(obj_glob->magic == DFS_OBJ_GLOB_MAGIC);
	} else if (obj_glob->magic != DFS_OBJ_GLOB_MAGIC) {
		D_ERROR("Bad magic value: %#x.\n", obj_glob->magic);
		return EINVAL;
	}

	/** Check container uuid mismatch */
	rc = dc_cont_hdl2uuid(dfs->coh, &coh_uuid, &cont_uuid);
	if (rc != 0)
		D_GOTO(out, rc = daos_der2errno(rc));
	if (uuid_compare(cont_uuid, obj_glob->cont_uuid) != 0) {
		D_ERROR("Container uuid mismatch, in coh: "DF_UUID", "
			"in obj_glob:" DF_UUID"\n", DP_UUID(cont_uuid),
			DP_UUID(obj_glob->cont_uuid));
		return EINVAL;
	}

	D_ALLOC_PTR(obj);
	if (obj == NULL)
		return ENOMEM;

	oid_cp(&obj->oid, obj_glob->oid);
	oid_cp(&obj->parent_oid, obj_glob->parent_oid);
	strncpy(obj->name, obj_glob->name, DFS_MAX_NAME + 1);
	obj->mode = obj_glob->mode;
	obj->flags = flags ? flags : obj_glob->flags;

	daos_mode = get_daos_obj_mode(obj->flags);
	rc = daos_array_open_with_attr(dfs->coh, obj->oid, DAOS_TX_NONE,
				       daos_mode, 1, obj_glob->chunk_size,
				       &obj->oh, NULL);
	if (rc) {
		D_ERROR("daos_array_open_with_attr() failed, "DF_RC"\n",
			DP_RC(rc));
		D_FREE(obj);
		return daos_der2errno(rc);
	}

	*_obj = obj;
out:
	return rc;
}

int
dfs_release(dfs_obj_t *obj)
{
	int rc = 0;

	if (obj == NULL)
		return EINVAL;

	switch (obj->mode & S_IFMT) {
	case S_IFDIR:
		rc = daos_obj_close(obj->oh, NULL);
		break;
	case S_IFREG:
		rc = daos_array_close(obj->oh, NULL);
		break;
	case S_IFLNK:
		D_FREE(obj->value);
		break;
	default:
		D_ERROR("Invalid entry type (not a dir, file, symlink).\n");
		rc = -DER_IO_INVAL;
	}

	if (rc)
		D_ERROR("daos_obj_close() failed, "DF_RC"\n", DP_RC(rc));

	D_FREE(obj);
	return daos_der2errno(rc);
}

struct dfs_read_params {
	daos_size_t		*read_size;
	daos_array_iod_t	arr_iod;
	daos_range_t		rg;
};

static int
read_cb(tse_task_t *task, void *data)
{
	struct dfs_read_params	*params;
	int			rc = task->dt_result;

	if (rc != 0) {
		D_ERROR("Failed to read from array object (%d)\n", rc);
		return rc;
	}

	params = daos_task_get_priv(task);
	D_ASSERT(params != NULL);

	*params->read_size = params->arr_iod.arr_nr_read;
	D_FREE(params);

	return rc;
}

static int
dfs_read_int(dfs_t *dfs, dfs_obj_t *obj, daos_off_t off, dfs_iod_t *iod,
	     d_sg_list_t *sgl, daos_size_t buf_size, daos_size_t *read_size,
	     daos_event_t *ev)
{
	tse_task_t		*task = NULL;
	daos_array_io_t		*args;
	struct dfs_read_params	*params;
	int			rc;

	D_ASSERT(ev);
	daos_event_errno_rc(ev);

	rc = dc_task_create(dc_array_read, NULL, ev, &task);
	if (rc != 0)
		return daos_der2errno(rc);

	D_ALLOC_PTR(params);
	if (params == NULL)
		D_GOTO(err_task, rc = ENOMEM);

	params->read_size = read_size;

	/** set array location */
	if (iod == NULL) {
		params->arr_iod.arr_nr	= 1;
		params->rg.rg_len	= buf_size;
		params->rg.rg_idx	= off;
		params->arr_iod.arr_rgs	= &params->rg;
	} else {
		params->arr_iod.arr_nr	= iod->iod_nr;
		params->arr_iod.arr_rgs	= iod->iod_rgs;
	}

	args		= dc_task_get_args(task);
	args->oh	= obj->oh;
	args->th	= DAOS_TX_NONE;
	args->sgl	= sgl;
	args->iod	= &params->arr_iod;

	daos_task_set_priv(task, params);
	rc = tse_task_register_cbs(task, NULL, 0, 0, read_cb, NULL, 0);
	if (rc)
		D_GOTO(err_params, rc = daos_der2errno(rc));

	return dc_task_schedule(task, true);

err_params:
	D_FREE(params);
err_task:
	tse_task_complete(task, rc);
	return rc;
}

int
dfs_read(dfs_t *dfs, dfs_obj_t *obj, d_sg_list_t *sgl, daos_off_t off,
	 daos_size_t *read_size, daos_event_t *ev)
{
	daos_size_t		buf_size;
	int			i, rc;

	if (dfs == NULL || !dfs->mounted)
		return EINVAL;
	if (obj == NULL || !S_ISREG(obj->mode))
		return EINVAL;
	if (read_size == NULL)
		return EINVAL;
	if ((obj->flags & O_ACCMODE) == O_WRONLY)
		return EPERM;

	buf_size = 0;
	for (i = 0; i < sgl->sg_nr; i++)
		buf_size += sgl->sg_iovs[i].iov_len;
	if (buf_size == 0) {
		*read_size = 0;
		if (ev) {
			daos_event_launch(ev);
			daos_event_complete(ev, 0);
		}
		return 0;
	}

	D_DEBUG(DB_TRACE, "DFS Read: Off %"PRIu64", Len %zu\n", off, buf_size);

	if (ev == NULL) {
		daos_array_iod_t	iod;
		daos_range_t		rg;

		/** set array location */
		iod.arr_nr = 1;
		rg.rg_len = buf_size;
		rg.rg_idx = off;
		iod.arr_rgs = &rg;

		rc = daos_array_read(obj->oh, DAOS_TX_NONE, &iod, sgl, NULL);
		if (rc) {
			D_ERROR("daos_array_read() failed, "DF_RC"\n",
				DP_RC(rc));
			return daos_der2errno(rc);
		}

		*read_size = iod.arr_nr_read;
		return 0;
	}

	return dfs_read_int(dfs, obj, off, NULL, sgl, buf_size, read_size, ev);
}

int
dfs_readx(dfs_t *dfs, dfs_obj_t *obj, dfs_iod_t *iod, d_sg_list_t *sgl,
	  daos_size_t *read_size, daos_event_t *ev)
{
	int			rc;

	if (dfs == NULL || !dfs->mounted)
		return EINVAL;
	if (obj == NULL || !S_ISREG(obj->mode))
		return EINVAL;
	if (read_size == NULL)
		return EINVAL;
	if ((obj->flags & O_ACCMODE) == O_WRONLY)
		return EPERM;

	if (iod->iod_nr == 0) {
		if (ev) {
			daos_event_launch(ev);
			daos_event_complete(ev, 0);
		}
		return 0;
	}

	if (ev == NULL) {
		daos_array_iod_t	arr_iod;

		/** set array location */
		arr_iod.arr_nr = iod->iod_nr;
		arr_iod.arr_rgs = iod->iod_rgs;

		rc = daos_array_read(obj->oh, DAOS_TX_NONE, &arr_iod, sgl, ev);
		if (rc) {
			D_ERROR("daos_array_read() failed (%d)\n", rc);
			return daos_der2errno(rc);
		}

		*read_size = arr_iod.arr_nr_read;
		return 0;
	}

	return dfs_read_int(dfs, obj, 0, iod, sgl, 0, read_size, ev);
}

int
dfs_write(dfs_t *dfs, dfs_obj_t *obj, d_sg_list_t *sgl, daos_off_t off,
	  daos_event_t *ev)
{
	daos_array_iod_t	iod;
	daos_range_t		rg;
	daos_size_t		buf_size;
	int			i;
	int			rc;

	if (dfs == NULL || !dfs->mounted)
		return EINVAL;
	if (dfs->amode != O_RDWR)
		return EPERM;
	if (obj == NULL || !S_ISREG(obj->mode))
		return EINVAL;
	if ((obj->flags & O_ACCMODE) == O_RDONLY)
		return EPERM;

	buf_size = 0;
	if (sgl)
		for (i = 0; i < sgl->sg_nr; i++)
			buf_size += sgl->sg_iovs[i].iov_len;
	if (buf_size == 0) {
		if (ev) {
			daos_event_launch(ev);
			daos_event_complete(ev, 0);
		}
		return 0;
	}

	/** set array location */
	iod.arr_nr = 1;
	rg.rg_len = buf_size;
	rg.rg_idx = off;
	iod.arr_rgs = &rg;

	D_DEBUG(DB_TRACE, "DFS Write: Off %"PRIu64", Len %zu\n", off, buf_size);

	if (ev)
		daos_event_errno_rc(ev);

	rc = daos_array_write(obj->oh, DAOS_TX_NONE, &iod, sgl, ev);
	if (rc)
		D_ERROR("daos_array_write() failed, "DF_RC"\n", DP_RC(rc));

	return daos_der2errno(rc);
}

int
dfs_writex(dfs_t *dfs, dfs_obj_t *obj, dfs_iod_t *iod, d_sg_list_t *sgl,
	   daos_event_t *ev)
{
	daos_array_iod_t	arr_iod;
	int			rc;

	if (dfs == NULL || !dfs->mounted)
		return EINVAL;
	if (dfs->amode != O_RDWR)
		return EPERM;
	if (obj == NULL || !S_ISREG(obj->mode))
		return EINVAL;
	if ((obj->flags & O_ACCMODE) == O_RDONLY)
		return EPERM;
	if (iod == NULL)
		return EINVAL;

	if (iod->iod_nr == 0) {
		if (ev) {
			daos_event_launch(ev);
			daos_event_complete(ev, 0);
		}
		return 0;
	}

	/** set array location */
	arr_iod.arr_nr = iod->iod_nr;
	arr_iod.arr_rgs = iod->iod_rgs;

	if (ev)
		daos_event_errno_rc(ev);

	rc = daos_array_write(obj->oh, DAOS_TX_NONE, &arr_iod, sgl, ev);
	if (rc)
		D_ERROR("daos_array_write() failed (%d)\n", rc);

	return daos_der2errno(rc);
}

int
dfs_update_parent(dfs_obj_t *obj, dfs_obj_t *src_obj, const char *name)
{
	if (obj == NULL)
		return EINVAL;

	oid_cp(&obj->parent_oid, src_obj->parent_oid);
	if (name) {
		strncpy(obj->name, name, DFS_MAX_NAME);
		obj->name[DFS_MAX_NAME] = '\0';
	}

	return 0;
}

int
dfs_stat(dfs_t *dfs, dfs_obj_t *parent, const char *name, struct stat *stbuf)
{
	daos_handle_t	oh;
	size_t		len;
	int		rc;

	if (dfs == NULL || !dfs->mounted)
		return EINVAL;
	if (parent == NULL)
		parent = &dfs->root;
	else if (!S_ISDIR(parent->mode))
		return ENOTDIR;

	if (name == NULL) {
		if (strcmp(parent->name, "/") != 0) {
			D_ERROR("Invalid path %s and entry name is NULL)\n",
				parent->name);
			return EINVAL;
		}
		name = parent->name;
		len = strlen(parent->name);
		oh = dfs->super_oh;
	} else {
		rc = check_name(name, &len);
		if (rc)
			return rc;
		oh = parent->oh;
	}

	return entry_stat(dfs, DAOS_TX_NONE, oh, name, len, NULL, stbuf);
}

int
dfs_ostat(dfs_t *dfs, dfs_obj_t *obj, struct stat *stbuf)
{
	daos_handle_t	oh;
	int		rc;

	if (dfs == NULL || !dfs->mounted)
		return EINVAL;
	if (obj == NULL)
		return EINVAL;

	/** Open parent object and fetch entry of obj from it */
	rc = daos_obj_open(dfs->coh, obj->parent_oid, DAOS_OO_RO, &oh, NULL);
	if (rc)
		return daos_der2errno(rc);

	rc = entry_stat(dfs, DAOS_TX_NONE, oh, obj->name, strlen(obj->name),
			obj, stbuf);
	if (rc)
		D_GOTO(out, rc);

out:
	daos_obj_close(oh, NULL);
	return rc;
}

int
dfs_access(dfs_t *dfs, dfs_obj_t *parent, const char *name, int mask)
{
	daos_handle_t		oh;
	bool			exists;
	struct dfs_entry	entry = {0};
	size_t			len;
	dfs_obj_t		*sym;
	int			rc;

	if (dfs == NULL || !dfs->mounted)
		return EINVAL;
	if (((mask & W_OK) == W_OK) && dfs->amode != O_RDWR)
		return EPERM;
	if (parent == NULL)
		parent = &dfs->root;
	else if (!S_ISDIR(parent->mode))
		return ENOTDIR;
	if (name == NULL) {
		if (strcmp(parent->name, "/") != 0) {
			D_ERROR("Invalid path %s and entry name is NULL\n",
				parent->name);
			return EINVAL;
		}
		name = parent->name;
		len = strlen(name);
		oh = dfs->super_oh;
	} else {
		rc = check_name(name, &len);
		if (rc)
			return rc;
		oh = parent->oh;
	}

	/* Check if parent has the entry */
	rc = fetch_entry(oh, DAOS_TX_NONE, name, len, true, &exists, &entry,
			 0, NULL, NULL, NULL);
	if (rc)
		return rc;

	if (!exists)
		return ENOENT;

	if (!S_ISLNK(entry.mode)) {
		if (mask == F_OK)
			return 0;

		/** Use real uid and gid for access() */
		return check_access(dfs, getuid(), getgid(), entry.mode, mask);
	}

	D_ASSERT(entry.value);

	rc = lookup_rel_path(dfs, parent, entry.value, O_RDONLY, &sym,
			     NULL, NULL, 0);
	if (rc) {
		D_DEBUG(DB_TRACE, "Failed to lookup symlink %s\n",
			entry.value);
		D_GOTO(out, rc);
	}

	if (mask != F_OK)
		rc = check_access(dfs, getuid(), getgid(), sym->mode, mask);

	dfs_release(sym);

out:
	D_FREE(entry.value);
	return rc;
}

int
dfs_chmod(dfs_t *dfs, dfs_obj_t *parent, const char *name, mode_t mode)
{
	daos_handle_t		oh;
	daos_handle_t		th = DAOS_TX_NONE;
	bool			exists;
	struct dfs_entry	entry = {0};
	d_sg_list_t		sgl;
	d_iov_t			sg_iov;
	daos_iod_t		iod;
	daos_recx_t		recx;
	daos_key_t		dkey;
	size_t			len;
	dfs_obj_t		*sym;
	mode_t			orig_mode;
	const char		*entry_name;
	int			rc;

	if (dfs == NULL || !dfs->mounted)
		return EINVAL;
	if (dfs->amode != O_RDWR)
		return EPERM;
	if (parent == NULL)
		parent = &dfs->root;
	else if (!S_ISDIR(parent->mode))
		return ENOTDIR;
	if (name == NULL) {
		if (strcmp(parent->name, "/") != 0) {
			D_ERROR("Invalid path %s and entry name is NULL)\n",
				parent->name);
			return EINVAL;
		}
		name = parent->name;
		len = strlen(name);
		oh = dfs->super_oh;
	} else {
		rc = check_name(name, &len);
		if (rc)
			return rc;
		oh = parent->oh;
	}

	/** sticky bit, set-user-id and set-group-id, are not supported */
	if (mode & S_ISVTX || mode & S_ISGID || mode & S_ISUID) {
		D_ERROR("setuid, setgid, & sticky bit are not supported.\n");
		return EINVAL;
	}

	/* Check if parent has the entry */
	rc = fetch_entry(oh, DAOS_TX_NONE, name, len, true, &exists, &entry,
			 0, NULL, NULL, NULL);
	if (rc)
		D_GOTO(out, rc);

	if (!exists)
		D_GOTO(out, rc = ENOENT);

	/** resolve symlink */
	if (S_ISLNK(entry.mode)) {
		D_ASSERT(entry.value);

		rc = lookup_rel_path(dfs, parent, entry.value, O_RDWR, &sym,
				     NULL, NULL, 0);
		if (rc) {
			D_ERROR("Failed to lookup symlink %s\n", entry.value);
			D_FREE(entry.value);
			return rc;
		}

		rc = daos_obj_open(dfs->coh, sym->parent_oid, DAOS_OO_RW,
				   &oh, NULL);
		D_FREE(entry.value);
		if (rc) {
			dfs_release(sym);
			return daos_der2errno(rc);
		}

		orig_mode = sym->mode;
		entry_name = sym->name;
	} else {
		orig_mode = entry.mode;
		entry_name = name;
	}

	if ((mode & S_IFMT) && (orig_mode & S_IFMT) != (mode & S_IFMT)) {
		D_ERROR("Cannot change entry type\n");
		D_GOTO(out, rc = EINVAL);
	}

	/** set the type mode in case user has not passed it */
	mode |= orig_mode & S_IFMT;

	/** set dkey as the entry name */
	d_iov_set(&dkey, (void *)entry_name, len);
	d_iov_set(&iod.iod_name, INODE_AKEY_NAME, sizeof(INODE_AKEY_NAME) - 1);
	iod.iod_nr	= 1;
	recx.rx_idx	= MODE_IDX;
	recx.rx_nr	= sizeof(mode_t);
	iod.iod_recxs	= &recx;
	iod.iod_type	= DAOS_IOD_ARRAY;
	iod.iod_size	= 1;

	/** set sgl for update */
	d_iov_set(&sg_iov, &mode, sizeof(mode_t));
	sgl.sg_nr	= 1;
	sgl.sg_nr_out	= 0;
	sgl.sg_iovs	= &sg_iov;

	rc = daos_obj_update(oh, th, DAOS_COND_DKEY_UPDATE, &dkey, 1, &iod,
			     &sgl, NULL);
	if (rc) {
		D_ERROR("Failed to update mode, "DF_RC"\n", DP_RC(rc));
		D_GOTO(out, rc = daos_der2errno(rc));
	}

out:
	if (S_ISLNK(entry.mode)) {
		dfs_release(sym);
		daos_obj_close(oh, NULL);
	}
	return rc;
}

int
dfs_osetattr(dfs_t *dfs, dfs_obj_t *obj, struct stat *stbuf, int flags)
{
	daos_handle_t		th = DAOS_TX_NONE;
	daos_key_t		dkey;
	daos_handle_t		oh;
	d_sg_list_t		sgl;
	d_iov_t			sg_iovs[3];
	daos_iod_t		iod;
	daos_recx_t		recx[3];
	bool			set_size = false;
	int			i = 0;
	size_t			len;
	int			rc;
	struct stat		rstat = {};

	if (dfs == NULL || !dfs->mounted)
		return EINVAL;
	if (obj == NULL)
		return EINVAL;
	if (dfs->amode != O_RDWR)
		return EPERM;
	if ((obj->flags & O_ACCMODE) == O_RDONLY)
		return EPERM;
	if (flags & DFS_SET_ATTR_MODE) {
		if ((stbuf->st_mode & S_IFMT) != (obj->mode & S_IFMT))
			return EINVAL;
		/** sticky bit, set-user-id and set-group-id not supported */
		if (stbuf->st_mode & S_ISVTX || stbuf->st_mode & S_ISGID ||
		    stbuf->st_mode & S_ISUID) {
			D_DEBUG(DB_TRACE, "setuid, setgid, & sticky bit are not"
				" supported.\n");
			return EINVAL;
		}
	}

	/** Open parent object and fetch entry of obj from it */
	rc = daos_obj_open(dfs->coh, obj->parent_oid, DAOS_OO_RO, &oh, NULL);
	if (rc)
		return daos_der2errno(rc);

	len = strlen(obj->name);

	/* Fetch the remote entry first so we can check the oid, then keep
	 * a track locally of what has been updated
	 */
	rc = entry_stat(dfs, th, oh, obj->name, len, obj, &rstat);
	if (rc)
		D_GOTO(out_obj, rc);

	/** set dkey as the entry name */
	d_iov_set(&dkey, (void *)obj->name, len);
	d_iov_set(&iod.iod_name, INODE_AKEY_NAME, sizeof(INODE_AKEY_NAME) - 1);
	iod.iod_recxs	= recx;
	iod.iod_type	= DAOS_IOD_ARRAY;
	iod.iod_size	= 1;

	if (flags & DFS_SET_ATTR_MODE) {
		/** set akey as the mode attr name */
		d_iov_set(&sg_iovs[i], &stbuf->st_mode, sizeof(mode_t));
		recx[i].rx_idx = MODE_IDX;
		recx[i].rx_nr = sizeof(mode_t);
		i++;
		flags &= ~DFS_SET_ATTR_MODE;
		rstat.st_mode = stbuf->st_mode;
	}
	if (flags & DFS_SET_ATTR_ATIME) {
		d_iov_set(&sg_iovs[i], &stbuf->st_atim, sizeof(time_t));
		recx[i].rx_idx = ATIME_IDX;
		recx[i].rx_nr = sizeof(time_t);
		i++;
		flags &= ~DFS_SET_ATTR_ATIME;
		rstat.st_atim = stbuf->st_atim;
	}
	if (flags & DFS_SET_ATTR_MTIME) {
		d_iov_set(&sg_iovs[i], &stbuf->st_mtim, sizeof(time_t));
		recx[i].rx_idx = MTIME_IDX;
		recx[i].rx_nr = sizeof(time_t);
		i++;
		flags &= ~DFS_SET_ATTR_MTIME;
		rstat.st_mtim = stbuf->st_mtim;
	}
	if (flags & DFS_SET_ATTR_SIZE) {
		/* It shouldn't be possible to set the size of something which
		 * isn't a file but check here anyway, as entries which aren't
		 * files won't have array objects so check and return error here
		 */
		if (!S_ISREG(obj->mode))
			D_GOTO(out_obj, rc = EIO);

		set_size = true;
		flags &= ~DFS_SET_ATTR_SIZE;
	}

	if (flags)
		D_GOTO(out_obj, rc = EINVAL);

	if (set_size) {
		rc = daos_array_set_size(obj->oh, th, stbuf->st_size, NULL);
		if (rc)
			D_GOTO(out_obj, rc = daos_der2errno(rc));
		rstat.st_size = stbuf->st_size;
	}

	iod.iod_nr = i;

	if (i == 0)
		D_GOTO(out_stat, 0);

	sgl.sg_nr	= i;
	sgl.sg_nr_out	= 0;
	sgl.sg_iovs	= &sg_iovs[0];

	rc = daos_obj_update(oh, th, DAOS_COND_DKEY_UPDATE, &dkey, 1, &iod,
			     &sgl, NULL);
	if (rc) {
		D_ERROR("Failed to update attr (rc = %d)\n", rc);
		D_GOTO(out_obj, rc = daos_der2errno(rc));
	}

out_stat:
	*stbuf = rstat;

out_obj:
	daos_obj_close(oh, NULL);
	return rc;
}

int
dfs_get_size(dfs_t *dfs, dfs_obj_t *obj, daos_size_t *size)
{
	int rc;

	if (dfs == NULL || !dfs->mounted)
		return EINVAL;
	if (obj == NULL || !S_ISREG(obj->mode))
		return EINVAL;

	rc = daos_array_get_size(obj->oh, DAOS_TX_NONE, size, NULL);
	return daos_der2errno(rc);
}

int
dfs_punch(dfs_t *dfs, dfs_obj_t *obj, daos_off_t offset, daos_size_t len)
{
	daos_size_t		size;
	daos_array_iod_t	iod;
	daos_range_t		rg;
	daos_off_t		hi;
	int			rc;

	if (dfs == NULL || !dfs->mounted)
		return EINVAL;
	if (dfs->amode != O_RDWR)
		return EPERM;
	if (obj == NULL || !S_ISREG(obj->mode))
		return EINVAL;
	if ((obj->flags & O_ACCMODE) == O_RDONLY)
		return EPERM;

	/** simple truncate */
	if (len == DFS_MAX_FSIZE) {
		rc = daos_array_set_size(obj->oh, DAOS_TX_NONE, offset, NULL);
		return daos_der2errno(rc);
	}

	rc = daos_array_get_size(obj->oh, DAOS_TX_NONE, &size, NULL);
	if (rc)
		return daos_der2errno(rc);

	/** nothing to do if offset is larger or equal to the file size */
	if (size <= offset)
		return 0;

	if ((offset + len) < offset)
		hi = DFS_MAX_FSIZE;
	else
		hi = offset + len;

	/** if fsize is between the range to punch, just truncate to offset */
	if (offset < size && size <= hi) {
		rc = daos_array_set_size(obj->oh, DAOS_TX_NONE, offset, NULL);
		return daos_der2errno(rc);
	}

	D_ASSERT(size > hi);

	/** Punch offset -> len */
	iod.arr_nr = 1;
	rg.rg_len = len;
	rg.rg_idx = offset;
	iod.arr_rgs = &rg;

	rc = daos_array_punch(obj->oh, DAOS_TX_NONE, &iod, NULL);
	if (rc) {
		D_ERROR("daos_array_punch() failed (%d)\n", rc);
		return daos_der2errno(rc);
	}

	return rc;
}

int
dfs_get_mode(dfs_obj_t *obj, mode_t *mode)
{
	if (obj == NULL || mode == NULL)
		return EINVAL;

	*mode = obj->mode;
	return 0;
}

int
dfs_get_symlink_value(dfs_obj_t *obj, char *buf, daos_size_t *size)
{
	daos_size_t val_size;

	if (obj == NULL || !S_ISLNK(obj->mode))
		return EINVAL;
	if (obj->value == NULL)
		return EINVAL;

	val_size = strlen(obj->value) + 1;
	if (*size == 0 || buf == NULL) {
		*size = val_size;
		return 0;
	}

	if (*size < val_size)
		strncpy(buf, obj->value, *size);
	else
		strcpy(buf, obj->value);

	*size = val_size;
	return 0;
}

static int
xattr_copy(daos_handle_t src_oh, char *src_name, daos_handle_t dst_oh,
	   char *dst_name, daos_handle_t th)
{
	daos_key_t	src_dkey, dst_dkey;
	daos_anchor_t	anchor = {0};
	d_sg_list_t	sgl, fsgl;
	d_iov_t		iov, fiov;
	daos_iod_t	iod;
	void		*val_buf;
	char		enum_buf[ENUM_XDESC_BUF];
	daos_key_desc_t	kds[ENUM_DESC_NR];
	int		rc = 0;

	/** set dkey for src entry name */
	d_iov_set(&src_dkey, (void *)src_name, strlen(src_name));

	/** set dkey for dst entry name */
	d_iov_set(&dst_dkey, (void *)dst_name, strlen(dst_name));

	/** Set IOD descriptor for fetching every xattr */
	iod.iod_nr	= 1;
	iod.iod_recxs	= NULL;
	iod.iod_type	= DAOS_IOD_SINGLE;
	iod.iod_size	= DFS_MAX_XATTR_LEN;

	/** set sgl for fetch - user a preallocated buf to avoid a roundtrip */
	D_ALLOC(val_buf, DFS_MAX_XATTR_LEN);
	if (val_buf == NULL)
		return ENOMEM;
	fsgl.sg_nr	= 1;
	fsgl.sg_nr_out	= 0;
	fsgl.sg_iovs	= &fiov;

	/** set sgl for akey_list */
	sgl.sg_nr = 1;
	sgl.sg_nr_out = 0;
	d_iov_set(&iov, enum_buf, ENUM_XDESC_BUF);
	sgl.sg_iovs = &iov;

	/** iterate over every akey to look for xattrs */
	while (!daos_anchor_is_eof(&anchor)) {
		uint32_t	number = ENUM_DESC_NR;
		uint32_t	i;
		char		*ptr;

		memset(enum_buf, 0, ENUM_XDESC_BUF);
		rc = daos_obj_list_akey(src_oh, th, &src_dkey, &number, kds,
					&sgl, &anchor, NULL);
		if (rc) {
			D_ERROR("daos_obj_list_akey() failed (%d)\n", rc);
			D_GOTO(out, rc = daos_der2errno(rc));
		}

		/** nothing enumerated, continue loop */
		if (number == 0)
			continue;

		/*
		 * for every entry enumerated, check if it's an xattr, and
		 * insert it in the new entry.
		 */
		for (ptr = enum_buf, i = 0; i < number; i++) {
			/** if not an xattr, go to next entry */
			if (strncmp("x:", ptr, 2) != 0) {
				ptr += kds[i].kd_key_len;
				continue;
			}

			/** set akey as the xattr name */
			d_iov_set(&iod.iod_name, ptr, kds[i].kd_key_len);
			d_iov_set(&fiov, val_buf, DFS_MAX_XATTR_LEN);

			/** fetch the xattr value from the src */
			rc = daos_obj_fetch(src_oh, th, 0, &src_dkey, 1,
					    &iod, &fsgl, NULL, NULL);
			if (rc) {
				D_ERROR("daos_obj_fetch() failed (%d)\n", rc);
				D_GOTO(out, rc = daos_der2errno(rc));
			}

			d_iov_set(&fiov, val_buf, iod.iod_size);

			/** add it to the destination */
			rc = daos_obj_update(dst_oh, th, 0, &dst_dkey, 1,
					     &iod, &fsgl, NULL);
			if (rc) {
				D_ERROR("daos_obj_update() failed (%d)\n", rc);
				D_GOTO(out, rc = daos_der2errno(rc));
			}
			ptr += kds[i].kd_key_len;
		}
	}

out:
	D_FREE(val_buf);
	return rc;
}

int
dfs_move(dfs_t *dfs, dfs_obj_t *parent, char *name, dfs_obj_t *new_parent,
	 char *new_name, daos_obj_id_t *oid)
{
	struct dfs_entry	entry = {0}, new_entry = {0};
	daos_handle_t		th = DAOS_TX_NONE;
	bool			exists;
	daos_key_t		dkey;
	size_t			len;
	size_t			new_len;
	int			rc;

	if (dfs == NULL || !dfs->mounted)
		return EINVAL;
	if (dfs->amode != O_RDWR)
		return EPERM;
	if (parent == NULL)
		parent = &dfs->root;
	else if (!S_ISDIR(parent->mode))
		return ENOTDIR;
	if (new_parent == NULL)
		new_parent = &dfs->root;
	else if (!S_ISDIR(new_parent->mode))
		return ENOTDIR;

	rc = check_name(name, &len);
	if (rc)
		return rc;
	rc = check_name(new_name, &new_len);
	if (rc)
		return rc;

	/*
	 * TODO - more permission checks for source & target attributes needed
	 * (immutable, append).
	 */

	if (dfs->use_dtx) {
		rc = daos_tx_open(dfs->coh, &th, 0, NULL);
		if (rc) {
			D_ERROR("daos_tx_open() failed (%d)\n", rc);
			D_GOTO(out, rc = daos_der2errno(rc));
		}
	}

restart:
	rc = fetch_entry(parent->oh, th, name, len, true, &exists, &entry,
			 0, NULL, NULL, NULL);
	if (rc) {
		D_ERROR("Failed to fetch entry %s (%d)\n", name, rc);
		D_GOTO(out, rc);
	}
	if (exists == false)
		D_GOTO(out, rc = ENOENT);

	rc = fetch_entry(new_parent->oh, th, new_name, new_len, true, &exists,
			 &new_entry, 0, NULL, NULL, NULL);
	if (rc) {
		D_ERROR("Failed to fetch entry %s (%d)\n", new_name, rc);
		D_GOTO(out, rc);
	}

	if (exists) {
		if (S_ISDIR(new_entry.mode)) {
			uint32_t	nr = 0;
			daos_handle_t	oh;

			/** if old entry not a dir, return error */
			if (!S_ISDIR(entry.mode)) {
				D_ERROR("Can't rename non dir over a dir\n");
				D_GOTO(out, rc = EINVAL);
			}

			/** make sure new dir is empty */
			rc = daos_obj_open(dfs->coh, new_entry.oid, DAOS_OO_RW,
					   &oh, NULL);
			if (rc) {
				D_ERROR("daos_obj_open() Failed (%d)\n", rc);
				D_GOTO(out, rc = daos_der2errno(rc));
			}

			rc = get_num_entries(oh, th, &nr, true);
			if (rc) {
				D_ERROR("failed to check dir %s (%d)\n",
					new_name, rc);
				daos_obj_close(oh, NULL);
				D_GOTO(out, rc);
			}

			rc = daos_obj_close(oh, NULL);
			if (rc) {
				D_ERROR("daos_obj_close() Failed (%d)\n", rc);
				D_GOTO(out, rc = daos_der2errno(rc));
			}

			if (nr != 0) {
				D_ERROR("target dir is not empty\n");
				D_GOTO(out, rc = ENOTEMPTY);
			}
		}

		rc = remove_entry(dfs, th, new_parent->oh, new_name, new_len,
				  new_entry);
		if (rc) {
			D_ERROR("Failed to remove entry %s (%d)\n",
				new_name, rc);
			D_GOTO(out, rc);
		}

		if (oid)
			oid_cp(oid, new_entry.oid);
	}

	/** rename symlink */
	if (S_ISLNK(entry.mode)) {
		rc = remove_entry(dfs, th, parent->oh, name, len, entry);
		if (rc) {
			D_ERROR("Failed to remove entry %s (%d)\n",
				name, rc);
			D_GOTO(out, rc);
		}

		rc = insert_entry(parent->oh, th, new_name, new_len,
				  dfs->use_dtx ? 0 : DAOS_COND_DKEY_INSERT,
				  &entry);
		if (rc)
			D_ERROR("Inserting new entry %s failed (%d)\n",
				new_name, rc);
		D_GOTO(out, rc);
	}

	entry.atime = entry.mtime = entry.ctime = time(NULL);
	/** insert old entry in new parent object */
	rc = insert_entry(new_parent->oh, th, new_name, new_len,
			  dfs->use_dtx ? 0 : DAOS_COND_DKEY_INSERT, &entry);
	if (rc) {
		D_ERROR("Inserting entry %s failed (%d)\n", new_name, rc);
		D_GOTO(out, rc);
	}

	/** cp the extended attributes if they exist */
	rc = xattr_copy(parent->oh, name, new_parent->oh, new_name, th);
	if (rc) {
		D_ERROR("Failed to copy extended attributes (%d)\n", rc);
		D_GOTO(out, rc);
	}

	/** remove the old entry from the old parent (just the dkey) */
	d_iov_set(&dkey, (void *)name, len);
	rc = daos_obj_punch_dkeys(parent->oh, th,
				  dfs->use_dtx ? 0 : DAOS_COND_PUNCH, 1, &dkey,
				  NULL);
	if (rc) {
		D_ERROR("Punch entry %s failed (%d)\n", name, rc);
		D_GOTO(out, rc = daos_der2errno(rc));
	}

	if (dfs->use_dtx) {
		rc = daos_tx_commit(th, NULL);
		if (rc) {
			if (rc != -DER_TX_RESTART)
				D_ERROR("daos_tx_commit() failed (%d)\n", rc);
			D_GOTO(out, rc = daos_der2errno(rc));
		}
	}

out:
	rc = check_tx(th, rc);
	if (rc == ERESTART)
		goto restart;

	if (entry.value) {
		D_ASSERT(S_ISLNK(entry.mode));
		D_FREE(entry.value);
	}
	if (new_entry.value) {
		D_ASSERT(S_ISLNK(new_entry.mode));
		D_FREE(new_entry.value);
	}
	return rc;
}

int
dfs_exchange(dfs_t *dfs, dfs_obj_t *parent1, char *name1, dfs_obj_t *parent2,
	     char *name2)
{
	struct dfs_entry	entry1 = {0}, entry2 = {0};
	daos_handle_t		th = DAOS_TX_NONE;
	bool			exists;
	daos_key_t		dkey;
	size_t			len1;
	size_t			len2;
	int			rc;

	if (dfs == NULL || !dfs->mounted)
		return EINVAL;
	if (dfs->amode != O_RDWR)
		return EPERM;
	if (parent1 == NULL)
		parent1 = &dfs->root;
	else if (!S_ISDIR(parent1->mode))
		return ENOTDIR;
	if (parent2 == NULL)
		parent2 = &dfs->root;
	else if (!S_ISDIR(parent2->mode))
		return ENOTDIR;

	rc = check_name(name1, &len1);
	if (rc)
		return rc;
	rc = check_name(name2, &len2);
	if (rc)
		return rc;

	if (dfs->use_dtx) {
		rc = daos_tx_open(dfs->coh, &th, 0, NULL);
		if (rc) {
			D_ERROR("daos_tx_open() failed (%d)\n", rc);
			D_GOTO(out, rc = daos_der2errno(rc));
		}
	}

restart:
	rc = fetch_entry(parent1->oh, th, name1, len1, true, &exists, &entry1,
			 0, NULL, NULL, NULL);
	if (rc) {
		D_ERROR("Failed to fetch entry %s (%d)\n", name1, rc);
		D_GOTO(out, rc);
	}
	if (exists == false)
		D_GOTO(out, rc = EINVAL);

	rc = fetch_entry(parent2->oh, th, name2, len2, true, &exists, &entry2,
			 0, NULL, NULL, NULL);
	if (rc) {
		D_ERROR("Failed to fetch entry %s (%d)\n", name2, rc);
		D_GOTO(out, rc);
	}

	if (exists == false)
		D_GOTO(out, rc = EINVAL);

	/** remove the first entry from parent1 (just the dkey) */
	d_iov_set(&dkey, (void *)name1, len1);
	rc = daos_obj_punch_dkeys(parent1->oh, th, 0, 1, &dkey, NULL);
	if (rc) {
		D_ERROR("Punch entry %s failed (%d)\n", name1, rc);
		D_GOTO(out, rc = daos_der2errno(rc));
	}

	/** remove the second entry from parent2 (just the dkey) */
	d_iov_set(&dkey, (void *)name2, len2);
	rc = daos_obj_punch_dkeys(parent2->oh, th, 0, 1, &dkey, NULL);
	if (rc) {
		D_ERROR("Punch entry %s failed (%d)\n", name2, rc);
		D_GOTO(out, rc = daos_der2errno(rc));
	}

	entry1.atime = entry1.mtime = entry1.ctime = time(NULL);
	/** insert entry1 in parent2 object */
	rc = insert_entry(parent2->oh, th, name1, len1,
			  dfs->use_dtx ? 0 : DAOS_COND_DKEY_INSERT, &entry1);
	if (rc) {
		D_ERROR("Inserting entry %s failed (%d)\n", name1, rc);
		D_GOTO(out, rc);
	}

	entry2.atime = entry2.mtime = entry2.ctime = time(NULL);
	/** insert entry2 in parent1 object */
	rc = insert_entry(parent1->oh, th, name2, len2,
			  dfs->use_dtx ? 0 : DAOS_COND_DKEY_INSERT, &entry2);
	if (rc) {
		D_ERROR("Inserting entry %s failed (%d)\n", name2, rc);
		D_GOTO(out, rc);
	}

	if (dfs->use_dtx) {
		rc = daos_tx_commit(th, NULL);
		if (rc) {
			if (rc != -DER_TX_RESTART)
				D_ERROR("daos_tx_commit() failed (%d)\n", rc);
			D_GOTO(out, rc = daos_der2errno(rc));
		}
	}

out:
	rc = check_tx(th, rc);
	if (rc == ERESTART)
		goto restart;

	if (entry1.value) {
		D_ASSERT(S_ISLNK(entry1.mode));
		D_FREE(entry1.value);
	}
	if (entry2.value) {
		D_ASSERT(S_ISLNK(entry2.mode));
		D_FREE(entry2.value);
	}
	return rc;
}

int
dfs_sync(dfs_t *dfs)
{
	if (dfs == NULL || !dfs->mounted)
		return EINVAL;
	if (dfs->amode != O_RDWR)
		return EPERM;

	/** Take a snapshot here and allow rollover to that when supported. */

	return 0;
}

int
dfs_setxattr(dfs_t *dfs, dfs_obj_t *obj, const char *name,
	     const void *value, daos_size_t size, int flags)
{
	char		*xname = NULL;
	daos_handle_t	th = DAOS_TX_NONE;
	d_sg_list_t	sgl;
	d_iov_t		sg_iov;
	daos_iod_t	iod;
	daos_key_t	dkey;
	daos_handle_t	oh;
	uint64_t	cond = 0;
	int		rc;

	if (dfs == NULL || !dfs->mounted)
		return EINVAL;
	if (dfs->amode != O_RDWR)
		return EPERM;
	if (obj == NULL)
		return EINVAL;
	if (name == NULL)
		return EINVAL;
	if (strnlen(name, DFS_MAX_XATTR_NAME + 1) > DFS_MAX_XATTR_NAME)
		return EINVAL;
	if (size > DFS_MAX_XATTR_LEN)
		return EINVAL;

	/** prefix name with x: to avoid collision with internal attrs */
	xname = concat("x:", name);
	if (xname == NULL)
		return ENOMEM;

	/** Open parent object and insert xattr in the entry of the object */
	rc = daos_obj_open(dfs->coh, obj->parent_oid, DAOS_OO_RW, &oh, NULL);
	if (rc)
		D_GOTO(out, rc = daos_der2errno(rc));

	/** set dkey as the entry name */
	d_iov_set(&dkey, (void *)obj->name, strlen(obj->name));

	/** set akey as the xattr name */
	d_iov_set(&iod.iod_name, xname, strlen(xname));
	iod.iod_nr	= 1;
	iod.iod_recxs	= NULL;
	iod.iod_type	= DAOS_IOD_SINGLE;

	/** if not default flag, check for xattr existence */
	if (flags != 0) {
		if (flags == XATTR_CREATE)
			cond |= DAOS_COND_AKEY_INSERT;
		if (flags == XATTR_REPLACE)
			cond |= DAOS_COND_AKEY_UPDATE;
	}

	/** set sgl for update */
	d_iov_set(&sg_iov, (void *)value, size);
	sgl.sg_nr	= 1;
	sgl.sg_nr_out	= 0;
	sgl.sg_iovs	= &sg_iov;

	cond |= DAOS_COND_DKEY_UPDATE;
	iod.iod_size	= size;
	rc = daos_obj_update(oh, th, cond, &dkey, 1, &iod, &sgl, NULL);
	if (rc) {
		D_ERROR("Failed to add extended attribute %s\n", name);
		D_GOTO(out, rc = daos_der2errno(rc));
	}

out:
	D_FREE(xname);
	daos_obj_close(oh, NULL);
	return rc;
}

int
dfs_getxattr(dfs_t *dfs, dfs_obj_t *obj, const char *name, void *value,
	     daos_size_t *size)
{
	char		*xname = NULL;
	d_sg_list_t	sgl;
	d_iov_t		sg_iov;
	daos_iod_t	iod;
	daos_key_t	dkey;
	daos_handle_t	oh;
	int		rc;
	mode_t		mode;

	if (dfs == NULL || !dfs->mounted)
		return EINVAL;
	if (obj == NULL)
		return EINVAL;
	if (name == NULL)
		return EINVAL;
	if (strnlen(name, DFS_MAX_XATTR_NAME + 1) > DFS_MAX_XATTR_NAME)
		return EINVAL;

	mode = obj->mode;

	/* Patch in user read permissions here for trusted namespaces */
	if (!strncmp(name, XATTR_SECURITY_PREFIX, XATTR_SECURITY_PREFIX_LEN) ||
	    !strncmp(name, XATTR_SYSTEM_PREFIX, XATTR_SYSTEM_PREFIX_LEN))
		mode |= S_IRUSR;

	xname = concat("x:", name);
	if (xname == NULL)
		return ENOMEM;

	/** Open parent object and get xattr from the entry of the object */
	rc = daos_obj_open(dfs->coh, obj->parent_oid, DAOS_OO_RO, &oh, NULL);
	if (rc)
		D_GOTO(out, rc = daos_der2errno(rc));

	/** set dkey as the entry name */
	d_iov_set(&dkey, (void *)obj->name, strlen(obj->name));

	/** set akey as the xattr name */
	d_iov_set(&iod.iod_name, xname, strlen(xname));
	iod.iod_nr	= 1;
	iod.iod_recxs	= NULL;
	iod.iod_type	= DAOS_IOD_SINGLE;

	if (*size) {
		iod.iod_size	= *size;

		/** set sgl for fetch */
		d_iov_set(&sg_iov, value, *size);
		sgl.sg_nr	= 1;
		sgl.sg_nr_out	= 0;
		sgl.sg_iovs	= &sg_iov;

		rc = daos_obj_fetch(oh, DAOS_TX_NONE, 0, &dkey, 1, &iod, &sgl,
				    NULL, NULL);
	} else {
		iod.iod_size	= DAOS_REC_ANY;

		rc = daos_obj_fetch(oh, DAOS_TX_NONE, 0, &dkey, 1, &iod, NULL,
				    NULL, NULL);
	}
	if (rc) {
		D_ERROR("Failed to fetch xattr %s (%d)\n", name, rc);
		D_GOTO(close, rc = daos_der2errno(rc));
	}

	*size = iod.iod_size;
	if (iod.iod_size == 0)
		D_GOTO(close, rc = ENODATA);

close:
	daos_obj_close(oh, NULL);
out:
	D_FREE(xname);
	if (rc == ENOENT)
		rc = ENODATA;
	return rc;
}

int
dfs_removexattr(dfs_t *dfs, dfs_obj_t *obj, const char *name)
{
	char		*xname = NULL;
	daos_handle_t	th = DAOS_TX_NONE;
	daos_key_t	dkey, akey;
	daos_handle_t	oh;
	uint64_t	cond = 0;
	int		rc;
	mode_t		mode;

	if (dfs == NULL || !dfs->mounted)
		return EINVAL;
	if (dfs->amode != O_RDWR)
		return EPERM;
	if (obj == NULL)
		return EINVAL;
	if (name == NULL)
		return EINVAL;
	if (strnlen(name, DFS_MAX_XATTR_NAME + 1) > DFS_MAX_XATTR_NAME)
		return EINVAL;

	mode = obj->mode;

	/* Patch in user read permissions here for trusted namespaces */
	if (!strncmp(name, XATTR_SECURITY_PREFIX, XATTR_SECURITY_PREFIX_LEN) ||
	    !strncmp(name, XATTR_SYSTEM_PREFIX, XATTR_SYSTEM_PREFIX_LEN))
		mode |= S_IRUSR;

	xname = concat("x:", name);
	if (xname == NULL)
		return ENOMEM;

	/** Open parent object and remove xattr from the entry of the object */
	rc = daos_obj_open(dfs->coh, obj->parent_oid, DAOS_OO_RW, &oh, NULL);
	if (rc)
		D_GOTO(out, rc = daos_der2errno(rc));

	/** set dkey as the entry name */
	d_iov_set(&dkey, (void *)obj->name, strlen(obj->name));
	/** set akey as the xattr name */
	d_iov_set(&akey, xname, strlen(xname));

	cond = DAOS_COND_DKEY_UPDATE | DAOS_COND_PUNCH;
	rc = daos_obj_punch_akeys(oh, th, cond, &dkey, 1, &akey, NULL);
	if (rc) {
		D_CDEBUG(rc == -DER_NONEXIST, DLOG_INFO, DLOG_ERR,
			 "Failed to punch extended attribute '%s'\n", name);
		D_GOTO(out, rc = daos_der2errno(rc));
	}

out:
	D_FREE(xname);
	daos_obj_close(oh, NULL);
	return rc;
}

int
dfs_listxattr(dfs_t *dfs, dfs_obj_t *obj, char *list, daos_size_t *size)
{
	daos_key_t	dkey;
	daos_handle_t	oh;
	daos_key_desc_t	kds[ENUM_DESC_NR];
	daos_anchor_t	anchor = {0};
	daos_size_t	list_size, ret_size;
	char		*ptr_list;
	int		rc;

	if (dfs == NULL || !dfs->mounted)
		return EINVAL;
	if (obj == NULL)
		return EINVAL;

	/** Open parent object and list from entry */
	rc = daos_obj_open(dfs->coh, obj->parent_oid, DAOS_OO_RW, &oh, NULL);
	if (rc)
		return daos_der2errno(rc);

	/** set dkey as the entry name */
	d_iov_set(&dkey, (void *)obj->name, strlen(obj->name));

	list_size = *size;
	ret_size = 0;
	ptr_list = list;

	while (!daos_anchor_is_eof(&anchor)) {
		uint32_t	number = ENUM_DESC_NR;
		uint32_t	i;
		d_iov_t		iov;
		char		enum_buf[ENUM_XDESC_BUF] = {0};
		d_sg_list_t	sgl;
		char		*ptr;

		sgl.sg_nr = 1;
		sgl.sg_nr_out = 0;
		d_iov_set(&iov, enum_buf, ENUM_DESC_BUF);
		sgl.sg_iovs = &iov;

		rc = daos_obj_list_akey(oh, DAOS_TX_NONE, &dkey, &number, kds,
					&sgl, &anchor, NULL);
		if (rc)
			D_GOTO(out, rc = daos_der2errno(rc));

		if (number == 0)
			continue;

		for (ptr = enum_buf, i = 0; i < number; i++) {
			int len;

			if (strncmp("x:", ptr, 2) != 0) {
				ptr += kds[i].kd_key_len;
				continue;
			}

			ret_size += kds[i].kd_key_len - 1;

			if (list == NULL)
				continue;
			if (list_size < kds[i].kd_key_len - 2)
				continue;

			len = snprintf(ptr_list, kds[i].kd_key_len - 1, "%s",
				       ptr + 2);
			D_ASSERT(len >= kds[i].kd_key_len - 2);

			list_size -= kds[i].kd_key_len - 1;
			ptr_list += kds[i].kd_key_len - 1;
			ptr += kds[i].kd_key_len;
		}
	}

	*size = ret_size;
out:
	daos_obj_close(oh, NULL);
	return rc;
}

int
dfs_obj2id(dfs_obj_t *obj, daos_obj_id_t *oid)
{
	if (obj == NULL || oid == NULL)
		return EINVAL;
	oid_cp(oid, obj->oid);
	return 0;
}

#define DFS_ROOT_UUID "ffffffff-ffff-ffff-ffff-ffffffffffff"

int
dfs_mount_root_cont(daos_handle_t poh, dfs_t **dfs)
{
	uuid_t			co_uuid;
	daos_cont_info_t	co_info;
	daos_handle_t		coh;
	int			rc;

	/** Use special UUID for root container */
	rc = uuid_parse(DFS_ROOT_UUID, co_uuid);
	if (rc) {
		D_ERROR("Invalid Container uuid\n");
		return rc;
	}

	/** Try to open the DAOS container first (the mountpoint) */
	rc = daos_cont_open(poh, co_uuid, DAOS_COO_RW, &coh, &co_info, NULL);
	if (rc == 0) {
		rc = dfs_mount(poh, coh, O_RDWR, dfs);
		if (rc)
			D_ERROR("dfs_mount failed (%d)\n", rc);
		return rc;
	}
	/* If NOEXIST we create it */
	if (rc == -DER_NONEXIST) {
		rc = dfs_cont_create(poh, co_uuid, NULL, &coh, dfs);
		if (rc)
			D_ERROR("dfs_cont_create failed (%d)\n", rc);
		return rc;
	}

	/** COH is tracked in dfs and closed in dfs_umount_root_cont() */
	return rc;
}

int
dfs_umount_root_cont(dfs_t *dfs)
{
	daos_handle_t	coh;
	int		rc;

	if (dfs == NULL)
		return EINVAL;

	coh.cookie = dfs->coh.cookie;

	rc = dfs_umount(dfs);
	if (rc)
		return rc;

	rc = daos_cont_close(coh, NULL);
	return daos_der2errno(rc);
}

int
dfs_obj_anchor_split(dfs_obj_t *obj, uint32_t *nr, daos_anchor_t *anchors)
{
	if (obj == NULL || nr == NULL || !S_ISDIR(obj->mode))
		return EINVAL;

	return daos_obj_anchor_split(obj->oh, nr, anchors);
}

int
dfs_obj_anchor_set(dfs_obj_t *obj, uint32_t index, daos_anchor_t *anchor)
{
	if (obj == NULL || !S_ISDIR(obj->mode))
		return EINVAL;

	return daos_obj_anchor_set(obj->oh, index, anchor);
}<|MERGE_RESOLUTION|>--- conflicted
+++ resolved
@@ -798,11 +798,7 @@
 	if (ocreat && !oexcl && dfs->use_dtx) {
 		rc = daos_tx_open(dfs->coh, &th, 0, NULL);
 		if (rc) {
-<<<<<<< HEAD
-			D_ERROR("daos_tx_open() failed (%d)\n", rc);
-=======
 			D_ERROR("daos_tx_open() failed "DF_RC"\n", DP_RC(rc));
->>>>>>> e6342e1e
 			D_GOTO(out, rc = daos_der2errno(rc));
 		}
 	}
@@ -864,12 +860,8 @@
 		entry->chunk_size = chunk_size;
 
 		rc = insert_entry(parent->oh, th, file->name, len,
-<<<<<<< HEAD
-				  oexcl ? DAOS_COND_DKEY_INSERT : 0, entry);
-=======
 				  (!dfs->use_dtx || oexcl) ?
 				  DAOS_COND_DKEY_INSERT : 0, entry);
->>>>>>> e6342e1e
 		if (rc == EEXIST && !oexcl) {
 			/** just try refetching entry to open the file */
 			daos_array_close(file->oh, NULL);
@@ -1244,11 +1236,7 @@
 		DFS_DEFAULT_CHUNK_SIZE;
 	attr->da_oclass_id = oclass;
 
-<<<<<<< HEAD
 	/** DFS_BALANCED (0) by default */
-=======
-	/** DFS_RELAXED by default */
->>>>>>> e6342e1e
 	attr->da_mode = mode;
 
 	return 0;
@@ -1322,11 +1310,7 @@
 		    (attr->da_mode & MODE_MASK) == DFS_BALANCED)
 			dattr.da_mode = attr->da_mode;
 		else
-<<<<<<< HEAD
 			dattr.da_mode = DFS_BALANCED;
-=======
-			dattr.da_mode = DFS_RELAXED;
->>>>>>> e6342e1e
 
 		/** check non default chunk size */
 		if (attr->da_chunk_size != 0)
@@ -1335,11 +1319,7 @@
 			dattr.da_chunk_size = DFS_DEFAULT_CHUNK_SIZE;
 	} else {
 		dattr.da_oclass_id = 0;
-<<<<<<< HEAD
 		dattr.da_mode = DFS_BALANCED;
-=======
-		dattr.da_mode = DFS_RELAXED;
->>>>>>> e6342e1e
 		dattr.da_chunk_size = DFS_DEFAULT_CHUNK_SIZE;
 	}
 
@@ -1567,21 +1547,12 @@
 			D_GOTO(err_super, rc = EINVAL);
 		}
 
-<<<<<<< HEAD
 		if ((flags & MODE_MASK) == DFS_RELAXED) {
 			dfs->use_dtx = false;
 			D_DEBUG(DB_ALL, "DFS mount in Relaxed mode.\n");
 		} else {
 			dfs->use_dtx = true;
 			D_DEBUG(DB_ALL, "DFS mount in Balanced mode.\n");
-=======
-		if ((flags & MODE_MASK) == DFS_BALANCED) {
-			dfs->use_dtx = true;
-			D_DEBUG(DB_ALL, "DFS mount in Balanced mode.\n");
-		} else {
-			dfs->use_dtx = false;
-			D_DEBUG(DB_ALL, "DFS mount in Relaxed mode.\n");
->>>>>>> e6342e1e
 		}
 	}
 
