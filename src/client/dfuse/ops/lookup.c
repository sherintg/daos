/**
 * (C) Copyright 2016-2021 Intel Corporation.
 *
 * SPDX-License-Identifier: BSD-2-Clause-Patent
 */

#include "dfuse_common.h"
#include "dfuse.h"

#include "daos_uns.h"

char *duns_xattr_name = DUNS_XATTR_NAME;

void
dfuse_reply_entry(struct dfuse_projection_info *fs_handle,
		  struct dfuse_inode_entry *ie,
		  struct fuse_file_info *fi_out,
		  bool is_new,
		  fuse_req_t req)
{
	struct fuse_entry_param	entry = {0};
	d_list_t		*rlink;
	int			rc;

	D_ASSERT(ie->ie_parent);
	D_ASSERT(ie->ie_dfs);

	/* Do not cache directory attributes as this does not work with uns */
	if (!S_ISDIR(ie->ie_stat.st_mode))
		entry.entry_timeout = ie->ie_dfs->dfs_attr_timeout;

<<<<<<< HEAD
	if (ie->ie_dfs->dfs_multi_user) {
		rc = dfuse_get_uid(ie);
		if (rc)
			D_GOTO(out_decref, rc);
	}

	if (ie->ie_stat.st_ino == 0) {
		rc = dfs_obj2id(ie->ie_obj, &ie->ie_oid);
		if (rc)
			D_GOTO(out_decref, rc);

		dfuse_compute_inode(ie->ie_dfs, &ie->ie_oid,
				    &ie->ie_stat.st_ino);
	}
=======
	/* Set the caching attributes of this entry */
	entry.attr_timeout = ie->ie_dfs->dfs_attr_timeout;
>>>>>>> a94182a7

	entry.attr = ie->ie_stat;
	entry.generation = 1;
	entry.ino = entry.attr.st_ino;
	DFUSE_TRA_DEBUG(ie, "Inserting inode %#lx mode 0%o",
			entry.ino, ie->ie_stat.st_mode);

	rlink = d_hash_rec_find_insert(&fs_handle->dpi_iet,
				       &ie->ie_stat.st_ino,
				       sizeof(ie->ie_stat.st_ino),
				       &ie->ie_htl);

	if (rlink != &ie->ie_htl) {
		struct dfuse_inode_entry *inode;

		inode = container_of(rlink, struct dfuse_inode_entry, ie_htl);

		/* The lookup has resulted in an existing file, so reuse that
		 * entry, drop the inode in the lookup descriptor and do not
		 * keep a reference on the parent.
		 */

		/* Update the existing object with the new name/parent */

		DFUSE_TRA_DEBUG(inode, "inode dfs %p %ld hi %#lx lo %#lx",
				inode->ie_dfs,
				inode->ie_dfs->dfs_ino,
				inode->ie_oid.hi,
				inode->ie_oid.lo);

		DFUSE_TRA_DEBUG(ie, "inode dfs %p %ld hi %#lx lo %#lx",
				ie->ie_dfs,
				ie->ie_dfs->dfs_ino,
				ie->ie_oid.hi,
				ie->ie_oid.lo);

		/* Check for conflicts, in either the dfs or oid space.  This
		 * can happen because of the fact we squash larger identifiers
		 * into a shorter 64 bit space, but if the bitshifting is right
		 * it shouldn't happen until there are a large number of active
		 * files. DAOS-4928 has more details.
		 */
		if (ie->ie_dfs != inode->ie_dfs) {
			DFUSE_TRA_ERROR(inode, "Duplicate inode found (dfs)");
			D_GOTO(out_err, rc = EIO);
		}

		/* Check the OID */
		if (ie->ie_oid.lo != inode->ie_oid.lo ||
		    ie->ie_oid.hi != inode->ie_oid.hi) {
			DFUSE_TRA_ERROR(inode, "Duplicate inode found (oid)");
			D_GOTO(out_err, rc = EIO);
		}

		DFUSE_TRA_DEBUG(inode,
				"Maybe updating parent inode %#lx dfs_ino %#lx",
				entry.ino, ie->ie_dfs->dfs_ino);

		if (ie->ie_stat.st_ino == ie->ie_dfs->dfs_ino) {
			DFUSE_TRA_DEBUG(inode, "Not updating parent");
		} else {
			rc = dfs_update_parent(inode->ie_obj, ie->ie_obj,
					       ie->ie_name);
			if (rc != 0)
				DFUSE_TRA_ERROR(inode,
						"dfs_update_parent() failed %d",
						rc);
		}
		inode->ie_parent = ie->ie_parent;
		strncpy(inode->ie_name, ie->ie_name, NAME_MAX + 1);

		atomic_fetch_sub_relaxed(&ie->ie_ref, 1);
		ie->ie_parent = 0;
		ie->ie_root = 0;
		ie_close(fs_handle, ie);
		ie = inode;
	}

	if (fi_out)
		DFUSE_REPLY_CREATE(ie, req, entry, fi_out);
	else
		DFUSE_REPLY_ENTRY(ie, req, entry);
	return;
out_err:
	DFUSE_REPLY_ERR_RAW(fs_handle, req, rc);
	dfs_release(ie->ie_obj);
}

/* Check for and set a unified namespace entry point.
 *
 * This function will check for and configure a inode as
 * a new entry point of possible, and modify the inode
 * as required.
 *
 * On failure it will return error.
 *
 */
int
check_for_uns_ep(struct dfuse_projection_info *fs_handle,
		 struct dfuse_inode_entry *ie, char *attr, daos_size_t len)
{
	int			rc;
	struct duns_attr_t	dattr = {};
	struct dfuse_dfs	*dfs = NULL;
	struct dfuse_dfs	*dfsi;
	struct dfuse_pool	*dfp = NULL;
	struct dfuse_pool	*dfpi;
	int			new_pool = false;
	int			new_cont = false;
	int ret;

	rc = duns_parse_attr(attr, len, &dattr);
	if (rc)
		return rc;

	if (dattr.da_type != DAOS_PROP_CO_LAYOUT_POSIX)
		return ENOTSUP;

	D_MUTEX_LOCK(&fs_handle->dpi_info->di_lock);

	/* Search the currently connect dfp list, if one matches then use that,
	 * otherwise allocate a new one.
	 */

	d_list_for_each_entry(dfpi, &fs_handle->dpi_info->di_dfp_list,
			      dfp_list) {
		if (uuid_compare(dattr.da_puuid, dfpi->dfp_pool) != 0)
			continue;

		DFUSE_TRA_DEBUG(ie, "Reusing dfp %p", dfpi);
		dfp = dfpi;
		break;
	}

	if (!dfp) {
		D_ALLOC_PTR(dfp);
		if (dfp == NULL)
			D_GOTO(out_err, ret = ENOMEM);

		DFUSE_TRA_UP(dfp, ie->ie_dfs->dfs_dfp, "dfp");
		D_INIT_LIST_HEAD(&dfp->dfp_dfs_list);

		d_list_add(&dfp->dfp_list, &fs_handle->dpi_info->di_dfp_list);
		new_pool = true;

		uuid_copy(dfp->dfp_pool, dattr.da_puuid);

		/* Connect to DAOS pool */
		rc = daos_pool_connect(dfp->dfp_pool,
				       fs_handle->dpi_info->di_group,
				       DAOS_PC_RW,
				       &dfp->dfp_poh, &dfp->dfp_pool_info,
				       NULL);
		if (rc != -DER_SUCCESS) {
			if (rc == -DER_NO_PERM)
				DFUSE_TRA_DEBUG(ie,
						"daos_pool_connect() failed, "
						DF_RC"\n", DP_RC(rc));
			else
				DFUSE_TRA_WARNING(ie,
						  "daos_pool_connect() failed, "
						  DF_RC "\n", DP_RC(rc));
			D_GOTO(out_err, ret = daos_der2errno(rc));
		}
	}

	d_list_for_each_entry(dfsi, &dfp->dfp_dfs_list,	dfs_list) {
		if (uuid_compare(dattr.da_cuuid, dfsi->dfs_cont) != 0)
			continue;

		DFUSE_TRA_DEBUG(ie, "Reusing dfs %p", dfsi);
		dfs = dfsi;
		break;
	}

	if (!dfs) {
		D_ALLOC_PTR(dfs);
		if (dfs == NULL)
			D_GOTO(out_pool, ret = ENOMEM);

		dfs->dfs_ops = &dfuse_dfs_ops;
		DFUSE_TRA_UP(dfs, dfp, "dfs");
		uuid_copy(dfs->dfs_cont, dattr.da_cuuid);
		d_list_add(&dfs->dfs_list, &dfp->dfp_dfs_list);
		new_cont = true;

		dfuse_dfs_init(dfs, ie->ie_dfs);

		/* Try to open the DAOS container (the mountpoint) */
		rc = daos_cont_open(dfp->dfp_poh, dfs->dfs_cont, DAOS_COO_RW,
				    &dfs->dfs_coh, NULL, NULL);
		if (rc) {
			DFUSE_LOG_ERROR("Failed container open (%d)",
					rc);
			D_GOTO(out_pool, ret = daos_der2errno(rc));
		}

		rc = dfs_mount(dfp->dfp_poh, dfs->dfs_coh, O_RDWR,
			       &dfs->dfs_ns);
		if (rc) {
			DFUSE_LOG_ERROR("dfs_mount() failed: (%s)",
					strerror(rc));
			D_GOTO(out_cont, ret = rc);
		}

		ie->ie_root = true;

		dfs->dfs_ino = atomic_fetch_add_relaxed(&fs_handle->dpi_ino_next,
							1);
		dfs->dfs_dfp = dfp;
	}

	rc = dfs_release(ie->ie_obj);
	if (rc) {
		DFUSE_TRA_ERROR(dfs, "dfs_release() failed: (%s)",
				strerror(rc));
		D_GOTO(out_umount, ret = rc);
	}

	rc = dfs_lookup(dfs->dfs_ns, "/", O_RDWR, &ie->ie_obj,
			NULL, &ie->ie_stat);
	if (rc) {
		DFUSE_TRA_ERROR(dfs, "dfs_lookup() failed: (%s)",
				strerror(rc));
		D_GOTO(out_umount, ret = rc);
	}

	ie->ie_stat.st_ino = dfs->dfs_ino;

	dfs_obj2id(ie->ie_obj, &ie->ie_oid);

	ie->ie_dfs = dfs;

	DFUSE_TRA_INFO(dfs, "UNS entry point activated, root %lu",
		       dfs->dfs_ino);

	D_MUTEX_UNLOCK(&fs_handle->dpi_info->di_lock);
	return 0;
out_umount:
	if (new_cont) {
		rc = dfs_umount(dfs->dfs_ns);
		if (rc)
			DFUSE_TRA_ERROR(dfs, "dfs_umount() failed: (%s)",
					strerror(rc));
	}
out_cont:
	if (new_cont) {
		rc = daos_cont_close(dfs->dfs_coh, NULL);
		if (rc)
			DFUSE_TRA_ERROR(dfs, "daos_cont_close() failed %d", rc);
	}
out_pool:
	if (new_pool) {
		rc = daos_pool_disconnect(dfp->dfp_poh, NULL);
		if (rc)
			DFUSE_TRA_ERROR(dfs,
					"daos_pool_disconnect() failed %d", rc);
	}
out_err:
	if (new_cont) {
		d_list_del(&dfs->dfs_list);
		D_FREE(dfs);
	}
	if (new_pool) {
		d_list_del(&dfp->dfp_list);
		D_FREE(dfp);
	}
	D_MUTEX_UNLOCK(&fs_handle->dpi_info->di_lock);
	return ret;
}

void
dfuse_cb_lookup(fuse_req_t req, struct dfuse_inode_entry *parent,
		const char *name)
{
	struct dfuse_projection_info	*fs_handle = fuse_req_userdata(req);
	struct dfuse_inode_entry	*ie = NULL;
	int				rc;
	char				out[DUNS_MAX_XATTR_LEN];
	char				*outp = &out[0];
	daos_size_t			attr_len = DUNS_MAX_XATTR_LEN;

	DFUSE_TRA_DEBUG(fs_handle,
			"Parent:%lu '%s'", parent->ie_stat.st_ino, name);

	D_ALLOC_PTR(ie);
	if (!ie)
		D_GOTO(err, rc = ENOMEM);

	DFUSE_TRA_UP(ie, parent, "inode");

	ie->ie_parent = parent->ie_stat.st_ino;
	ie->ie_dfs = parent->ie_dfs;

	rc = dfs_lookupx(parent->ie_dfs->dfs_ns, parent->ie_obj, name,
			 O_RDWR | O_NOFOLLOW, &ie->ie_obj, NULL, &ie->ie_stat,
			 1, &duns_xattr_name, (void **)&outp, &attr_len);
	if (rc) {
		DFUSE_TRA_DEBUG(parent, "dfs_lookup() failed: (%s)",
				strerror(rc));

		if (rc == ENOENT && ie->ie_dfs->dfs_attr_timeout > 0) {
			struct fuse_entry_param entry = {};

			entry.entry_timeout = ie->ie_dfs->dfs_attr_timeout;

			DFUSE_REPLY_ENTRY(parent, req, entry);
			D_GOTO(free, 0);
		}

		D_GOTO(err, rc);
	}

	DFUSE_TRA_DEBUG(ie, "Attr len is %zi", attr_len);

	strncpy(ie->ie_name, name, NAME_MAX);
	ie->ie_name[NAME_MAX] = '\0';
	atomic_store_relaxed(&ie->ie_ref, 1);

	dfs_obj2id(ie->ie_obj, &ie->ie_oid);

	dfuse_compute_inode(ie->ie_dfs, &ie->ie_oid,
			    &ie->ie_stat.st_ino);

	if (S_ISDIR(ie->ie_stat.st_mode) && attr_len) {
		rc = check_for_uns_ep(fs_handle, ie, out, attr_len);
		DFUSE_TRA_DEBUG(ie,
				"check_for_uns_ep() returned %d", rc);
		if (rc != 0)
			D_GOTO(err, rc);
	}

	dfuse_reply_entry(fs_handle, ie, NULL, false, req);
	return;

err:
	DFUSE_REPLY_ERR_RAW(fs_handle, req, rc);
	dfs_release(ie->ie_obj);
free:
	D_FREE(ie);
}<|MERGE_RESOLUTION|>--- conflicted
+++ resolved
@@ -29,25 +29,14 @@
 	if (!S_ISDIR(ie->ie_stat.st_mode))
 		entry.entry_timeout = ie->ie_dfs->dfs_attr_timeout;
 
-<<<<<<< HEAD
 	if (ie->ie_dfs->dfs_multi_user) {
 		rc = dfuse_get_uid(ie);
 		if (rc)
 			D_GOTO(out_decref, rc);
 	}
 
-	if (ie->ie_stat.st_ino == 0) {
-		rc = dfs_obj2id(ie->ie_obj, &ie->ie_oid);
-		if (rc)
-			D_GOTO(out_decref, rc);
-
-		dfuse_compute_inode(ie->ie_dfs, &ie->ie_oid,
-				    &ie->ie_stat.st_ino);
-	}
-=======
 	/* Set the caching attributes of this entry */
 	entry.attr_timeout = ie->ie_dfs->dfs_attr_timeout;
->>>>>>> a94182a7
 
 	entry.attr = ie->ie_stat;
 	entry.generation = 1;
