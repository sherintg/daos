/**
 * (C) Copyright 2016-2020 Intel Corporation.
 *
 * Licensed under the Apache License, Version 2.0 (the "License");
 * you may not use this file except in compliance with the License.
 * You may obtain a copy of the License at
 *
 *    http://www.apache.org/licenses/LICENSE-2.0
 *
 * Unless required by applicable law or agreed to in writing, software
 * distributed under the License is distributed on an "AS IS" BASIS,
 * WITHOUT WARRANTIES OR CONDITIONS OF ANY KIND, either express or implied.
 * See the License for the specific language governing permissions and
 * limitations under the License.
 *
 * GOVERNMENT LICENSE RIGHTS-OPEN SOURCE SOFTWARE
 * The Government's rights to use, modify, reproduce, release, perform, display,
 * or disclose this software are subject to the terms of the Apache License as
 * provided in Contract No. B609815.
 * Any reproduction of computer software, computer software documentation, or
 * portions thereof marked with this legend must also reproduce the markings.
 */

#include <errno.h>
#include <getopt.h>
#include <dlfcn.h>
#include <fuse3/fuse.h>
#include <fuse3/fuse_lowlevel.h>

#define D_LOGFAC DD_FAC(dfuse)

#include "dfuse.h"

#include "daos_fs.h"
#include "daos_api.h"
#include "daos_uns.h"

#include <gurt/common.h>

/* Signal handler for SIGCHLD, it doesn't need to do anything, but it's
 * presence makes pselect() return EINTR in the dfuse_bg() function which
 * is used to detect abnormal exit.
 */
static void
noop_handler(int arg) {
}

static int bg_fd;

/* Send a message to the foreground thread */
static int
dfuse_send_to_fg(int rc)
{
	int nfd;
	int ret;

	if (bg_fd == 0)
		return -DER_SUCCESS;

	DFUSE_LOG_INFO("Sending %d to fg", rc);

	ret = write(bg_fd, &rc, sizeof(rc));

	close(bg_fd);
	bg_fd = 0;

	if (ret != sizeof(rc))
		return -DER_MISC;

	/* If the return code is non-zero then that means there's an issue so
	 * do not perform the rest of the operations in this function.
	 */
	if (rc != 0)
		return -DER_SUCCESS;

	ret = chdir("/");

	nfd = open("/dev/null", O_RDWR);
	if (nfd == -1)
		return -DER_MISC;

	dup2(nfd, STDIN_FILENO);
	dup2(nfd, STDOUT_FILENO);
	dup2(nfd, STDERR_FILENO);
	close(nfd);

	if (ret != 0)
		return -DER_MISC;

	DFUSE_LOG_INFO("Success");

	return -DER_SUCCESS;
}

/* Optionally go into the background
 *
 * It's not possible to simply call daemon() here as if we do that after
 * daos_init() then libfabric doesn't like it, and if we do it before
 * then there are no reporting of errors.  Instead, roll our own where
 * we create a socket pair, call fork(), and then communicate on the
 * socket pair to allow the foreground process to stay around until
 * the background process has completed.  Add in a check for SIGCHLD
 * from the background in case of abnormal exit to avoid deadlocking
 * the parent in this case.
 */
static int
dfuse_bg(struct dfuse_info *dfuse_info)
{
	sigset_t pset;
	fd_set read_set = {};
	int err;
	struct sigaction sa = {};
	pid_t child_pid;
	sigset_t sset;
	int rc;
	int di_spipe[2];

	rc = pipe(&di_spipe[0]);
	if (rc)
		return 1;

	sigemptyset(&sset);
	sigaddset(&sset, SIGCHLD);
	sigprocmask(SIG_BLOCK, &sset, NULL);

	child_pid = fork();
	if (child_pid == -1)
		return 1;

	if (child_pid == 0) {
		bg_fd = di_spipe[1];
		return 0;
	}

	sa.sa_handler = noop_handler;
	sa.sa_flags = 0;
	sigemptyset(&sa.sa_mask);
	sigaction(SIGCHLD, &sa, NULL);

	sigemptyset(&pset);

	FD_ZERO(&read_set);
	FD_SET(di_spipe[0], &read_set);

	errno = 0;
	rc = pselect(di_spipe[0] + 1, &read_set, NULL, NULL, NULL, &pset);
	err = errno;

	if (err == EINTR) {
		printf("Child process died without reporting failure\n");
		exit(2);
	}

	if (FD_ISSET(di_spipe[0], &read_set)) {
		ssize_t b;
		int child_ret;

		b = read(di_spipe[0], &child_ret, sizeof(child_ret));
		if (b != sizeof(child_ret)) {
			printf("Read incorrect data %zd\n", b);
			exit(2);
		}
		if (child_ret) {
			printf("Exiting %d %s\n", child_ret,
			       d_errstr(child_ret));
			exit(-(child_ret + DER_ERR_GURT_BASE));
		} else {
			exit(0);
		}
	}

	printf("Socket is not set\n");
	exit(2);
}

static int
ll_loop_fn(struct dfuse_info *dfuse_info)
{
	int			ret;

	/* Blocking */
	if (dfuse_info->di_threaded) {
		ret = dfuse_loop(dfuse_info);
	} else {
		ret = fuse_session_loop(dfuse_info->di_session);
	}
	if (ret != 0)
		DFUSE_TRA_ERROR(dfuse_info,
				"Fuse loop exited with return code: %d", ret);

	return ret;
}

/*
 * Creates a fuse filesystem for any plugin that needs one.
 *
 * Should be called from the post_start plugin callback and creates
 * a filesystem.
 * Returns 0 on success, or non-zero on error.
 */
bool
dfuse_launch_fuse(struct dfuse_info *dfuse_info,
		  struct fuse_lowlevel_ops *flo,
		  struct fuse_args *args,
		  struct dfuse_projection_info *fs_handle)
{
	int rc;

	dfuse_info->di_handle = fs_handle;

	dfuse_info->di_session = fuse_session_new(args,
						   flo,
						   sizeof(*flo),
						   fs_handle);
	if (!dfuse_info->di_session)
		goto cleanup;

	rc = fuse_session_mount(dfuse_info->di_session,
				dfuse_info->di_mountpoint);
	if (rc != 0)
		goto cleanup;

	fuse_opt_free_args(args);

	if (dfuse_send_to_fg(0) != -DER_SUCCESS)
		goto cleanup;

	rc = ll_loop_fn(dfuse_info);
	fuse_session_unmount(dfuse_info->di_session);
	if (rc)
		goto cleanup;

	return true;
cleanup:
	return false;
}

static void
show_help(char *name)
{
	printf("usage: %s -m=PATHSTR -s=RANKS\n"
		"\n"
		"	-m --mountpoint=PATHSTR	Mount point to use\n"
		"	-s --svc=RANKS		pool service replicas like 1,2,3\n"
		"	   --pool=UUID		pool UUID\n"
		"	   --container=UUID	container UUID\n"
		"	   --sys-name=STR	DAOS system name context for servers\n"
		"	-S --singlethreaded	Single threaded\n"
		"	-t --thread-count=COUNT Number of fuse threads to use\n"
		"	-f --foreground		Run in foreground\n"
		"	   --enable-caching	Enable node-local caching (experimental)\n",
		name);
}

int
main(int argc, char **argv)
{
	struct dfuse_info	*dfuse_info = NULL;
	char			*svcl = NULL;
	struct dfuse_pool	*dfp = NULL;
	struct dfuse_pool	*dfpn;
	struct dfuse_dfs	*dfs = NULL;
	struct dfuse_dfs	*dfsn;
	struct duns_attr_t	duns_attr = {};
	uuid_t			tmp_uuid;
	char			c;
	int			ret = -DER_SUCCESS;
	int			rc;
	bool			have_thread_count = false;

	/* The 'daos' command uses -m as an alias for --scv however
	 * dfuse uses -m for --mountpoint so this is inconsistent
	 * but probably better than changing the meaning of the -m
	 * option here.h
	 */
	struct option long_options[] = {
		{"pool",		required_argument, 0, 'p'},
		{"container",		required_argument, 0, 'c'},
		{"svc",			required_argument, 0, 's'},
		{"sys-name",		required_argument, 0, 'G'},
		{"mountpoint",		required_argument, 0, 'm'},
<<<<<<< HEAD
		{"multi-user",		no_argument,	   0, 'M'},
=======
		{"thread-count",	required_argument, 0, 't'},
>>>>>>> 9cefb54b
		{"singlethread",	no_argument,	   0, 'S'},
		{"enable-caching",	no_argument,	   0, 'A'},
		{"disable-direct-io",	no_argument,	   0, 'D'},
		{"foreground",		no_argument,	   0, 'f'},
		{"help",		no_argument,	   0, 'h'},
		{0, 0, 0, 0}
	};

	rc = daos_debug_init(DAOS_LOG_DEFAULT);
	if (rc != 0)
		D_GOTO(out, ret = rc);

	D_ALLOC_PTR(dfuse_info);
	if (!dfuse_info)
		D_GOTO(out_debug, ret = -DER_NOMEM);

	D_INIT_LIST_HEAD(&dfuse_info->di_dfp_list);
	rc = D_MUTEX_INIT(&dfuse_info->di_lock, NULL);
	if (rc != -DER_SUCCESS)
		D_GOTO(out_debug, ret = rc);

	dfuse_info->di_threaded = true;
	dfuse_info->di_direct_io = true;

	while (1) {
		c = getopt_long(argc, argv, "s:m:Sfh",
				long_options, NULL);

		if (c == -1)
			break;

		switch (c) {
		case 'p':
			dfuse_info->di_pool = optarg;
			break;
		case 'c':
			dfuse_info->di_cont = optarg;
			break;
		case 's':
			svcl = optarg;
			break;
		case 'G':
			dfuse_info->di_group = optarg;
			break;
		case 'A':
			dfuse_info->di_caching = true;
			break;
		case 'm':
			dfuse_info->di_mountpoint = optarg;
			break;
		case 'M':
			dfuse_info->di_multi_user = true;
			break;
		case 'S':
			dfuse_info->di_threaded = false;
			break;
		case 't':
			dfuse_info->di_thread_count = atoi(optarg);
			have_thread_count = true;
			break;
		case 'f':
			dfuse_info->di_foreground = true;
			break;
		case 'D':
			dfuse_info->di_direct_io = false;
			break;
		case 'h':
			show_help(argv[0]);
			exit(0);
			break;
		case '?':
			show_help(argv[0]);
			exit(1);
			break;
		}
	}

	if (dfuse_info->di_caching && !dfuse_info->di_threaded) {
		printf("Caching not compatible with single-threaded mode\n");
		exit(1);
	}

	if (!dfuse_info->di_foreground && getenv("PMIX_RANK")) {
		DFUSE_TRA_WARNING(dfuse_info,
				  "Not running in background under orterun");
		dfuse_info->di_foreground = true;
	}

	if (!dfuse_info->di_mountpoint) {
		printf("Mountpoint is required\n");
		show_help(argv[0]);
		D_GOTO(out_debug, ret = -DER_NO_HDL);
	}

	if (dfuse_info->di_threaded && !have_thread_count) {
		cpu_set_t cpuset;

		rc = sched_getaffinity(0, sizeof(cpuset), &cpuset);
		if (rc != 0) {
			printf("Failed to get cpuset information\n");
			exit(1);
		}

		dfuse_info->di_thread_count = CPU_COUNT(&cpuset);

		/* Reserve one CPU thread for the daos event queue */
		dfuse_info->di_thread_count -= 1;

		if (dfuse_info->di_thread_count < 1) {
			printf("Dfuse needs more threads\n");
			exit(1);
		}
	}

	/* svcl is optional. If unspecified libdaos will query
	 * management service to get list of pool service replicas.
	 */

	if (dfuse_info->di_pool) {
		if (uuid_parse(dfuse_info->di_pool, tmp_uuid) < 0) {
			printf("Invalid pool uuid\n");
			exit(1);
		}

		if (dfuse_info->di_cont) {
			if (uuid_parse(dfuse_info->di_cont, tmp_uuid) < 0) {
				printf("Invalid container uuid\n");
				exit(1);
			}
		}
	} else if (dfuse_info->di_cont) {
		printf("Pool uuid required with container uuid\n");
		exit(1);
	}

	if (dfuse_info->di_multi_user && ! dfuse_info->di_cont) {
		printf("Multi-user mode requires a container uuid\n");
		exit(1);
	}

	if (!dfuse_info->di_foreground) {
		rc = dfuse_bg(dfuse_info);
		if (rc != 0) {
			printf("Failed to background\n");
			return 2;
		}
	}

	rc = daos_init();
	if (rc != -DER_SUCCESS)
		D_GOTO(out_debug, ret = rc);

	DFUSE_TRA_ROOT(dfuse_info, "dfuse_info");

	if (svcl) {
		dfuse_info->di_svcl = daos_rank_list_parse(svcl, ":");
		if (dfuse_info->di_svcl == NULL) {
			printf("Invalid pool service rank list\n");
			D_GOTO(out_dfuse, ret = -DER_INVAL);
		}
	}

	D_ALLOC_PTR(dfp);
	if (!dfp)
		D_GOTO(out_svcl, ret = -DER_NOMEM);

	DFUSE_TRA_UP(dfp, dfuse_info, "dfp");
	D_INIT_LIST_HEAD(&dfp->dfp_dfs_list);

	d_list_add(&dfp->dfp_list, &dfuse_info->di_dfp_list);

	D_ALLOC_PTR(dfs);
	if (!dfs)
		D_GOTO(out_dfs, ret = -DER_NOMEM);

	if (dfuse_info->di_caching)
		dfs->dfs_attr_timeout = 5;

	if (dfuse_info->di_multi_user) {
		dfs->dfs_attr_timeout = 1;
		dfs->dfs_multi_user = true;
	}

	d_list_add(&dfs->dfs_list, &dfp->dfp_dfs_list);

	dfs->dfs_dfp = dfp;

	DFUSE_TRA_UP(dfs, dfp, "dfs");

	if (dfuse_info->di_pool) {
		if (uuid_parse(dfuse_info->di_pool,
				dfp->dfp_pool) < 0) {
			printf("Invalid pool uuid\n");
			D_GOTO(out_dfs, ret = -DER_INVAL);
		}
		if (dfuse_info->di_cont) {
			if (uuid_parse(dfuse_info->di_cont,
				       dfs->dfs_cont) < 0) {
				printf("Invalid container uuid\n");
				D_GOTO(out_dfs, ret = -DER_INVAL);
			}
		}
	}

	rc = duns_resolve_path(dfuse_info->di_mountpoint, &duns_attr);
	DFUSE_TRA_INFO(dfuse_info, "duns_resolve_path() returned %d %s",
		       rc, strerror(rc));
	if (rc == 0) {
		if (dfuse_info->di_pool && (uuid_compare(duns_attr.da_puuid,
											dfp->dfp_pool))) {
			printf("Pools uuids do not match\n");
			D_GOTO(out_dfs, rc = -DER_INVAL);
		}

		if (dfuse_info->di_cont && (uuid_compare(duns_attr.da_cuuid,
											dfs->dfs_cont))) {
			printf("Container uuids do not match\n");
			D_GOTO(out_dfs, rc = -DER_INVAL);
		}

		uuid_copy(dfp->dfp_pool, duns_attr.da_puuid);
		uuid_copy(dfs->dfs_cont, duns_attr.da_cuuid);
	} else if (rc == ENOENT) {
		printf("Mount point does not exist\n");
		D_GOTO(out_dfs, ret = daos_errno2der(rc));
	} else if (rc != ENODATA && rc != ENOTSUP) {
		/* Other errors from DUNS, it should have logged them already */
		D_GOTO(out_dfs, ret = daos_errno2der(rc));
	}

	if (uuid_is_null(dfp->dfp_pool) == 0) {
		/** Connect to DAOS pool */
		rc = daos_pool_connect(dfp->dfp_pool, dfuse_info->di_group,
				       dfuse_info->di_svcl, DAOS_PC_RW,
				       &dfp->dfp_poh, &dfp->dfp_pool_info,
				       NULL);
		if (rc != -DER_SUCCESS) {
			printf("Failed to connect to pool (%d)\n", rc);
			D_GOTO(out_dfs, 0);
		}

		if (uuid_is_null(dfs->dfs_cont) == 0) {
			/** Try to open the DAOS container (the mountpoint) */
			rc = daos_cont_open(dfp->dfp_poh, dfs->dfs_cont,
					    DAOS_COO_RW, &dfs->dfs_coh,
					    &dfs->dfs_co_info, NULL);
			if (rc) {
				printf("Failed container open (%d)\n", rc);
				D_GOTO(out_dfs, ret = rc);
			}

			rc = dfs_mount(dfp->dfp_poh, dfs->dfs_coh, O_RDWR,
				       &dfs->dfs_ns);
			if (rc) {
				daos_cont_close(dfs->dfs_coh, NULL);
				printf("dfs_mount failed (%d)\n", rc);
				D_GOTO(out_dfs, ret = rc);
			}
			if (dfuse_info->di_multi_user) {
				dfs->dfs_ops = &dfuse_login_ops;
			} else {
				dfs->dfs_ops = &dfuse_dfs_ops;
			}
		} else {
			dfs->dfs_ops = &dfuse_cont_ops;
		}
	} else {
		dfs->dfs_ops = &dfuse_pool_ops;
	}

	dfuse_dfs_init(dfs, NULL);

	rc = dfuse_start(dfuse_info, dfs);
	if (rc != -DER_SUCCESS)
		D_GOTO(out_dfs, ret = rc);

	/* Remove all inodes from the hash tables */
	ret = dfuse_destroy_fuse(dfuse_info->di_handle);

	fuse_session_destroy(dfuse_info->di_session);

out_dfs:

	d_list_for_each_entry_safe(dfp, dfpn, &dfuse_info->di_dfp_list,
				   dfp_list) {
		DFUSE_TRA_ERROR(dfp, "DFP left at the end");
		d_list_for_each_entry_safe(dfs, dfsn, &dfp->dfp_dfs_list,
					   dfs_list) {
			DFUSE_TRA_ERROR(dfs, "DFS left at the end");
			if (!daos_handle_is_inval(dfs->dfs_coh)) {
				rc = dfs_umount(dfs->dfs_ns);
				if (rc != 0)
					DFUSE_TRA_ERROR(dfs,
							"dfs_umount() failed (%d)",
							rc);

				rc = daos_cont_close(dfs->dfs_coh, NULL);
				if (rc != -DER_SUCCESS) {
					DFUSE_TRA_ERROR(dfs,
							"daos_cont_close() failed: (%d)",
							rc);
				}
			}
			D_MUTEX_DESTROY(&dfs->dfs_read_mutex);
			DFUSE_TRA_DOWN(dfs);
			D_FREE(dfs);
		}

		if (!daos_handle_is_inval(dfp->dfp_poh)) {
			rc = daos_pool_disconnect(dfp->dfp_poh, NULL);
			if (rc != -DER_SUCCESS) {
				DFUSE_TRA_ERROR(dfp,
						"daos_pool_disconnect() failed: (%d)",
						rc);
			}
		}
		DFUSE_TRA_DOWN(dfp);
		D_FREE(dfp);
	}
out_svcl:
	d_rank_list_free(dfuse_info->di_svcl);
out_dfuse:
	DFUSE_TRA_DOWN(dfuse_info);
	D_MUTEX_DESTROY(&dfuse_info->di_lock);
	daos_fini();
out_debug:
	D_FREE(dfuse_info);
	DFUSE_LOG_INFO("Exiting with status %d", ret);
	daos_debug_fini();
out:
	dfuse_send_to_fg(ret);

	/* Convert CaRT error numbers to something that can be returned to the
	 * user.  This needs to be less than 256 so only works for CaRT, not
	 * DAOS error numbers.
	 */

	if (ret)
		return -(ret + DER_ERR_GURT_BASE);
	else
		return 0;
}<|MERGE_RESOLUTION|>--- conflicted
+++ resolved
@@ -279,11 +279,8 @@
 		{"svc",			required_argument, 0, 's'},
 		{"sys-name",		required_argument, 0, 'G'},
 		{"mountpoint",		required_argument, 0, 'm'},
-<<<<<<< HEAD
 		{"multi-user",		no_argument,	   0, 'M'},
-=======
 		{"thread-count",	required_argument, 0, 't'},
->>>>>>> 9cefb54b
 		{"singlethread",	no_argument,	   0, 'S'},
 		{"enable-caching",	no_argument,	   0, 'A'},
 		{"disable-direct-io",	no_argument,	   0, 'D'},
@@ -309,7 +306,7 @@
 	dfuse_info->di_direct_io = true;
 
 	while (1) {
-		c = getopt_long(argc, argv, "s:m:Sfh",
+		c = getopt_long(argc, argv, "s:m:t:Sfh",
 				long_options, NULL);
 
 		if (c == -1)
@@ -392,10 +389,11 @@
 		/* Reserve one CPU thread for the daos event queue */
 		dfuse_info->di_thread_count -= 1;
 
-		if (dfuse_info->di_thread_count < 1) {
-			printf("Dfuse needs more threads\n");
-			exit(1);
-		}
+	}
+
+	if (dfuse_info->di_thread_count < 1) {
+		printf("Dfuse needs more threads\n");
+		exit(1);
 	}
 
 	/* svcl is optional. If unspecified libdaos will query
