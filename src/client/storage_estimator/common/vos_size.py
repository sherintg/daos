#!/usr/bin/env python
'''
  (C) Copyright 2019-2021 Intel Corporation.

  SPDX-License-Identifier: BSD-2-Clause-Patent
'''
<<<<<<< HEAD


import yaml
=======
>>>>>>> 72644dae
import random
import math


def convert(stat):
    """Convert byte value to pretty string"""
    size = 1024 * 1024 * 1024 * 1024 * 1024
    for mag in ['P', 'T', 'G', 'M', 'K']:
        if stat > size:
            return "%10.2f %s" % (float(stat) / size, mag)
        size = size / 1024
    return "%10d  " % stat


def print_total(name, stat, total):
    "Pretty print"
    print("\t%-20s: %s (%5.2f%%)" % (name, convert(stat),
                                     100 * float(stat) / total))


def check_key_type(spec):
    """check key type field"""
    if spec.get("type", "hashed") not in ["hashed", "integer"]:
        raise RuntimeError("Invalid key type key spec %s" % spec)
    if spec.get("type", "hashed") != "hashed":
        return
    if "size" not in spec:
        raise RuntimeError("Size required for hashed key %s" % spec)


class Stats():
    """Class for calculating and storing stats"""

    def __init__(self):
        """Construct a stat object"""
        self.stats = {
            "pool": 0,
            "container": 0,
            "object": 0,
            "dkey": 0,
            "akey": 0,
            "array": 0,
            "single_value": 0,
            "user_value": 0,
            "user_meta": 0,
            "total_meta": 0,
            "nvme_total": 0,
            "total": 0
        }

    def mult(self, multiplier):
        """multiply all stats by a value"""
        for key in self.stats:
            self.stats[key] *= multiplier

    def add_meta(self, stat, count):
        """add a single meta data stat"""
        self.stats[stat] += count
        self.stats["total"] += count
        self.stats["total_meta"] += count

    def add_user_value(self, tree):
        """add a user data"""
        count = tree["value_size"]
        self.stats["user_value"] += count
        self.stats["nvme_total"] += tree["nvme_size"]
        self.stats["total"] += count

    def add_user_meta(self, count):
        """add a user key"""
        self.stats["user_meta"] += count
        self.stats["total"] += count

    def merge(self, child):
        """add child stats to this object"""
        for key in self.stats:
            self.stats[key] += child.get(key)

    def get(self, key):
        """get a stat"""
        return self.stats[key]

    def print_stat(self, name):
        """print the statistic"""
        print_total(name, self.stats[name], self.stats["total"])

    def pretty_print(self):
        """Pretty print statistics"""
        print("Metadata breakdown:")
        self.stats["scm_total"] = self.stats["total"] - \
            self.stats["nvme_total"]
        self.print_stat("pool")
        self.print_stat("container")
        self.print_stat("object")
        self.print_stat("dkey")
        self.print_stat("akey")
        self.print_stat("single_value")
        self.print_stat("array")
        self.print_stat("user_meta")
        self.print_stat("total_meta")
        print("Data breakdown:")
        self.print_stat("total_meta")
        self.print_stat("user_value")
        self.print_stat("total")
        print("Physical storage estimation:")
        self.print_stat("scm_total")
        self.print_stat("nvme_total")
        pretty_total = convert(self.stats["total"])
        print("Total storage required: {0}".format(pretty_total))

# pylint: disable=too-many-instance-attributes


class MetaOverhead():
    """Class for calculating overheads"""

    def __init__(self, args, num_pools, meta_yaml):
        """class for keeping track of overheads"""
        self.args = args
        self.meta = meta_yaml
        self.num_pools = num_pools
        self.pools = []
        for _index in range(0, self.num_pools):
            self.pools.append({"trees": [], "dup": 1, "key": "container",
                               "count": 0})
        self.next_cont = 1
        self.next_object = 1
        self._scm_cutoff = meta_yaml.get("scm_cutoff", 4096)
        self.csum_size = 0

    def set_scm_cutoff(self, scm_cutoff):
        """Set SCM threshold"""
        self._scm_cutoff = scm_cutoff

    def init_container(self, cont_spec):
        """Handle a container specification"""
        if "objects" not in cont_spec:
            raise RuntimeError("No objects in container spec %s" % cont_spec)

        for pool in self.pools:
            pool["count"] += int(cont_spec.get("count", 1))
            cont = {"dup": int(cont_spec.get("count", 1)), "key": "object",
                    "count": 0,
                    "csum_size": int(cont_spec.get("csum_size", 0)),
                    "csum_gran": int(cont_spec.get("csum_gran", 1048576)),
                    "trees": []}
            pool["trees"].append(cont)

        for obj_spec in cont_spec.get("objects"):
            self.init_object(obj_spec)

    def init_object(self, obj_spec):
        """Handle an object specification"""
        if "dkeys" not in obj_spec:
            raise RuntimeError("No dkeys in object spec %s" % obj_spec)

        oid = self.next_object
        self.next_object += 1

        # zero means distribute across all available targets
        num_of_targets = obj_spec.get("targets", 0)
        if num_of_targets == 0:
            num_of_targets = self.num_pools

        self.init_dkeys(oid, obj_spec, num_of_targets)

    def init_dkeys(self, oid, obj_spec, num_of_targets):
        """Handle akey specification"""
        start_pool = random.randint(0, self.num_pools - 1)
        pool_idx = start_pool

        for dkey_spec in obj_spec.get("dkeys"):
            if "akeys" not in dkey_spec:
                raise RuntimeError("No akeys in dkey spec %s" % dkey_spec)
            check_key_type(dkey_spec)
            dkey_count = int(dkey_spec.get("count", 1))
            num_pools = num_of_targets
            full_count = dkey_count // num_of_targets
            partial_count = dkey_count % num_of_targets
            if full_count == 0:
                num_pools = partial_count
            for idx in range(0, num_pools):
                pool_idx = ((idx % num_of_targets) +
                            start_pool) % self.num_pools
                pool = self.pools[pool_idx]
                cont = pool["trees"][-1]
                if cont["trees"] == [] or cont["trees"][-1]["oid"] != oid:
                    obj = {"dup": int(obj_spec.get("count", 1)), "key": "dkey",
                           "count": 0, "trees": [], "oid": oid}
                    cont["trees"].append(obj)
                    cont["count"] += int(obj_spec.get("count", 1))
                dup = full_count
                if partial_count > idx:
                    dup += 1
                obj = cont["trees"][-1]
                dkey = {"dup": dup, "key": "akey", "count": 0, "trees": [],
                        "type": dkey_spec.get("type", "hashed"),
                        "size": int(dkey_spec.get("size", 0)),
                        "overhead": dkey_spec.get("overhead", "user")}
                obj["trees"].append(dkey)
                obj["count"] += dup
                for akey_spec in dkey_spec.get("akeys"):
                    self.init_akey(cont, dkey, akey_spec)

    def init_akey(self, cont, dkey, akey_spec):
        """Handle akey specification"""
        check_key_type(akey_spec)
        if "values" not in akey_spec:
            raise RuntimeError("No values in akey spec %s" % akey_spec)
        if "value_type" not in akey_spec:
            raise RuntimeError("No value_type in akey spec %s" % akey_spec)
        akey = {"dup": int(akey_spec.get("count", 1)),
                "key": akey_spec.get("value_type"), "count": 0,
                "type": akey_spec.get("type", "hashed"),
                "size": int(akey_spec.get("size", 0)),
                "overhead": akey_spec.get("overhead", "user"),
                "value_size": 0, "meta_size": 0, "nvme_size": 0}
        dkey["trees"].append(akey)
        dkey["count"] += int(akey_spec.get("count", 1))
        for value_spec in akey_spec.get("values"):
            self.init_value(cont, akey, value_spec)

    def init_value(self, cont, akey, value_spec):
        """Handle value specification"""
        if "size" not in value_spec:
            raise RuntimeError("No size in value spec %s" % value_spec)
        size = value_spec.get("size")
        nvme = True
        if self._scm_cutoff > size:
            nvme = False

        akey["count"] += value_spec.get("count", 1)  # Number of values
        if value_spec.get("overhead", "user") == "user":
            akey["value_size"] += size * \
                value_spec.get("count", 1)  # total size
        else:
            akey["meta_size"] += size * \
                value_spec.get("count", 1)  # total size
        if nvme:
            akey["nvme_size"] += size * \
                value_spec.get("count", 1)  # total size

        # Add checksum overhead

        csum_size = cont["csum_size"]
        if akey["key"] == "array":
            csum_size = int(math.ceil(size / cont["csum_gran"]) * csum_size)

        akey["meta_size"] += csum_size * \
            value_spec.get("count", 1)

    def load_container(self, cont_spec):
        """calculate metadata for update(s)"""
        self.init_container(cont_spec)

    def calc_subtrees(self, stats, parent):
        """Calculate for subtrees"""
        for tree in parent["trees"]:
            if parent["key"] == "container":
                self.csum_size = tree["csum_size"]
            self.calc_tree(stats, tree)

    def get_dynamic(self, key, num_values):
        """Handle dynamic tree ordering.  Retrieve number of nodes and size"""
        order = self.meta["trees"][key]["order"]
        max_dyn = 0

        if self.meta["trees"][key]["num_dynamic"] != 0:
            max_dyn = self.meta["trees"][key]["dynamic"][-1]["order"]
        if num_values > max_dyn:
            leaf_node_size = self.meta["trees"][key]["leaf_node_size"]
            int_node_size = self.meta["trees"][key]["int_node_size"]
            tree_nodes = (num_values * 2 + order - 1) // order
            return leaf_node_size, int_node_size, tree_nodes

        if self.meta["trees"][key]["num_dynamic"] == 0:
            return 0, 0, 0

        for item in self.meta["trees"][key]["dynamic"]:
            if item["order"] >= num_values:
                return item["size"], item["size"], 1
        raise "Bug parsing dynamic tree order information!!!"

    def calc_tree(self, stats, tree):
        """calculate the totals"""
        tree_stats = Stats()
        key = tree["key"]
        num_values = tree["count"]
        record_size = self.meta["trees"][key]["record_msize"]
        leaf_size, int_size, tree_nodes = self.get_dynamic(key, num_values)
        rec_overhead = num_values * record_size
        if leaf_size != int_size and tree_nodes != 1:
            leafs = tree_nodes // 2
            ints = tree_nodes - leafs
            overhead = leafs * leaf_size + ints * int_size + rec_overhead
        else:
            overhead = tree_nodes * leaf_size + rec_overhead
        if key in ("akey", "single_value", "array"):
            # key refers to child tree
            if tree["overhead"] == "user":
                tree_stats.add_user_meta(num_values * tree["size"])
            else:
                tree_stats.add_meta(key, num_values * tree["size"])
            overhead += self.csum_size * num_values
        tree_stats.add_meta(key, overhead)
        if key in ("array", "single_value"):
            tree_stats.add_user_value(tree)
            tree_stats.add_meta(key, tree["meta_size"])
            stats.merge(tree_stats)
            return
        self.calc_subtrees(tree_stats, tree)
        tree_stats.mult(tree["dup"])
        stats.merge(tree_stats)

    def print_report(self):
        """Calculate and pretty print a report"""
        stats = Stats()

        for pool in range(0, self.num_pools):
            stats.add_meta("pool", int(self.meta.get("root")))
            stats.add_meta("container", int(self.meta.get("container")))
            self.calc_tree(stats, self.pools[pool])

        stats.pretty_print()<|MERGE_RESOLUTION|>--- conflicted
+++ resolved
@@ -4,12 +4,6 @@
 
   SPDX-License-Identifier: BSD-2-Clause-Patent
 '''
-<<<<<<< HEAD
-
-
-import yaml
-=======
->>>>>>> 72644dae
 import random
 import math
 
