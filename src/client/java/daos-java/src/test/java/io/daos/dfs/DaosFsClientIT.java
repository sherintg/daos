--- conflicted
+++ resolved
@@ -41,13 +41,8 @@
     try {
       client = builder.build();
       Assert.assertTrue(client != null);
-<<<<<<< HEAD
-    }finally {
-      if(client != null){
-=======
     } finally {
       if (client != null) {
->>>>>>> d537ecd9
         client.close();
       }
     }
@@ -183,11 +178,7 @@
       Assert.assertFalse(srcFile.exists());
       Assert.assertTrue(client.getFile(destDir, destFileName).exists());
     } finally {
-<<<<<<< HEAD
-      if(client != null){
-=======
       if (client != null) {
->>>>>>> d537ecd9
         client.close();
       }
     }
