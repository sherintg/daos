/**
 * (C) Copyright 2016-2020 Intel Corporation.
 *
 * Licensed under the Apache License, Version 2.0 (the "License");
 * you may not use this file except in compliance with the License.
 * You may obtain a copy of the License at
 *
 *    http://www.apache.org/licenses/LICENSE-2.0
 *
 * Unless required by applicable law or agreed to in writing, software
 * distributed under the License is distributed on an "AS IS" BASIS,
 * WITHOUT WARRANTIES OR CONDITIONS OF ANY KIND, either express or implied.
 * See the License for the specific language governing permissions and
 * limitations under the License.
 *
 * GOVERNMENT LICENSE RIGHTS-OPEN SOURCE SOFTWARE
 * The Government's rights to use, modify, reproduce, release, perform, display,
 * or disclose this software are subject to the terms of the Apache License as
 * provided in Contract No. B609815.
 * Any reproduction of computer software, computer software documentation, or
 * portions thereof marked with this legend must also reproduce the markings.
 */
#define D_LOGFAC	DD_FAC(object)

#include "obj_internal.h"
#include <daos_api.h>
#include <isa-l.h>

/** DAOS object class */
struct daos_obj_class {
	/** class name */
	char				*oc_name;
	/** unique class ID */
	daos_oclass_id_t		 oc_id;
	struct daos_oclass_attr		 oc_attr;
};

#define ca_rp_nr	u.rp.r_num
#define ca_ec_k		u.ec.e_k
#define ca_ec_p		u.ec.e_p
#define ca_ec_cell	u.ec.e_len

/** predefined object classes */
static struct daos_obj_class daos_obj_classes[] = {
	/**
	 * Object classes with no data protection.
	 */
	{
		.oc_name	= "S1",
		.oc_id		= OC_S1,
		{
			.ca_schema		= DAOS_OS_SINGLE,
			.ca_resil		= DAOS_RES_REPL,
			.ca_grp_nr		= 1,
			.ca_rp_nr		= 1,
		},
	},
	{
		.oc_name	= "S2",
		.oc_id		= OC_S2,
		{
			.ca_schema		= DAOS_OS_SINGLE,
			.ca_resil		= DAOS_RES_REPL,
			.ca_grp_nr		= 2,
			.ca_rp_nr		= 1,
		},
	},
	{
		.oc_name	= "S4",
		.oc_id		= OC_S4,
		{
			.ca_schema		= DAOS_OS_STRIPED,
			.ca_resil		= DAOS_RES_REPL,
			.ca_grp_nr		= 4,
			.ca_rp_nr		= 1,
		},
	},
	/* TODO: add more */
	{
		.oc_name	= "SX",
		.oc_id		= OC_SX,
		{
			.ca_schema		= DAOS_OS_STRIPED,
			.ca_resil		= DAOS_RES_REPL,
			.ca_grp_nr		= DAOS_OBJ_GRP_MAX,
			.ca_rp_nr		= 1,
		},
	},
	/**
	 * Object classes protected by 2-way replication
	 */
	{
		.oc_name	= "RP_2G1",
		.oc_id		= OC_RP_2G1,
		{
			.ca_schema		= DAOS_OS_STRIPED,
			.ca_resil		= DAOS_RES_REPL,
			.ca_grp_nr		= 1,
			.ca_rp_nr		= 2,
		},
	},
	{
		.oc_name	= "RP_2G2",
		.oc_id		= OC_RP_2G2,
		{
			.ca_schema		= DAOS_OS_STRIPED,
			.ca_resil		= DAOS_RES_REPL,
			.ca_grp_nr		= 2,
			.ca_rp_nr		= 2,
		},
	},
	/* TODO: add more */
	{
		.oc_name	= "RP_2GX",
		.oc_id		= OC_RP_2GX,
		{
			.ca_schema		= DAOS_OS_STRIPED,
			.ca_resil		= DAOS_RES_REPL,
			.ca_grp_nr		= DAOS_OBJ_GRP_MAX,
			.ca_rp_nr		= 2,
		},
	},
	/**
	 * Object classes protected by 3-way replication
	 */
	{
		.oc_name	= "RP_3G1",
		.oc_id		= OC_RP_3G1,
		{
			.ca_schema		= DAOS_OS_SINGLE,
			.ca_resil		= DAOS_RES_REPL,
			.ca_grp_nr		= 1,
			.ca_rp_nr		= 3,
		},
	},
	{
		.oc_name	= "RP_3G2",
		.oc_id		= OC_RP_3G2,
		{
			.ca_schema		= DAOS_OS_STRIPED,
			.ca_resil		= DAOS_RES_REPL,
			.ca_grp_nr		= 2,
			.ca_rp_nr		= 3,
		},
	},
	/* TODO: add more */
	{
		.oc_name	= "RP_3GX",
		.oc_id		= OC_RP_3GX,
		{
			.ca_schema		= DAOS_OS_STRIPED,
			.ca_resil		= DAOS_RES_REPL,
			.ca_grp_nr		= DAOS_OBJ_GRP_MAX,
			.ca_rp_nr		= 3,
		},
	},
	/**
	 * Object classes protected by 4-way replication
	 */
	{
		.oc_name	= "RP_4G1",
		.oc_id		= OC_RP_4G1,
		{
			.ca_schema		= DAOS_OS_SINGLE,
			.ca_resil		= DAOS_RES_REPL,
			.ca_grp_nr		= 1,
			.ca_rp_nr		= 4,
		},
	},
	{
		.oc_name	= "RP_4G2",
		.oc_id		= OC_RP_4G2,
		{
			.ca_schema		= DAOS_OS_STRIPED,
			.ca_resil		= DAOS_RES_REPL,
			.ca_grp_nr		= 2,
			.ca_rp_nr		= 4,
		},
	},
	/* TODO: add more */
	{
		.oc_name	= "RP_4GX",
		.oc_id		= OC_RP_4GX,
		{
			.ca_schema		= DAOS_OS_STRIPED,
			.ca_resil		= DAOS_RES_REPL,
			.ca_grp_nr		= DAOS_OBJ_GRP_MAX,
			.ca_rp_nr		= 4,
		},
	},
	/*
	 * Object class to support extremely scalable fetch
	 * It is replicated to everywhere
	 */
	{
		.oc_name	= "RP_XSF",
		.oc_id		= OC_RP_XSF,
		{
			.ca_schema		= DAOS_OS_STRIPED,
			.ca_resil		= DAOS_RES_REPL,
			.ca_grp_nr		= 1,
			.ca_rp_nr		= DAOS_OBJ_REPL_MAX,
		},
	},
	/*
	 * Internal classes
	 * XXX: needs further cleanup
	 */
	{
		.oc_name	= "S1_ECHO",
		.oc_id		= DAOS_OC_ECHO_TINY_RW,
		{
			.ca_schema		= DAOS_OS_SINGLE,
			.ca_resil		= DAOS_RES_REPL,
			.ca_grp_nr		= 1,
			.ca_rp_nr		= 1,
		},
	},
	{
		.oc_name	= "RP_2G1_ECHO",
		.oc_id		= DAOS_OC_ECHO_R2S_RW,
		{
			.ca_schema		= DAOS_OS_SINGLE,
			.ca_resil		= DAOS_RES_REPL,
			.ca_grp_nr		= 1,
			.ca_rp_nr		= 2,
		},
	},
	{
		.oc_name	= "RP_3G1_ECHO",
		.oc_id		= DAOS_OC_ECHO_R3S_RW,
		{
			.ca_schema		= DAOS_OS_SINGLE,
			.ca_resil		= DAOS_RES_REPL,
			.ca_grp_nr		= 1,
			.ca_rp_nr		= 3,
		},
	},
	{
		.oc_name	= "RP_4G1_ECHO",
		.oc_id		= DAOS_OC_ECHO_R4S_RW,
		{
			.ca_schema		= DAOS_OS_SINGLE,
			.ca_resil		= DAOS_RES_REPL,
			.ca_grp_nr		= 1,
			.ca_rp_nr		= 4,
		},
	},
	{
		.oc_name	= "RP_3G1_SR",
		.oc_id		= DAOS_OC_R3S_SPEC_RANK,
		{
			.ca_schema		= DAOS_OS_SINGLE,
			.ca_resil		= DAOS_RES_REPL,
			.ca_grp_nr		= 1,
			.ca_rp_nr		= 3,
		},
	},
	{
		.oc_name	= "RP_2G1_SR",
		.oc_id		= DAOS_OC_R2S_SPEC_RANK,
		{
			.ca_schema		= DAOS_OS_SINGLE,
			.ca_resil		= DAOS_RES_REPL,
			.ca_grp_nr		= 1,
			.ca_rp_nr		= 2,
		},
	},
	{
		.oc_name	= "S1_SR",
		.oc_id		= DAOS_OC_R1S_SPEC_RANK,
		{
			.ca_schema		= DAOS_OS_SINGLE,
			.ca_resil		= DAOS_RES_REPL,
			.ca_grp_nr		= 1,
			.ca_rp_nr		= 1,
		},
	},
	{
<<<<<<< HEAD
		.oc_name	= "DAOS_OC_EC_K2P1_L32K",
		.oc_id		= DAOS_OC_EC_K2P1_L32K,
		{
			.ca_schema		= DAOS_OS_SINGLE,
			.ca_resil		= DAOS_RES_EC,
			.ca_grp_nr		= 1,
			.ca_ec_k		= 2,
			.ca_ec_p		= 1,
			.ca_ec_cell		= 1 << 15,
=======
		.oc_name	= "OBJ_ID_TABLE",
		.oc_id		= DAOS_OC_OIT,
		{
			.ca_schema		= DAOS_OS_SINGLE,
			.ca_resil		= DAOS_RES_REPL,
			/* XXX use 1 replica and 1 groop for simplicity,
			 * it should be more scalable
			 */
			.ca_grp_nr		= 1,
			.ca_rp_nr		= 1,
>>>>>>> 39421f50
		},
	},
	{
		.oc_name	= "EC_2P1G1",
		.oc_id		= OC_EC_2P1G1,
		{
			.ca_schema		= DAOS_OS_SINGLE,
			.ca_resil		= DAOS_RES_EC,
			.ca_grp_nr		= 1,
			.ca_ec_k		= 2,
			.ca_ec_p		= 1,
			.ca_ec_cell		= 1 << 20,
		},
	},
	{
		.oc_name	= "EC_2P2G1",
		.oc_id		= OC_EC_2P2G1,
		{
			.ca_schema		= DAOS_OS_SINGLE,
			.ca_resil		= DAOS_RES_EC,
			.ca_grp_nr		= 1,
			.ca_ec_k		= 2,
			.ca_ec_p		= 2,
			.ca_ec_cell		= 1 << 20,
		},
	},
	{
		.oc_name	= "DAOS_OC_EC_K2P2_L32K",
		.oc_id		= DAOS_OC_EC_K2P2_L32K,
		{
			.ca_schema		= DAOS_OS_SINGLE,
			.ca_resil		= DAOS_RES_EC,
			.ca_grp_nr		= 1,
			.ca_ec_k		= 2,
			.ca_ec_p		= 2,
			.ca_ec_cell		= 1 << 15,
		},
	},
	{
		.oc_name	= "EC_4P1G1",
		.oc_id		= OC_EC_4P1G1,
		{
			.ca_schema		= DAOS_OS_SINGLE,
			.ca_resil		= DAOS_RES_EC,
			.ca_grp_nr		= 1,
			.ca_ec_k		= 4,
			.ca_ec_p		= 1,
			.ca_ec_cell		= 1 << 20,
		},
	},
	{
		.oc_name	= "EC_4P2G1",
		.oc_id		= OC_EC_4P2G1,
		{
			.ca_schema		= DAOS_OS_SINGLE,
			.ca_resil		= DAOS_RES_EC,
			.ca_grp_nr		= 1,
			.ca_ec_k		= 4,
			.ca_ec_p		= 2,
			.ca_ec_cell		= 1 << 20,
		},
	},
	{
		.oc_name	= "DAOS_OC_EC_K4P1_L32K",
		.oc_id		= DAOS_OC_EC_K4P1_L32K,
		{
			.ca_schema		= DAOS_OS_SINGLE,
			.ca_resil		= DAOS_RES_EC,
			.ca_grp_nr		= 1,
			.ca_ec_k		= 4,
			.ca_ec_p		= 1,
			.ca_ec_cell		= 1 << 15,
		},
	},
	{
		.oc_name	= "DAOS_OC_EC_K4P2_L32K",
		.oc_id		= DAOS_OC_EC_K4P2_L32K,
		{
			.ca_schema		= DAOS_OS_SINGLE,
			.ca_resil		= DAOS_RES_EC,
			.ca_grp_nr		= 1,
			.ca_ec_k		= 4,
			.ca_ec_p		= 2,
			.ca_ec_cell		= 1 << 15,
		},
	},
	{
		.oc_name	= "EC_8P2G1",
		.oc_id		= OC_EC_8P2G1,
		{
			.ca_schema		= DAOS_OS_SINGLE,
			.ca_resil		= DAOS_RES_EC,
			.ca_grp_nr		= 1,
			.ca_ec_k		= 8,
			.ca_ec_p		= 2,
			.ca_ec_cell		= 1 << 20,
		},
	},
	{
		.oc_name	= "EC_16P2G1",
		.oc_id		= OC_EC_16P2G1,
		{
			.ca_schema		= DAOS_OS_SINGLE,
			.ca_resil		= DAOS_RES_EC,
			.ca_grp_nr		= 1,
			.ca_ec_k		= 16,
			.ca_ec_p		= 2,
			.ca_ec_cell		= 1 << 20,
		},
	},
	{
		.oc_name	= "EC_2P1G1_SPEC",
		.oc_id		= DAOS_OC_EC_K2P1_SPEC_RANK_L32K,
		{
			.ca_schema		= DAOS_OS_SINGLE,
			.ca_resil		= DAOS_RES_EC,
			.ca_grp_nr		= 1,
			.ca_ec_k		= 2,
			.ca_ec_p		= 1,
			.ca_ec_cell		= 1 << 15,
		},
	},
	{
		.oc_name	= "EC_4P1G1_SPEC",
		.oc_id		= DAOS_OC_EC_K4P1_SPEC_RANK_L32K,
		{
			.ca_schema		= DAOS_OS_SINGLE,
			.ca_resil		= DAOS_RES_EC,
			.ca_grp_nr		= 1,
			.ca_ec_k		= 4,
			.ca_ec_p		= 1,
			.ca_ec_cell		= 1 << 15,
		},
	},
	{
		.oc_name	= NULL,
		.oc_id		= OC_UNKNOWN,
	},
};

/** find the object class attributes for the provided @oid */
struct daos_oclass_attr *
daos_oclass_attr_find(daos_obj_id_t oid)
{
	struct daos_obj_class	*oc;
	daos_oclass_id_t	 ocid;

	/* see daos_objid_generate */
	ocid = daos_obj_id2class(oid);
	for (oc = &daos_obj_classes[0]; oc->oc_id != OC_UNKNOWN; oc++) {
		if (oc->oc_id == ocid)
			break;
	}

	if (oc->oc_id == OC_UNKNOWN) {
		D_DEBUG(DB_PL, "Unknown object class %d for "DF_OID"\n",
			ocid, DP_OID(oid));
		return NULL;
	}

	D_DEBUG(DB_PL, "Find class %s for oid "DF_OID"\n",
		oc->oc_name, DP_OID(oid));
	return &oc->oc_attr;
}

int
daos_oclass_name2id(const char *name)
{
	struct daos_obj_class	*oc;

	for (oc = &daos_obj_classes[0]; oc->oc_id != OC_UNKNOWN; oc++) {
		if (strncmp(oc->oc_name, name, strlen(name)) == 0)
			return oc->oc_id;
	}

	D_ASSERT(oc->oc_id == OC_UNKNOWN);
	return OC_UNKNOWN;
}

int
daos_oclass_id2name(daos_oclass_id_t oc_id, char *str)
{
	struct daos_obj_class   *oc;

	for (oc = &daos_obj_classes[0]; oc->oc_id != OC_UNKNOWN; oc++) {
		if (oc->oc_id == oc_id) {
			strcpy(str, oc->oc_name);
			return 0;
		}
	}

	D_ASSERT(oc->oc_id == OC_UNKNOWN);
	strcpy(str, "UNKNOWN");
	return -1;
}

/** Return the list of registered oclass names */
size_t
daos_oclass_names_list(size_t size, char *str)
{
	struct daos_obj_class   *oc;
	size_t len = 0;

	if (size <= 0 || str == NULL)
		return -1;

	*str = '\0';
	for (oc = &daos_obj_classes[0]; oc->oc_id != OC_UNKNOWN; oc++) {
		len += strlen(oc->oc_name) + 2;
		if (len < size) {
			strcat(str, oc->oc_name);
			strcat(str, ", ");
		}
	}
	return len;
}

/** Return the redundancy group size of @oc_attr */
unsigned int
daos_oclass_grp_size(struct daos_oclass_attr *oc_attr)
{
	switch (oc_attr->ca_resil) {
	default:
		return -DER_INVAL;

	case DAOS_RES_REPL:
		return oc_attr->ca_rp_nr;

	case DAOS_RES_EC:
		return oc_attr->ca_ec_k + oc_attr->ca_ec_p;
	}
}

int
dc_oclass_register(daos_handle_t coh, daos_oclass_id_t cid,
		   struct daos_oclass_attr *cattr, daos_event_t *ev)
{
	return -DER_NOSYS;
}

int
dc_oclass_query(daos_handle_t coh, daos_oclass_id_t cid,
		struct daos_oclass_attr *cattr, daos_event_t *ev)
{
	return -DER_NOSYS;
}

int
dc_oclass_list(daos_handle_t coh, struct daos_oclass_list *clist,
	       daos_anchor_t *anchor, daos_event_t *ev)
{
	return -DER_NOSYS;
}
/**
 * Return the number of redundancy groups for the object class @oc_attr with
 * the provided metadata @md
 */
unsigned int
daos_oclass_grp_nr(struct daos_oclass_attr *oc_attr, struct daos_obj_md *md)
{
	/* NB: @md is unsupported for now */
	return oc_attr->ca_grp_nr;
}

/** a structure to map EC object class to EC codec structure */
struct daos_oc_ec_codec {
	/** object class id */
	daos_oclass_id_t	 ec_oc_id;
	/** pointer to EC codec */
	struct obj_ec_codec	 ec_codec;
};

static struct daos_oc_ec_codec	*oc_ec_codecs;
static int			 oc_ec_codec_nr;

void
obj_ec_codec_fini(void)
{
	struct obj_ec_codec	*ec_codec;
	struct daos_obj_class	*oc;
	int			 ocnr = 0;
	int			 i;

	if (oc_ec_codecs == NULL)
		return;

	for (oc = &daos_obj_classes[0]; oc->oc_id != OC_UNKNOWN; oc++) {
		if (oc->oc_attr.ca_resil == DAOS_RES_EC)
			ocnr++;
	}
	D_ASSERTF(oc_ec_codec_nr == ocnr,
		  "oc_ec_codec_nr %d mismatch with ocnr %d.\n",
		  oc_ec_codec_nr, ocnr);

	for (i = 0; i < ocnr; i++) {
		ec_codec = &oc_ec_codecs[i].ec_codec;
		if (ec_codec->ec_en_matrix != NULL)
			D_FREE(ec_codec->ec_en_matrix);
		if (ec_codec->ec_gftbls != NULL)
			D_FREE(ec_codec->ec_gftbls);
	}

	D_FREE(oc_ec_codecs);
	oc_ec_codecs = NULL;
	oc_ec_codec_nr = 0;
}

int
obj_ec_codec_init()
{
	struct obj_ec_codec	*ec_codec;
	struct daos_obj_class	*oc;
	unsigned char		*encode_matrix = NULL;
	int			 ocnr;
	int			 i;
	int			 k, p, m;
	int			 rc;

	if (oc_ec_codecs != NULL)
		return 0;

	ocnr = 0;
	for (oc = &daos_obj_classes[0]; oc->oc_id != OC_UNKNOWN; oc++) {
		if (oc->oc_attr.ca_resil == DAOS_RES_EC)
			ocnr++;
	}
	if (ocnr == 0)
		return 0;

	D_ALLOC_ARRAY(oc_ec_codecs, ocnr);
	if (oc_ec_codecs == NULL)
		D_GOTO(failed, rc = -DER_NOMEM);
	oc_ec_codec_nr = ocnr;

	i = 0;
	for (oc = &daos_obj_classes[0]; oc->oc_id != OC_UNKNOWN; oc++) {
		if (oc->oc_attr.ca_resil != DAOS_RES_EC)
			continue;

		oc_ec_codecs[i].ec_oc_id = oc->oc_id;
		ec_codec = &oc_ec_codecs[i++].ec_codec;
		k = oc->oc_attr.ca_ec_k;
		p = oc->oc_attr.ca_ec_p;
		if (k > OBJ_EC_MAX_K || p > OBJ_EC_MAX_P) {
			D_ERROR("invalid k %d p %d (max k %d, max p %d)\n",
				k, p, OBJ_EC_MAX_K, OBJ_EC_MAX_P);
			D_GOTO(failed, rc = -DER_INVAL);
		}
		if (k < 2 || p < 1) {
			D_ERROR("invalid k %d / p %d (min k 2, min p 1).\n",
				k, p);
			D_GOTO(failed, rc = -DER_INVAL);
		}
		if (p > k) {
			D_ERROR("invalid k %d p %d (parity target number cannot"
				" exceed data target number).\n", k, p);
			D_GOTO(failed, rc = -DER_INVAL);
		}
		m = k + p;
		/* 32B needed for data generated for each input coefficient */
		D_ALLOC(ec_codec->ec_gftbls, k * p * 32);
		if (ec_codec->ec_gftbls == NULL)
			D_GOTO(failed, rc = -DER_NOMEM);
		D_ALLOC(encode_matrix, m * k);
		if (encode_matrix == NULL)
			D_GOTO(failed, rc = -DER_NOMEM);
		ec_codec->ec_en_matrix = encode_matrix;
		/* A Cauchy matrix is always invertible, the recovery rule is
		 * simpler than gf_gen_rs_matrix (vandermonde matrix).
		 */
		gf_gen_cauchy1_matrix(encode_matrix, m, k);
		/* Initialize gf tables from encode matrix */
		ec_init_tables(k, p, &encode_matrix[k * k],
			       ec_codec->ec_gftbls);
	}

	D_ASSERT(i == ocnr);
	return 0;

failed:
	obj_ec_codec_fini();
	return rc;
}

struct obj_ec_codec *
obj_ec_codec_get(daos_oclass_id_t oc_id)
{
	struct daos_oc_ec_codec *oc_ec_codec;
	int			 i;

	if (oc_ec_codecs == NULL)
		return NULL;

	D_ASSERT(oc_ec_codec_nr >= 1);
	for (i = 0; i < oc_ec_codec_nr; i++) {
		oc_ec_codec = &oc_ec_codecs[i];
		D_ASSERT(oc_ec_codec->ec_codec.ec_en_matrix != NULL);
		D_ASSERT(oc_ec_codec->ec_codec.ec_gftbls != NULL);
		if (oc_ec_codec->ec_oc_id == oc_id)
			return &oc_ec_codec->ec_codec;
	}

	return NULL;
}

/**
 * Encode (using ISA-L) a full stripe from the submitted scatter-gather list.
 *
 * oid		[IN]		The object id of the object undergoing encode.
 * sgl		[IN]		The SGL containing the user data.
 * sg_idx	[IN|OUT]	Index of sg_iov entry in array.
 * sg_off	[IN|OUT]	Offset into sg_iovs' io_buf.
 * parity	[IN|OUT]	Struct containing parity buffers.
 * p_idx	[IN]		Index into parity p_bufs array.
 */
int
obj_encode_full_stripe(daos_obj_id_t oid, d_sg_list_t *sgl, uint32_t *sg_idx,
		       size_t *sg_off, struct obj_ec_parity *parity,
		       uint32_t p_idx)
{
	struct obj_ec_codec		*codec = obj_ec_codec_get(
							daos_obj_id2class(oid));
	struct daos_oclass_attr		*oca = daos_oclass_attr_find(oid);
	unsigned int			 len = oca->ca_ec_cell;
	unsigned int			 k = oca->ca_ec_k;
	unsigned int			 p = oca->ca_ec_p;
	unsigned char			*data[k];
	unsigned char			*ldata[k];
	int				 i, lcnt = 0;
	int				 rc = 0;

	for (i = 0; i < k; i++) {
		if (sgl->sg_iovs[*sg_idx].iov_len - *sg_off >= len) {
			unsigned char *from =
				(unsigned char *)sgl->sg_iovs[*sg_idx].iov_buf;

			data[i] = &from[*sg_off];
			*sg_off += len;
			if (*sg_off == sgl->sg_iovs[*sg_idx].iov_len) {
				*sg_off = 0;
				(*sg_idx)++;
			}
		} else {
			int cp_cnt = 0;

			D_ALLOC(ldata[lcnt], len);
			if (ldata[lcnt] == NULL)
				D_GOTO(out, rc = -DER_NOMEM);
			while (cp_cnt < len) {
				int cp_amt =
					sgl->sg_iovs[*sg_idx].iov_len-*sg_off <
					len - cp_cnt ?
					sgl->sg_iovs[*sg_idx].iov_len-*sg_off :
					len - cp_cnt;
				unsigned char *from =
					sgl->sg_iovs[*sg_idx].iov_buf;

				memcpy(&ldata[lcnt][cp_cnt], &from[*sg_off],
				       cp_amt);
				if (sgl->sg_iovs[*sg_idx].iov_len - *sg_off <=
					len - cp_cnt) {
					*sg_off = 0;
					(*sg_idx)++;
				} else
					*sg_off += cp_amt;
				cp_cnt += cp_amt;
				if (cp_cnt < len && *sg_idx >= sgl->sg_nr)
					D_GOTO(out, rc = -DER_INVAL);
			}
			data[i] = ldata[lcnt++];
		}
	}

	ec_encode_data(len, k, p, codec->ec_gftbls, data,
		       &parity->p_bufs[p_idx]);
out:
	for (i = 0; i < lcnt; i++)
		D_FREE(ldata[i]);
	return rc;
}<|MERGE_RESOLUTION|>--- conflicted
+++ resolved
@@ -277,7 +277,31 @@
 		},
 	},
 	{
-<<<<<<< HEAD
+		.oc_name	= "OBJ_ID_TABLE",
+		.oc_id		= DAOS_OC_OIT,
+		{
+			.ca_schema		= DAOS_OS_SINGLE,
+			.ca_resil		= DAOS_RES_REPL,
+			/* XXX use 1 replica and 1 groop for simplicity,
+			 * it should be more scalable
+			 */
+			.ca_grp_nr		= 1,
+			.ca_rp_nr		= 1,
+		},
+	},
+	{
+		.oc_name	= "EC_2P1G1",
+		.oc_id		= OC_EC_2P1G1,
+		{
+			.ca_schema		= DAOS_OS_SINGLE,
+			.ca_resil		= DAOS_RES_EC,
+			.ca_grp_nr		= 1,
+			.ca_ec_k		= 2,
+			.ca_ec_p		= 1,
+			.ca_ec_cell		= 1 << 20,
+		},
+	},
+	{
 		.oc_name	= "DAOS_OC_EC_K2P1_L32K",
 		.oc_id		= DAOS_OC_EC_K2P1_L32K,
 		{
@@ -287,30 +311,6 @@
 			.ca_ec_k		= 2,
 			.ca_ec_p		= 1,
 			.ca_ec_cell		= 1 << 15,
-=======
-		.oc_name	= "OBJ_ID_TABLE",
-		.oc_id		= DAOS_OC_OIT,
-		{
-			.ca_schema		= DAOS_OS_SINGLE,
-			.ca_resil		= DAOS_RES_REPL,
-			/* XXX use 1 replica and 1 groop for simplicity,
-			 * it should be more scalable
-			 */
-			.ca_grp_nr		= 1,
-			.ca_rp_nr		= 1,
->>>>>>> 39421f50
-		},
-	},
-	{
-		.oc_name	= "EC_2P1G1",
-		.oc_id		= OC_EC_2P1G1,
-		{
-			.ca_schema		= DAOS_OS_SINGLE,
-			.ca_resil		= DAOS_RES_EC,
-			.ca_grp_nr		= 1,
-			.ca_ec_k		= 2,
-			.ca_ec_p		= 1,
-			.ca_ec_cell		= 1 << 20,
 		},
 	},
 	{
