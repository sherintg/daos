--- conflicted
+++ resolved
@@ -2800,16 +2800,12 @@
 		dpe_types[0] = ca->cont_prop_layout;
 		dpe_types[1] = ca->cont_prop_oid;
 
-<<<<<<< HEAD
-		rc = dm_get_cont_prop(ap, ca->src_coh, sysname, src_cont_info, size,
-=======
 		/* This will be extended to get all props
 		 * from the source container and then
 		 * set them in the destination when
 		 * the --preserve option is added
 		 */
-		rc = dm_get_cont_prop(ca->src_coh, sysname, src_cont_info, size,
->>>>>>> e950e56c
+		rc = dm_get_cont_prop(ap, ca->src_coh, sysname, src_cont_info, size,
 				      dpe_types, dpe_vals);
 		if (rc != 0) {
 			fprintf(ap->errstream, "failed to query source "
@@ -2820,20 +2816,6 @@
 		ca->cont_layout = dpe_vals[0];
 		ca->cont_oid = dpe_vals[1];
 
-<<<<<<< HEAD
-		props = daos_prop_alloc(2);
-		if (props == NULL) {
-			fprintf(ap->errstream, "Failed to allocate prop (%d)", rc);
-			D_GOTO(out, rc);
-		}
-		props->dpp_entries[0].dpe_type = ca->cont_prop_layout;
-		props->dpp_entries[0].dpe_val = ca->cont_layout;
-
-		/* only set max oid on created dest containers
-		 * if this is a non-posix copy
-		 */
-=======
->>>>>>> e950e56c
 		if (!is_posix_copy) {
 			props = daos_prop_alloc(2);
 			if (props == NULL) {
@@ -3146,15 +3128,11 @@
 		D_GOTO(out, rc);
 	}
 
-<<<<<<< HEAD
-	rc = dm_connect(ap, is_posix_copy, &src_file_dfs, &dst_file_dfs, &ca,
-=======
 	/* if container UUID has not been provided generate one */
 	if (uuid_is_null(ca.dst_c_uuid)) {
 		uuid_generate(ca.dst_c_uuid);
 	}
-	rc = dm_connect(is_posix_copy, &src_file_dfs, &dst_file_dfs, &ca,
->>>>>>> e950e56c
+	rc = dm_connect(ap, is_posix_copy, &src_file_dfs, &dst_file_dfs, &ca,
 			ap->sysname, ap->dst, &src_cont_info, &dst_cont_info);
 	if (rc != 0) {
 		fprintf(ap->errstream, "fs copy failed to connect: %d\n", rc);
@@ -3609,28 +3587,8 @@
 	rc = dm_parse_path(&dst_cp_type, dst_str, dst_str_len,
 			   &ca.dst_p_uuid, &ca.dst_c_uuid);
 	if (rc != 0) {
-<<<<<<< HEAD
-		uuid_generate(ca.dst_c_uuid);
-		if (strncmp(ap->dst, "/", 1) == 0) {
-			ap->dst += 1;
-			D_STRNDUP(ca.dst, ap->dst, uuid_len);
-			if (ca.dst == NULL)
-				D_GOTO(out, rc = -DER_NOMEM);
-			uuid_parse(ca.dst, ca.dst_p_uuid);
-			ap->dst -= 1;
-			/* not considered an error yet since this could
-			 * be a UNS path, dm_connect will check this
-			 * when it attempts to do a uns_path_create
-			 */
-			rc = 0;
-		} else {
-			fprintf(ap->errstream, "failed to parse destination path: "
-				"%d\n", rc);
-			D_GOTO(out, rc);
-		}
-	} else {
-=======
-		fprintf(stderr, "failed to parse destination path: %d\n", rc);
+		fprintf(ap->errstream,
+			"failed to parse destination path: %d\n", rc);
 		D_GOTO(out, rc);
 	}
 
@@ -3638,7 +3596,6 @@
 		/* make sure destination container does not already exist
 		 * for object level copies
 		 */
->>>>>>> e950e56c
 		rc = daos_pool_connect(ca.dst_p_uuid, ap->sysname,
 				       DAOS_PC_RW, &ca.dst_poh, NULL, NULL);
 		if (rc != 0) {
@@ -3775,14 +3732,8 @@
 	}
 out:
 	if (rc == 0) {
-<<<<<<< HEAD
-		fprintf(ap->outstream, "\n\nSuccessfully copied to destination "
-			"container "DF_UUIDF "\n\n",
-			DP_UUID(ca.dst_c_uuid));
-=======
-		fprintf(stdout, "Successfully copied to destination "
+		fprintf(ap->outstream, "Successfully copied to destination "
 			"container "DF_UUIDF "\n", DP_UUID(ca.dst_c_uuid));
->>>>>>> e950e56c
 	}
 	D_FREE(src_str);
 	D_FREE(dst_str);
