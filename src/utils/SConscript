--- conflicted
+++ resolved
@@ -27,7 +27,7 @@
     # Can remove this when pmdk is not needed on client
     denv.AppendUnique(LIBPATH=["../client/dfs"])
 
-    daos_hdlrs_src = ['daos_hdlr.c', 'daos_autotest.c']
+    daos_hdlrs_src = ['daos_hdlr.c', 'daos_autotest.c', 'daos_dfs_hdlr.c']
     daos_hdlrs_lib = daos_build.library(denv, 'daos_cmd_hdlrs',
                                         daos_hdlrs_src,
                                         SHLIBVERSION=API_VERSION,
@@ -43,12 +43,7 @@
 
     Import('cmd_parser', 'dc_credit')
     daos_obj = [cmd_parser, dc_credit]
-<<<<<<< HEAD
     daos_src = ['daos.c', 'daos_obj_ctl.c']
-=======
-    daos_src = ['daos.c', 'daos_obj_ctl.c', 'daos_hdlr.c', 'daos_dfs_hdlr.c',
-                'daos_autotest.c']
->>>>>>> e950e56c
 
     daos = daos_build.program(denv, 'daos', [daos_src, daos_obj], LIBS=libs)
     denv.Install('$PREFIX/bin/', daos)
