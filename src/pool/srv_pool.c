/*
 * (C) Copyright 2016-2020 Intel Corporation.
 *
 * Licensed under the Apache License, Version 2.0 (the "License");
 * you may not use this file except in compliance with the License.
 * You may obtain a copy of the License at
 *
 *    http://www.apache.org/licenses/LICENSE-2.0
 *
 * Unless required by applicable law or agreed to in writing, software
 * distributed under the License is distributed on an "AS IS" BASIS,
 * WITHOUT WARRANTIES OR CONDITIONS OF ANY KIND, either express or implied.
 * See the License for the specific language governing permissions and
 * limitations under the License.
 *
 * GOVERNMENT LICENSE RIGHTS-OPEN SOURCE SOFTWARE
 * The Government's rights to use, modify, reproduce, release, perform, display,
 * or disclose this software are subject to the terms of the Apache License as
 * provided in Contract No. B609815.
 * Any reproduction of computer software, computer software documentation, or
 * portions thereof marked with this legend must also reproduce the markings.
 */
/**
 * \file
 *
 * ds_pool: Pool Service
 *
 * This file contains the server API methods and the RPC handlers that are both
 * related pool metadata.
 */

#define D_LOGFAC DD_FAC(pool)

#include <daos_srv/pool.h>

#include <fcntl.h>
#include <sys/stat.h>
#include <daos_api.h> /* for daos_prop_alloc/_free() */
#include <daos/pool_map.h>
#include <daos/rpc.h>
#include <daos/pool.h>
#include <daos/rsvc.h>
#include <daos_srv/container.h>
#include <daos_srv/daos_mgmt_srv.h>
#include <daos_srv/daos_server.h>
#include <daos_srv/rdb.h>
#include <daos_srv/rebuild.h>
#include <daos_srv/security.h>
#include <cart/api.h>
#include <cart/iv.h>
#include "rpc.h"
#include "srv_internal.h"
#include "srv_layout.h"

/* Pool service */
struct pool_svc {
	struct ds_rsvc		ps_rsvc;
	uuid_t			ps_uuid;	/* pool UUID */
	struct cont_svc	       *ps_cont_svc;	/* one combined svc for now */
	ABT_rwlock		ps_lock;	/* for DB data */
	rdb_path_t		ps_root;	/* root KVS */
	rdb_path_t		ps_handles;	/* pool handle KVS */
	rdb_path_t		ps_user;	/* pool user attributes KVS */
	struct ds_pool	       *ps_pool;
};

static bool pool_disable_evict = false;
static int pool_prop_read(struct rdb_tx *tx, const struct pool_svc *svc,
			  uint64_t bits, daos_prop_t **prop_out);
static int pool_space_query_bcast(crt_context_t ctx, struct pool_svc *svc,
				  uuid_t pool_hdl, struct daos_pool_space *ps);

static struct pool_svc *
pool_svc_obj(struct ds_rsvc *rsvc)
{
	return container_of(rsvc, struct pool_svc, ps_rsvc);
}

static int
write_map_buf(struct rdb_tx *tx, const rdb_path_t *kvs, struct pool_buf *buf,
	      uint32_t version)
{
	d_iov_t	value;
	int		rc;

	D_DEBUG(DF_DSMS, "version=%u ntargets=%u ndomains=%u\n", version,
		buf->pb_target_nr, buf->pb_domain_nr);

	/* Write the version. */
	d_iov_set(&value, &version, sizeof(version));
	rc = rdb_tx_update(tx, kvs, &ds_pool_prop_map_version, &value);
	if (rc != 0)
		return rc;

	/* Write the buffer. */
	d_iov_set(&value, buf, pool_buf_size(buf->pb_nr));
	return rdb_tx_update(tx, kvs, &ds_pool_prop_map_buffer, &value);
}

/*
 * Retrieve the pool map buffer address in persistent memory and the pool map
 * version into "map_buf" and "map_version", respectively.
 */
static int
locate_map_buf(struct rdb_tx *tx, const rdb_path_t *kvs, struct pool_buf **buf,
	       uint32_t *version)
{
	uint32_t	ver;
	d_iov_t	value;
	int		rc;

	/* Read the version. */
	d_iov_set(&value, &ver, sizeof(ver));
	rc = rdb_tx_lookup(tx, kvs, &ds_pool_prop_map_version, &value);
	if (rc != 0)
		return rc;

	/* Look up the buffer address. */
	d_iov_set(&value, NULL /* buf */, 0 /* size */);
	rc = rdb_tx_lookup(tx, kvs, &ds_pool_prop_map_buffer, &value);
	if (rc != 0)
		return rc;

	*buf = value.iov_buf;
	*version = ver;
	D_DEBUG(DF_DSMS, "version=%u ntargets=%u ndomains=%u\n", *version,
		(*buf)->pb_target_nr, (*buf)->pb_domain_nr);
	return 0;
}

/* Callers are responsible for freeing buf with D_FREE. */
static int
read_map_buf(struct rdb_tx *tx, const rdb_path_t *kvs, struct pool_buf **buf,
	     uint32_t *version)
{
	struct pool_buf	       *b;
	size_t			size;
	int			rc;

	rc = locate_map_buf(tx, kvs, &b, version);
	if (rc != 0)
		return rc;
	size = pool_buf_size(b->pb_nr);
	D_ALLOC(*buf, size);
	if (*buf == NULL)
		return -DER_NOMEM;
	memcpy(*buf, b, size);
	return 0;
}

/* Callers are responsible for destroying the object via pool_map_decref(). */
static int
read_map(struct rdb_tx *tx, const rdb_path_t *kvs, struct pool_map **map)
{
	struct pool_buf	       *buf;
	uint32_t		version;
	int			rc;

	rc = locate_map_buf(tx, kvs, &buf, &version);
	if (rc != 0)
		return rc;

	return pool_map_create(buf, version, map);
}

/* Store uuid in file path. */
static int
uuid_store(const char *path, const uuid_t uuid)
{
	int	fd;
	int	rc;

	/* Create and open the UUID file. */
	fd = open(path, O_WRONLY | O_CREAT | O_EXCL, S_IRUSR | S_IWUSR);
	if (fd < 0) {
		D_ERROR(DF_UUID": failed to create uuid file %s: %d\n",
			DP_UUID(uuid), path, errno);
		rc = daos_errno2der(errno);
		goto out;
	}

	/* Write the UUID. */
	rc = write(fd, uuid, sizeof(uuid_t));
	if (rc != sizeof(uuid_t)) {
		if (rc != -1)
			errno = EIO;
		D_ERROR(DF_UUID": failed to write uuid into %s: %d %d\n",
			DP_UUID(uuid), path, rc, errno);
		rc = daos_errno2der(errno);
		goto out_fd;
	}

	/* Persist the UUID. */
	rc = fsync(fd);
	if (rc != 0) {
		D_ERROR(DF_UUID": failed to fsync %s: %d\n", DP_UUID(uuid),
			path, errno);
		rc = daos_errno2der(errno);
	}

	/* Free the resource and remove the file on errors. */
out_fd:
	close(fd);
	if (rc != 0)
		remove(path);
out:
	return rc;
}

/* Load uuid from file path. */
static int
uuid_load(const char *path, uuid_t uuid)
{
	int	fd;
	int	rc;

	/* Open the UUID file. */
	fd = open(path, O_RDONLY);
	if (fd < 0) {
		if (errno == ENOENT)
			D_DEBUG(DB_MD, "failed to open uuid file %s: %d\n",
				path, errno);
		else
			D_ERROR("failed to open uuid file %s: %d\n", path,
				errno);
		rc = daos_errno2der(errno);
		goto out;
	}

	/* Read the UUID. */
	rc = read(fd, uuid, sizeof(uuid_t));
	if (rc == sizeof(uuid_t)) {
		rc = 0;
	} else {
		if (rc != -1)
			errno = EIO;
		D_ERROR("failed to read %s: %d %d\n", path, rc, errno);
		rc = daos_errno2der(errno);
	}

	close(fd);
out:
	return rc;
}

static char *
pool_svc_rdb_path_common(const uuid_t pool_uuid, const char *suffix)
{
	char   *name;
	char   *path;
	int	rc;

	D_ASPRINTF(name, RDB_FILE"pool%s", suffix);
	if (name == NULL)
		return NULL;
	rc = ds_mgmt_tgt_file(pool_uuid, name, NULL /* idx */, &path);
	D_FREE(name);
	if (rc != 0)
		return NULL;
	return path;
}

/* Return a pool service RDB path. */
static char *
pool_svc_rdb_path(const uuid_t pool_uuid)
{
	return pool_svc_rdb_path_common(pool_uuid, "");
}

/* Return a pool service RDB UUID file path. This file stores the RDB UUID. */
static char *
pool_svc_rdb_uuid_path(const uuid_t pool_uuid)
{
	return pool_svc_rdb_path_common(pool_uuid, "-uuid");
}

/*
 * Called by mgmt module on every storage node belonging to this pool.
 * "path" is the directory under which the VOS and metadata files shall be.
 * "target_uuid" returns the UUID generated for the target on this storage node.
 */
int
ds_pool_create(const uuid_t pool_uuid, const char *path, uuid_t target_uuid)
{
	char   *fpath;
	int	rc;

	uuid_generate(target_uuid);

	/* Store target_uuid in DSM_META_FILE. */
	D_ASPRINTF(fpath, "%s/%s", path, DSM_META_FILE);
	if (fpath == NULL)
		return -DER_NOMEM;
	rc = uuid_store(fpath, target_uuid);
	D_FREE(fpath);

	return rc;
}

/* copy \a prop to \a prop_def (duplicated default prop) */
static int
pool_prop_default_copy(daos_prop_t *prop_def, daos_prop_t *prop)
{
	struct daos_prop_entry	*entry;
	struct daos_prop_entry	*entry_def;
	int			 i;

	if (prop == NULL || prop->dpp_nr == 0 || prop->dpp_entries == NULL)
		return 0;

	for (i = 0; i < prop->dpp_nr; i++) {
		entry = &prop->dpp_entries[i];
		entry_def = daos_prop_entry_get(prop_def, entry->dpe_type);
		D_ASSERTF(entry_def != NULL, "type %d not found in "
			  "default prop.\n", entry->dpe_type);
		switch (entry->dpe_type) {
		case DAOS_PROP_PO_LABEL:
			D_FREE(entry_def->dpe_str);
			D_STRNDUP(entry_def->dpe_str, entry->dpe_str,
				  DAOS_PROP_LABEL_MAX_LEN);
			if (entry_def->dpe_str == NULL)
				return -DER_NOMEM;
			break;
		case DAOS_PROP_PO_OWNER:
		case DAOS_PROP_PO_OWNER_GROUP:
			D_FREE(entry_def->dpe_str);
			D_STRNDUP(entry_def->dpe_str, entry->dpe_str,
				  DAOS_ACL_MAX_PRINCIPAL_LEN);
			if (entry_def->dpe_str == NULL)
				return -DER_NOMEM;
			break;
		case DAOS_PROP_PO_SPACE_RB:
		case DAOS_PROP_PO_SELF_HEAL:
		case DAOS_PROP_PO_RECLAIM:
			entry_def->dpe_val = entry->dpe_val;
			break;
		case DAOS_PROP_PO_ACL:
			if (entry->dpe_val_ptr != NULL) {
				struct daos_acl *acl = entry->dpe_val_ptr;

				daos_prop_entry_dup_ptr(entry_def, entry,
							daos_acl_get_size(acl));
				if (entry_def->dpe_val_ptr == NULL)
					return -DER_NOMEM;
			}
			break;
		default:
			D_ERROR("ignore bad dpt_type %d.\n", entry->dpe_type);
			break;
		}
	}

	return 0;
}

static int
pool_prop_write(struct rdb_tx *tx, const rdb_path_t *kvs, daos_prop_t *prop)
{
	struct daos_prop_entry	*entry;
	d_iov_t		 value;
	int			 i;
	int			 rc = 0;

	if (prop == NULL || prop->dpp_nr == 0 || prop->dpp_entries == NULL)
		return 0;

	for (i = 0; i < prop->dpp_nr; i++) {
		entry = &prop->dpp_entries[i];
		switch (entry->dpe_type) {
		case DAOS_PROP_PO_LABEL:
			d_iov_set(&value, entry->dpe_str,
				     strlen(entry->dpe_str));
			rc = rdb_tx_update(tx, kvs, &ds_pool_prop_label,
					   &value);
			if (rc)
				return rc;
			break;
		case DAOS_PROP_PO_OWNER:
			d_iov_set(&value, entry->dpe_str,
				     strlen(entry->dpe_str));
			rc = rdb_tx_update(tx, kvs, &ds_pool_prop_owner,
					   &value);
			if (rc)
				return rc;
			break;
		case DAOS_PROP_PO_OWNER_GROUP:
			d_iov_set(&value, entry->dpe_str,
				     strlen(entry->dpe_str));
			rc = rdb_tx_update(tx, kvs, &ds_pool_prop_owner_group,
					   &value);
			if (rc)
				return rc;
			break;
		case DAOS_PROP_PO_ACL:
			if (entry->dpe_val_ptr != NULL) {
				struct daos_acl *acl;

				acl = entry->dpe_val_ptr;
				d_iov_set(&value, acl, daos_acl_get_size(acl));
				rc = rdb_tx_update(tx, kvs, &ds_pool_prop_acl,
						   &value);
				if (rc)
					return rc;
			}
			break;
		case DAOS_PROP_PO_SPACE_RB:
			d_iov_set(&value, &entry->dpe_val,
				     sizeof(entry->dpe_val));
			rc = rdb_tx_update(tx, kvs, &ds_pool_prop_space_rb,
					   &value);
			if (rc)
				return rc;
			break;
		case DAOS_PROP_PO_SELF_HEAL:
			d_iov_set(&value, &entry->dpe_val,
				     sizeof(entry->dpe_val));
			rc = rdb_tx_update(tx, kvs, &ds_pool_prop_self_heal,
					   &value);
			if (rc)
				return rc;
			break;
		case DAOS_PROP_PO_RECLAIM:
			d_iov_set(&value, &entry->dpe_val,
				     sizeof(entry->dpe_val));
			rc = rdb_tx_update(tx, kvs, &ds_pool_prop_reclaim,
					   &value);
			if (rc)
				return rc;
			break;
		case DAOS_PROP_PO_SVC_LIST:
			break;
		default:
			D_ERROR("bad dpe_type %d.\n", entry->dpe_type);
			return -DER_INVAL;
		}
	}

	return rc;
}

static int
init_pool_metadata(struct rdb_tx *tx, const rdb_path_t *kvs,
		   uint32_t nnodes, uuid_t target_uuids[], const char *group,
		   const d_rank_list_t *target_addrs, daos_prop_t *prop,
		   uint32_t ndomains, const int32_t *domains)
{
	struct pool_buf	       *map_buf;
	uint32_t		map_version = 1;
	uint32_t		connectable;
	uint32_t		nhandles = 0;
	uuid_t		       *uuids;
	d_iov_t			value;
	struct rdb_kvs_attr	attr;
	int			ntargets = nnodes * dss_tgt_nr;
	int			rc;

	/* Generate the pool buffer. */
	rc = gen_pool_buf(NULL, &map_buf, map_version, ndomains, nnodes,
			ntargets, domains, target_uuids, target_addrs, &uuids,
			dss_tgt_nr);
	if (rc != 0)
		D_GOTO(out_map_buf, rc);

	/* Initialize the pool map properties. */
	rc = write_map_buf(tx, kvs, map_buf, map_version);
	if (rc != 0)
		D_GOTO(out_uuids, rc);
	d_iov_set(&value, uuids, sizeof(uuid_t) * nnodes);
	rc = rdb_tx_update(tx, kvs, &ds_pool_prop_map_uuids, &value);
	if (rc != 0)
		D_GOTO(out_uuids, rc);

	/* Write the optional properties. */
	rc = pool_prop_write(tx, kvs, prop);
	if (rc != 0)
		D_GOTO(out_uuids, rc);

	/* Write connectable property */
	connectable = 1;
	d_iov_set(&value, &connectable, sizeof(connectable));
	rc = rdb_tx_update(tx, kvs, &ds_pool_prop_connectable, &value);
	if (rc != 0)
		D_GOTO(out_uuids, rc);

	/* Write the handle properties. */
	d_iov_set(&value, &nhandles, sizeof(nhandles));
	rc = rdb_tx_update(tx, kvs, &ds_pool_prop_nhandles, &value);
	if (rc != 0)
		D_GOTO(out_uuids, rc);
	attr.dsa_class = RDB_KVS_GENERIC;
	attr.dsa_order = 16;
	rc = rdb_tx_create_kvs(tx, kvs, &ds_pool_prop_handles, &attr);
	if (rc != 0)
		D_GOTO(out_uuids, rc);

	/* Create pool user attributes KVS */
	rc = rdb_tx_create_kvs(tx, kvs, &ds_pool_attr_user, &attr);
	if (rc != 0)
		D_GOTO(out_uuids, rc);

out_uuids:
	D_FREE(uuids);
out_map_buf:
	pool_buf_free(map_buf);
	return rc;
}

/*
 * nreplicas inputs how many replicas are wanted, while ranks->rl_nr
 * outputs how many replicas are actually selected, which may be less than
 * nreplicas. If successful, callers are responsible for calling
 * d_rank_list_free(*ranksp).
 */
static int
select_svc_ranks(int nreplicas, const d_rank_list_t *target_addrs,
		 int ndomains, const int *domains, d_rank_list_t **ranksp)
{
	int			i_rank_zero = -1;
	int			selectable;
	d_rank_list_t       *ranks;
	int			i;
	int			j;

	if (nreplicas <= 0)
		return -DER_INVAL;

	/* Determine the number of selectable targets. */
	selectable = target_addrs->rl_nr;
	if (daos_rank_list_find((d_rank_list_t *)target_addrs, 0 /* rank */,
				&i_rank_zero)) {
		/*
		 * Unless it is the only target available, we don't select rank
		 * 0 for now to avoid losing orterun stdout.
		 */
		if (selectable > 1)
			selectable -= 1 /* rank 0 */;
	}

	if (nreplicas > selectable)
		nreplicas = selectable;
	ranks = daos_rank_list_alloc(nreplicas);
	if (ranks == NULL)
		return -DER_NOMEM;

	/* TODO: Choose ranks according to failure domains. */
	j = 0;
	for (i = 0; i < target_addrs->rl_nr; i++) {
		if (j == ranks->rl_nr)
			break;
		if (i == i_rank_zero && selectable > 1)
			/* This is rank 0 and it's not the only rank. */
			continue;
		D_DEBUG(DB_MD, "ranks[%d]: %u\n", j, target_addrs->rl_ranks[i]);
		ranks->rl_ranks[j] = target_addrs->rl_ranks[i];
		j++;
	}
	D_ASSERTF(j == ranks->rl_nr, "%d == %u\n", j, ranks->rl_nr);

	*ranksp = ranks;
	return 0;
}

/**
 * Create a (combined) pool(/container) service. This method shall be called on
 * a single storage node in the pool. "target_uuids" shall be an array of the
 * target UUIDs returned by the ds_pool_create() calls.
 *
 * \param[in]		pool_uuid	pool UUID
 * \param[in]		ntargets	number of targets in the pool
 * \param[in]		target_uuids	array of \a ntargets target UUIDs
 * \param[in]		group		crt group ID (unused now)
 * \param[in]		target_addrs	list of \a ntargets target ranks
 * \param[in]		ndomains	number of domains the pool spans over
 * \param[in]		domains		serialized domain tree
 * \param[in]		prop		pool properties
 * \param[in,out]	svc_addrs	\a svc_addrs.rl_nr inputs how many
 *					replicas shall be created; returns the
 *					list of pool service replica ranks
 */
int
ds_pool_svc_create(const uuid_t pool_uuid, int ntargets, uuid_t target_uuids[],
		   const char *group, const d_rank_list_t *target_addrs,
		   int ndomains, const int *domains, daos_prop_t *prop,
		   d_rank_list_t *svc_addrs)
{
	d_rank_list_t	       *ranks;
	uuid_t			rdb_uuid;
	d_iov_t		psid;
	struct rsvc_client	client;
	struct dss_module_info *info = dss_get_module_info();
	crt_endpoint_t		ep;
	crt_rpc_t	       *rpc;
	struct pool_create_in  *in;
	struct pool_create_out *out;
	int			rc;

	D_ASSERTF(ntargets == target_addrs->rl_nr, "ntargets=%u num=%u\n",
		  ntargets, target_addrs->rl_nr);

	rc = select_svc_ranks(svc_addrs->rl_nr, target_addrs, ndomains,
			      domains, &ranks);
	if (rc != 0)
		D_GOTO(out, rc);

	uuid_generate(rdb_uuid);
	d_iov_set(&psid, (void *)pool_uuid, sizeof(uuid_t));
	rc = ds_rsvc_dist_start(DS_RSVC_CLASS_POOL, &psid, rdb_uuid, ranks,
				true /* create */, true /* bootstrap */,
				ds_rsvc_get_md_cap());
	if (rc != 0)
		D_GOTO(out_ranks, rc);

	rc = rsvc_client_init(&client, ranks);
	if (rc != 0)
		D_GOTO(out_creation, rc);

rechoose:
	/* Create a POOL_CREATE request. */
	ep.ep_grp = NULL;
	rc = rsvc_client_choose(&client, &ep);
	if (rc != 0) {
		D_ERROR(DF_UUID": cannot find pool service: "DF_RC"\n",
			DP_UUID(pool_uuid), DP_RC(rc));
		goto out_client;
	}
	rc = pool_req_create(info->dmi_ctx, &ep, POOL_CREATE, &rpc);
	if (rc != 0) {
		D_ERROR(DF_UUID": failed to create POOL_CREATE RPC: "DF_RC"\n",
			DP_UUID(pool_uuid), DP_RC(rc));
		D_GOTO(out_client, rc);
	}
	in = crt_req_get(rpc);
	uuid_copy(in->pri_op.pi_uuid, pool_uuid);
	uuid_clear(in->pri_op.pi_hdl);
	in->pri_ntgts = ntargets;
	in->pri_tgt_uuids.ca_count = ntargets;
	in->pri_tgt_uuids.ca_arrays = target_uuids;
	in->pri_tgt_ranks = (d_rank_list_t *)target_addrs;
	in->pri_prop = prop;
	in->pri_ndomains = ndomains;
	in->pri_domains.ca_count = ndomains;
	in->pri_domains.ca_arrays = (int *)domains;

	/* Send the POOL_CREATE request. */
	rc = dss_rpc_send(rpc);
	out = crt_reply_get(rpc);
	D_ASSERT(out != NULL);
	rc = rsvc_client_complete_rpc(&client, &ep, rc,
				      rc == 0 ? out->pro_op.po_rc : -DER_IO,
				      rc == 0 ? &out->pro_op.po_hint : NULL);
	if (rc == RSVC_CLIENT_RECHOOSE) {
		crt_req_decref(rpc);
		dss_sleep(1000 /* ms */);
		D_GOTO(rechoose, rc);
	}
	rc = out->pro_op.po_rc;
	if (rc != 0) {
		D_ERROR(DF_UUID": failed to create pool: "DF_RC"\n",
			DP_UUID(pool_uuid), DP_RC(rc));
		D_GOTO(out_rpc, rc);
	}

	rc = daos_rank_list_copy(svc_addrs, ranks);
	D_ASSERTF(rc == 0, "daos_rank_list_copy: "DF_RC"\n", DP_RC(rc));
out_rpc:
	crt_req_decref(rpc);
out_client:
	rsvc_client_fini(&client);
out_creation:
	if (rc != 0)
		ds_rsvc_dist_stop(DS_RSVC_CLASS_POOL, &psid, ranks,
				  NULL, true /* destroy */);
out_ranks:
	d_rank_list_free(ranks);
out:
	return rc;
}

int
ds_pool_svc_destroy(const uuid_t pool_uuid)
{
	d_iov_t		psid;
	d_rank_list_t	excluded = { 0 };
	int		rc;

	ds_rebuild_leader_stop(pool_uuid, -1);
	rc = ds_pool_get_ranks(pool_uuid, MAP_RANKS_DOWN, &excluded);
	if (rc)
		return rc;

	d_iov_set(&psid, (void *)pool_uuid, sizeof(uuid_t));
	rc = ds_rsvc_dist_stop(DS_RSVC_CLASS_POOL, &psid, NULL /* ranks */,
			       &excluded, true /* destroy */);
	map_ranks_fini(&excluded);
	if (rc != 0)
		D_ERROR(DF_UUID": failed to destroy pool service: "DF_RC"\n",
			DP_UUID(pool_uuid), DP_RC(rc));

	return rc;
}

static int
pool_svc_name_cb(d_iov_t *id, char **name)
{
	char *s;

	if (id->iov_len != sizeof(uuid_t))
		return -DER_INVAL;
	D_ALLOC(s, DAOS_UUID_STR_SIZE);
	if (s == NULL)
		return -DER_NOMEM;
	uuid_unparse_lower(id->iov_buf, s);
	s[8] = '\0'; /* strlen(DF_UUID) */
	*name = s;
	return 0;
}

static int
pool_svc_load_uuid_cb(d_iov_t *id, uuid_t db_uuid)
{
	char   *path;
	int	rc;

	if (id->iov_len != sizeof(uuid_t))
		return -DER_INVAL;
	path = pool_svc_rdb_uuid_path(id->iov_buf);
	if (path == NULL)
		return -DER_NOMEM;
	rc = uuid_load(path, db_uuid);
	D_FREE(path);
	return rc;
}

static int
pool_svc_store_uuid_cb(d_iov_t *id, uuid_t db_uuid)
{
	char   *path;
	int	rc;

	if (id->iov_len != sizeof(uuid_t))
		return -DER_INVAL;
	path = pool_svc_rdb_uuid_path(id->iov_buf);
	if (path == NULL)
		return -DER_NOMEM;
	rc = uuid_store(path, db_uuid);
	D_FREE(path);
	return rc;
}

static int
pool_svc_delete_uuid_cb(d_iov_t *id)
{
	char   *path;
	int	rc;

	if (id->iov_len != sizeof(uuid_t))
		return -DER_INVAL;
	path = pool_svc_rdb_uuid_path(id->iov_buf);
	if (path == NULL)
		return -DER_NOMEM;
	rc = remove(path);
	if (rc != 0) {
		D_ERROR(DF_UUID": failed to remove %s: %d\n",
			DP_UUID(id->iov_buf), path, errno);
		rc = daos_errno2der(errno);
	}
	D_FREE(path);
	return rc;
}

static int
pool_svc_locate_cb(d_iov_t *id, char **path)
{
	char *s;

	if (id->iov_len != sizeof(uuid_t))
		return -DER_INVAL;
	s = pool_svc_rdb_path(id->iov_buf);
	if (s == NULL)
		return -DER_NOMEM;
	*path = s;
	return 0;
}

static int
pool_svc_alloc_cb(d_iov_t *id, struct ds_rsvc **rsvc)
{
	struct pool_svc	       *svc;
	int			rc;

	if (id->iov_len != sizeof(uuid_t)) {
		rc = -DER_INVAL;
		goto err;
	}

	D_ALLOC_PTR(svc);
	if (svc == NULL) {
		rc = -DER_NOMEM;
		goto err;
	}

	d_iov_set(&svc->ps_rsvc.s_id, svc->ps_uuid, sizeof(uuid_t));

	uuid_copy(svc->ps_uuid, id->iov_buf);

	rc = ABT_rwlock_create(&svc->ps_lock);
	if (rc != ABT_SUCCESS) {
		D_ERROR("failed to create ps_lock: %d\n", rc);
		rc = dss_abterr2der(rc);
		goto err_svc;
	}

	rc = rdb_path_init(&svc->ps_root);
	if (rc != 0)
		goto err_lock;
	rc = rdb_path_push(&svc->ps_root, &rdb_path_root_key);
	if (rc != 0)
		goto err_root;

	rc = rdb_path_clone(&svc->ps_root, &svc->ps_handles);
	if (rc != 0)
		goto err_root;
	rc = rdb_path_push(&svc->ps_handles, &ds_pool_prop_handles);
	if (rc != 0)
		goto err_handles;

	rc = rdb_path_clone(&svc->ps_root, &svc->ps_user);
	if (rc != 0)
		goto err_handles;
	rc = rdb_path_push(&svc->ps_user, &ds_pool_attr_user);
	if (rc != 0)
		goto err_user;

	rc = ds_cont_svc_init(&svc->ps_cont_svc, svc->ps_uuid, 0 /* id */,
			      &svc->ps_rsvc);
	if (rc != 0)
		goto err_user;

	*rsvc = &svc->ps_rsvc;
	return 0;

err_user:
	rdb_path_fini(&svc->ps_user);
err_handles:
	rdb_path_fini(&svc->ps_handles);
err_root:
	rdb_path_fini(&svc->ps_root);
err_lock:
	ABT_rwlock_free(&svc->ps_lock);
err_svc:
	D_FREE(svc);
err:
	return rc;
}

static void
pool_svc_get(struct pool_svc *svc)
{
	ds_rsvc_get(&svc->ps_rsvc);
}

static void
pool_svc_put(struct pool_svc *svc)
{
	ds_rsvc_put(&svc->ps_rsvc);
}

struct ds_pool_evict_arg {
	struct pool_svc *svc;
	d_rank_t	rank;
};

static void
pool_evict_rank_ult(void *data)
{
	struct ds_pool_evict_arg *arg = data;
	int			 rc;

	rc = ds_pool_evict_rank(arg->svc->ps_uuid, arg->rank);

	D_DEBUG(DB_MGMT, DF_UUID" evict rank %u : rc %d\n",
		DP_UUID(arg->svc->ps_uuid), arg->rank, rc);

	pool_svc_put(arg->svc);
	D_FREE_PTR(arg);
}

/* Disable all pools eviction */
void
ds_pool_disable_evict(void)
{
	pool_disable_evict = true;
}

void
ds_pool_enable_evict(void)
{
	pool_disable_evict = false;
}

static int
pool_evict_rank(struct pool_svc *svc, d_rank_t rank)
{
	struct ds_pool_evict_arg	*ult_arg;
	int				rc;

	D_ALLOC_PTR(ult_arg);
	if (ult_arg == NULL)
		D_GOTO(out, rc = -DER_NOMEM);

	pool_svc_get(svc);
	ult_arg->svc = svc;
	ult_arg->rank = rank;
	rc = dss_ult_create(pool_evict_rank_ult, ult_arg, DSS_ULT_MISC,
			    DSS_TGT_SELF, 0, NULL);
	if (rc) {
		pool_svc_put(svc);
		D_FREE_PTR(ult_arg);
	}
out:
	if (rc)
		D_ERROR("evict ult failed: rc %d\n", rc);
	return rc;
}

static void
ds_pool_crt_event_cb(d_rank_t rank, enum crt_event_source src,
		     enum crt_event_type type, void *arg)
{
	daos_prop_t		prop = { 0 };
	struct daos_prop_entry	*entry;
	struct pool_svc		*svc = arg;
	int			rc = 0;

	/* Only used for evict the rank for the moment */
	if (src != CRT_EVS_SWIM || type != CRT_EVT_DEAD || pool_disable_evict) {
		D_DEBUG(DB_MGMT, "ignore src/type/evict %u/%u/%d\n",
			src, type, pool_disable_evict);
		return;
	}

	rc = ds_pool_iv_prop_fetch(svc->ps_pool, &prop);
	if (rc)
		D_GOTO(out, rc);

	entry = daos_prop_entry_get(&prop, DAOS_PROP_PO_SELF_HEAL);
	D_ASSERT(entry != NULL);
	if (!(entry->dpe_val & DAOS_SELF_HEAL_AUTO_EXCLUDE)) {
		D_DEBUG(DB_MGMT, "self healing is disabled\n");
		D_GOTO(out, rc);
	}

	rc = pool_evict_rank(svc, rank);
out:
	if (rc)
		D_ERROR("pool "DF_UUID" event %d failed: rc %d\n",
			DP_UUID(svc->ps_uuid), src, rc);
	daos_prop_entries_free(&prop);
}

static void
pool_svc_free_cb(struct ds_rsvc *rsvc)
{
	struct pool_svc *svc = pool_svc_obj(rsvc);

	ds_cont_svc_fini(&svc->ps_cont_svc);
	rdb_path_fini(&svc->ps_user);
	rdb_path_fini(&svc->ps_handles);
	rdb_path_fini(&svc->ps_root);
	ABT_rwlock_free(&svc->ps_lock);
	D_FREE(svc);
}

/*
 * Initialize and update svc->ps_pool with map_buf and map_version. This
 * ensures that svc->ps_pool matches the latest pool map.
 */
static int
init_svc_pool(struct pool_svc *svc, struct pool_buf *map_buf,
	      uint32_t map_version)
{
	struct ds_pool *pool;
	int		rc;

	pool = ds_pool_lookup(svc->ps_uuid);
	if (pool == NULL) {
		D_ERROR(DF_UUID": failed to get ds_pool\n",
			DP_UUID(svc->ps_uuid));
		return -DER_NONEXIST;
	}
	rc = ds_pool_tgt_map_update(pool, map_buf, map_version);
	if (rc != 0) {
		ds_pool_put(pool);
		return rc;
	}
	ds_pool_iv_ns_update(pool, dss_self_rank());

	D_ASSERT(svc->ps_pool == NULL);
	svc->ps_pool = pool;
	return 0;
}

/* Finalize svc->ps_pool. */
static void
fini_svc_pool(struct pool_svc *svc)
{
	D_ASSERT(svc->ps_pool != NULL);
	ds_pool_iv_ns_update(svc->ps_pool, -1 /* master_rank */);
	ds_pool_put(svc->ps_pool);
	svc->ps_pool = NULL;
}

/*
 * There might be some swim status inconsistency, let's check and
 * fix it.
 */
static int
pool_svc_check_node_status(struct pool_svc *svc)
{
	struct pool_domain	*doms;
	int			doms_cnt;
	int			i;
	int			rc = 0;

	if (pool_disable_evict) {
		D_DEBUG(DB_REBUILD, DF_UUID" disable swim evict.\n",
			DP_UUID(svc->ps_uuid));
		return 0;
	}

	doms_cnt = pool_map_find_nodes(svc->ps_pool->sp_map, PO_COMP_ID_ALL,
				       &doms);
	D_ASSERT(doms_cnt >= 0);
	for (i = 0; i < doms_cnt; i++) {
		struct swim_member_state state;

		/* Only check if UPIN server becomes DEAD for now */
		if (!(doms[i].do_comp.co_status & PO_COMP_ST_UPIN))
			continue;

		rc = crt_rank_state_get(crt_group_lookup(NULL),
				   doms[i].do_comp.co_rank, &state);
		if (rc != 0) {
			D_ERROR("failed to get swim for rank %u: %d\n",
				doms[i].do_comp.co_rank, rc);
			break;
		}

		/* Since there is a big chance the INACTIVE node will become
		 * ACTIVE soon, let's only evict the DEAD node rank for the
		 * moment.
		 */
		D_DEBUG(DB_REBUILD, "rank/state %d/%d\n",
			doms[i].do_comp.co_rank, state.sms_status);
		if (state.sms_status == SWIM_MEMBER_DEAD) {
			rc = pool_evict_rank(svc, doms[i].do_comp.co_rank);
			if (rc) {
				D_ERROR("failed to evict rank %u: %d\n",
					doms[i].do_comp.co_rank, rc);
				break;
			}
		}
	}
	return rc;
}

static int
pool_svc_step_up_cb(struct ds_rsvc *rsvc)
{
	struct pool_svc	       *svc = pool_svc_obj(rsvc);
	struct rdb_tx		tx;
	struct pool_buf	       *map_buf = NULL;
	uint32_t		map_version;
	uuid_t			pool_hdl_uuid;
	uuid_t			cont_hdl_uuid;
	daos_prop_t	       *prop = NULL;
	uint64_t		prop_bits;
	bool			cont_svc_up = false;
	bool			event_cb_registered = false;
	d_rank_t		rank;
	int			rc;

	/* Read the pool map into map_buf and map_version. */
	rc = rdb_tx_begin(rsvc->s_db, rsvc->s_term, &tx);
	if (rc != 0)
		goto out;
	ABT_rwlock_rdlock(svc->ps_lock);
	rc = read_map_buf(&tx, &svc->ps_root, &map_buf, &map_version);
	if (rc != 0) {
		if (rc == -DER_NONEXIST) {
			D_DEBUG(DB_MD, DF_UUID": new db\n",
				DP_UUID(svc->ps_uuid));
			rc = +DER_UNINIT;
		} else {
			D_ERROR(DF_UUID": failed to read pool map buffer: "
				""DF_RC"\n", DP_UUID(svc->ps_uuid), DP_RC(rc));
		}
		D_GOTO(unlock, rc);
	}
	prop_bits = DAOS_PO_QUERY_PROP_ALL;
	rc = pool_prop_read(&tx, svc, prop_bits, &prop);
	if (rc != 0) {
		D_ERROR(DF_UUID": cannot get access data for pool, "
			"rc="DF_RC"\n", DP_UUID(svc->ps_uuid), DP_RC(rc));
		D_GOTO(unlock, rc);
	}
unlock:
	ABT_rwlock_unlock(svc->ps_lock);
	rdb_tx_end(&tx);
	if (rc != 0)
		goto out;

	rc = init_svc_pool(svc, map_buf, map_version);
	if (rc != 0)
		goto out;

	/*
	 * Just in case the previous leader didn't complete distributing the
	 * latest pool map. This doesn't need to be undone if we encounter an
	 * error below.
	 */
	ds_rsvc_request_map_dist(&svc->ps_rsvc);

	ds_cont_svc_step_up(svc->ps_cont_svc);
	cont_svc_up = true;

	rc = crt_register_event_cb(ds_pool_crt_event_cb, svc);
	if (rc)
		goto out;
	event_cb_registered = true;

	rc = ds_pool_iv_prop_update(svc->ps_pool, prop);
	if (rc) {
		D_ERROR("ds_pool_iv_prop_update failed %d.\n", rc);
		D_GOTO(out, rc);
	}

	rc = pool_svc_check_node_status(svc);
	if (rc)
		D_GOTO(out, rc);

	if (!uuid_is_null(svc->ps_pool->sp_srv_cont_hdl)) {
		uuid_copy(pool_hdl_uuid, svc->ps_pool->sp_srv_pool_hdl);
		uuid_copy(cont_hdl_uuid, svc->ps_pool->sp_srv_cont_hdl);
	} else {
		uuid_generate(pool_hdl_uuid);
		uuid_generate(cont_hdl_uuid);
	}

	rc = ds_pool_iv_srv_hdl_update(svc->ps_pool, pool_hdl_uuid,
				       cont_hdl_uuid);
	if (rc) {
		D_ERROR("ds_pool_iv_srv_hdl_update failed %d.\n", rc);
		D_GOTO(out, rc);
	}

	D_PRINT(DF_UUID": pool/cont hdl uuid "DF_UUID"/"DF_UUID"\n",
		DP_UUID(svc->ps_uuid), DP_UUID(pool_hdl_uuid),
		DP_UUID(cont_hdl_uuid));

	rc = ds_rebuild_regenerate_task(svc->ps_pool);
	if (rc != 0)
		goto out;

	rc = crt_group_rank(NULL, &rank);
	D_ASSERTF(rc == 0, ""DF_RC"\n", DP_RC(rc));
	D_PRINT(DF_UUID": rank %u became pool service leader "DF_U64"\n",
		DP_UUID(svc->ps_uuid), rank, svc->ps_rsvc.s_term);
out:
	if (rc != 0) {
		if (event_cb_registered)
			crt_unregister_event_cb(ds_pool_crt_event_cb, svc);
		if (cont_svc_up)
			ds_cont_svc_step_down(svc->ps_cont_svc);
		if (svc->ps_pool != NULL)
			fini_svc_pool(svc);
	}
	if (map_buf != NULL)
		D_FREE(map_buf);
	if (prop != NULL)
		daos_prop_free(prop);
	return rc;
}

static void
pool_svc_step_down_cb(struct ds_rsvc *rsvc)
{
	struct pool_svc	       *svc = pool_svc_obj(rsvc);
	d_rank_t		rank;
	int			rc;

	crt_unregister_event_cb(ds_pool_crt_event_cb, svc);

	ds_pool_iv_srv_hdl_invalidate(svc->ps_pool);
	ds_cont_svc_step_down(svc->ps_cont_svc);
	fini_svc_pool(svc);

	rc = crt_group_rank(NULL, &rank);
	D_ASSERTF(rc == 0, ""DF_RC"\n", DP_RC(rc));
	D_PRINT(DF_UUID": rank %u no longer pool service leader "DF_U64"\n",
		DP_UUID(svc->ps_uuid), rank, svc->ps_rsvc.s_term);
}

static void
pool_svc_drain_cb(struct ds_rsvc *rsvc)
{
	struct pool_svc *svc = pool_svc_obj(rsvc);

	ds_rebuild_leader_stop(svc->ps_uuid, -1);
}

static int
pool_svc_map_dist_cb(struct ds_rsvc *rsvc)
{
	struct pool_svc	       *svc = pool_svc_obj(rsvc);
	struct rdb_tx		tx;
	struct pool_buf	       *map_buf = NULL;
	uint32_t		map_version;
	int			rc;

	/* Read the pool map into map_buf and map_version. */
	rc = rdb_tx_begin(rsvc->s_db, rsvc->s_term, &tx);
	if (rc != 0)
		goto out;
	ABT_rwlock_rdlock(svc->ps_lock);
	rc = read_map_buf(&tx, &svc->ps_root, &map_buf, &map_version);
	ABT_rwlock_unlock(svc->ps_lock);
	rdb_tx_end(&tx);
	if (rc != 0) {
		D_ERROR(DF_UUID": failed to read pool map buffer: %d\n",
			DP_UUID(svc->ps_uuid), rc);
		goto out;
	}

	rc = ds_pool_iv_map_update(svc->ps_pool, map_buf, map_version);
	if (rc != 0)
		D_ERROR(DF_UUID": failed to distribute pool map %u: %d\n",
			DP_UUID(svc->ps_uuid), map_version, rc);

out:
	if (map_buf != NULL)
		D_FREE(map_buf);
	return rc;
}

static struct ds_rsvc_class pool_svc_rsvc_class = {
	.sc_name	= pool_svc_name_cb,
	.sc_load_uuid	= pool_svc_load_uuid_cb,
	.sc_store_uuid	= pool_svc_store_uuid_cb,
	.sc_delete_uuid	= pool_svc_delete_uuid_cb,
	.sc_locate	= pool_svc_locate_cb,
	.sc_alloc	= pool_svc_alloc_cb,
	.sc_free	= pool_svc_free_cb,
	.sc_step_up	= pool_svc_step_up_cb,
	.sc_step_down	= pool_svc_step_down_cb,
	.sc_drain	= pool_svc_drain_cb,
	.sc_map_dist	= pool_svc_map_dist_cb
};

void
ds_pool_rsvc_class_register(void)
{
	ds_rsvc_class_register(DS_RSVC_CLASS_POOL, &pool_svc_rsvc_class);
}

void
ds_pool_rsvc_class_unregister(void)
{
	ds_rsvc_class_unregister(DS_RSVC_CLASS_POOL);
}

static int
pool_svc_lookup(uuid_t uuid, struct pool_svc **svcp)
{
	struct ds_rsvc *rsvc;
	d_iov_t	id;
	int		rc;

	d_iov_set(&id, uuid, sizeof(uuid_t));
	rc = ds_rsvc_lookup(DS_RSVC_CLASS_POOL, &id, &rsvc);
	if (rc != 0)
		return rc;
	*svcp = pool_svc_obj(rsvc);
	return 0;
}

static int
pool_svc_lookup_leader(uuid_t uuid, struct pool_svc **svcp,
		       struct rsvc_hint *hint)
{
	struct ds_rsvc *rsvc;
	d_iov_t	id;
	int		rc;

	d_iov_set(&id, uuid, sizeof(uuid_t));
	rc = ds_rsvc_lookup_leader(DS_RSVC_CLASS_POOL, &id, &rsvc, hint);
	if (rc != 0)
		return rc;
	*svcp = pool_svc_obj(rsvc);
	return 0;
}

static void
pool_svc_put_leader(struct pool_svc *svc)
{
	ds_rsvc_put_leader(&svc->ps_rsvc);
}

/** Look up container service \a pool_uuid. */
int
ds_pool_cont_svc_lookup_leader(uuid_t pool_uuid, struct cont_svc **svcp,
			       struct rsvc_hint *hint)
{
	struct pool_svc	       *pool_svc;
	int			rc;

	rc = pool_svc_lookup_leader(pool_uuid, &pool_svc, hint);
	if (rc != 0)
		return rc;
	*svcp = pool_svc->ps_cont_svc;
	return 0;
}

/*
 * Try to start the pool. If a pool service RDB exists, start it. Continue the
 * iteration upon errors as other pools may still be able to work.
 */
static int
start_one(uuid_t uuid, void *varg)
{
	char	       *path;
	d_iov_t		id;
	struct stat	st;
	int		rc;

	D_DEBUG(DB_MD, DF_UUID": starting pool\n", DP_UUID(uuid));

	rc = ds_pool_start(uuid);
	if (rc != 0) {
		D_ERROR(DF_UUID": failed to start pool: %d\n", DP_UUID(uuid),
			rc);
		return 0;
	}

	/*
	 * Check if an RDB file exists, to avoid unnecessary error messages
	 * from the ds_rsvc_start() call.
	 */
	path = pool_svc_rdb_path(uuid);
	if (path == NULL) {
		D_ERROR(DF_UUID": failed to allocate rdb path\n",
			DP_UUID(uuid));
		return 0;
	}
	rc = stat(path, &st);
	D_FREE(path);
	if (rc != 0) {
		if (errno != ENOENT)
			D_ERROR(DF_UUID": failed to check rdb existence: %d\n",
				DP_UUID(uuid), errno);
		return 0;
	}

	d_iov_set(&id, uuid, sizeof(uuid_t));
	ds_rsvc_start(DS_RSVC_CLASS_POOL, &id, NULL /* db_uuid */,
		      false /* create */, 0 /* size */, NULL /* replicas */,
		      NULL /* arg */);
	return 0;
}

static void
pool_start_all(void *arg)
{
	int rc;

	/* Scan the storage and start all pool services. */
	rc = ds_mgmt_tgt_pool_iterate(start_one, NULL /* arg */);
	if (rc != 0)
		D_ERROR("failed to scan all pool services: "DF_RC"\n",
			DP_RC(rc));
}

/* Note that this function is currently called from the main xstream. */
int
ds_pool_start_all(void)
{
	ABT_thread	thread;
	int		rc;

	/* Create a ULT to call ds_rsvc_start() in xstream 0. */
	rc = dss_ult_create(pool_start_all, NULL /* arg */, DSS_ULT_POOL_SRV,
			    0 /* tgt_idx */, 0 /* stack_size */, &thread);
	if (rc != 0) {
		D_ERROR("failed to create pool start ULT: "DF_RC"\n",
			DP_RC(rc));
		return rc;
	}
	ABT_thread_join(thread);
	ABT_thread_free(&thread);
	return 0;
}

/*
 * Note that this function is currently called from the main xstream to save
 * one ULT creation.
 */
int
ds_pool_stop_all(void)
{
	/*
	 * TODO: Before returning, release the ds_pool references held by
	 * ds_pool_start_all.
	 */
	return ds_rsvc_stop_all(DS_RSVC_CLASS_POOL);
}

static int
bcast_create(crt_context_t ctx, struct pool_svc *svc, crt_opcode_t opcode,
	     crt_bulk_t bulk_hdl, crt_rpc_t **rpc)
{
	return ds_pool_bcast_create(ctx, svc->ps_pool, DAOS_POOL_MODULE, opcode,
				    rpc, bulk_hdl, NULL);
}

/**
 * Retrieve the latest leader hint from \a db and fill it into \a hint.
 *
 * \param[in]	db	database
 * \param[out]	hint	rsvc hint
 */
void
ds_pool_set_hint(struct rdb *db, struct rsvc_hint *hint)
{
	int rc;

	rc = rdb_get_leader(db, &hint->sh_term, &hint->sh_rank);
	if (rc != 0)
		return;
	hint->sh_flags |= RSVC_HINT_VALID;
}

static int
pool_prop_read(struct rdb_tx *tx, const struct pool_svc *svc, uint64_t bits,
	       daos_prop_t **prop_out)
{
	daos_prop_t	*prop;
	d_iov_t	 value;
	uint64_t	 val;
	uint32_t	 idx = 0, nr = 0;
	int		 rc;

	if (bits & DAOS_PO_QUERY_PROP_LABEL)
		nr++;
	if (bits & DAOS_PO_QUERY_PROP_SPACE_RB)
		nr++;
	if (bits & DAOS_PO_QUERY_PROP_SELF_HEAL)
		nr++;
	if (bits & DAOS_PO_QUERY_PROP_RECLAIM)
		nr++;
	if (bits & DAOS_PO_QUERY_PROP_ACL)
		nr++;
	if (bits & DAOS_PO_QUERY_PROP_OWNER)
		nr++;
	if (bits & DAOS_PO_QUERY_PROP_OWNER_GROUP)
		nr++;
	if (bits & DAOS_PO_QUERY_PROP_SVC_LIST)
		nr++;
	if (nr == 0)
		return 0;

	prop = daos_prop_alloc(nr);
	if (prop == NULL)
		return -DER_NOMEM;
	*prop_out = prop;
	if (bits & DAOS_PO_QUERY_PROP_LABEL) {
		d_iov_set(&value, NULL, 0);
		rc = rdb_tx_lookup(tx, &svc->ps_root, &ds_pool_prop_label,
				   &value);
		if (rc != 0)
			return rc;
		if (value.iov_len > DAOS_PROP_LABEL_MAX_LEN) {
			D_ERROR("bad label length %zu (> %d).\n", value.iov_len,
				DAOS_PROP_LABEL_MAX_LEN);
			return -DER_IO;
		}
		D_ASSERT(idx < nr);
		prop->dpp_entries[idx].dpe_type = DAOS_PROP_PO_LABEL;
		D_STRNDUP(prop->dpp_entries[idx].dpe_str, value.iov_buf,
			  value.iov_len);
		if (prop->dpp_entries[idx].dpe_str == NULL)
			return -DER_NOMEM;
		idx++;
	}
	if (bits & DAOS_PO_QUERY_PROP_SPACE_RB) {
		d_iov_set(&value, &val, sizeof(val));
		rc = rdb_tx_lookup(tx, &svc->ps_root, &ds_pool_prop_space_rb,
				   &value);
		if (rc != 0)
			return rc;
		D_ASSERT(idx < nr);
		prop->dpp_entries[idx].dpe_type = DAOS_PROP_PO_SPACE_RB;
		prop->dpp_entries[idx].dpe_val = val;
		idx++;
	}
	if (bits & DAOS_PO_QUERY_PROP_SELF_HEAL) {
		d_iov_set(&value, &val, sizeof(val));
		rc = rdb_tx_lookup(tx, &svc->ps_root, &ds_pool_prop_self_heal,
				   &value);
		if (rc != 0)
			return rc;
		D_ASSERT(idx < nr);
		prop->dpp_entries[idx].dpe_type = DAOS_PROP_PO_SELF_HEAL;
		prop->dpp_entries[idx].dpe_val = val;
		idx++;
	}
	if (bits & DAOS_PO_QUERY_PROP_RECLAIM) {
		d_iov_set(&value, &val, sizeof(val));
		rc = rdb_tx_lookup(tx, &svc->ps_root, &ds_pool_prop_reclaim,
				   &value);
		if (rc != 0)
			return rc;
		D_ASSERT(idx < nr);
		prop->dpp_entries[idx].dpe_type = DAOS_PROP_PO_RECLAIM;
		prop->dpp_entries[idx].dpe_val = val;
		idx++;
	}
	if (bits & DAOS_PO_QUERY_PROP_ACL) {
		d_iov_set(&value, NULL, 0);
		rc = rdb_tx_lookup(tx, &svc->ps_root, &ds_pool_prop_acl,
				   &value);
		if (rc != 0)
			return rc;
		D_ASSERT(idx < nr);
		prop->dpp_entries[idx].dpe_type = DAOS_PROP_PO_ACL;
		D_ALLOC(prop->dpp_entries[idx].dpe_val_ptr, value.iov_buf_len);
		if (prop->dpp_entries[idx].dpe_val_ptr == NULL)
			return -DER_NOMEM;
		memcpy(prop->dpp_entries[idx].dpe_val_ptr, value.iov_buf,
		       value.iov_buf_len);
		idx++;
	}
	if (bits & DAOS_PO_QUERY_PROP_OWNER) {
		d_iov_set(&value, NULL, 0);
		rc = rdb_tx_lookup(tx, &svc->ps_root, &ds_pool_prop_owner,
				   &value);
		if (rc != 0)
			return rc;
		if (value.iov_len > DAOS_ACL_MAX_PRINCIPAL_LEN) {
			D_ERROR("bad owner length %zu (> %d).\n", value.iov_len,
				DAOS_ACL_MAX_PRINCIPAL_LEN);
			return -DER_IO;
		}
		D_ASSERT(idx < nr);
		prop->dpp_entries[idx].dpe_type = DAOS_PROP_PO_OWNER;
		D_STRNDUP(prop->dpp_entries[idx].dpe_str, value.iov_buf,
			  value.iov_len);
		if (prop->dpp_entries[idx].dpe_str == NULL)
			return -DER_NOMEM;
		idx++;
	}
	if (bits & DAOS_PO_QUERY_PROP_OWNER_GROUP) {
		d_iov_set(&value, NULL, 0);
		rc = rdb_tx_lookup(tx, &svc->ps_root, &ds_pool_prop_owner_group,
				   &value);
		if (rc != 0)
			return rc;
		if (value.iov_len > DAOS_ACL_MAX_PRINCIPAL_LEN) {
			D_ERROR("bad owner group length %zu (> %d).\n",
				value.iov_len,
				DAOS_ACL_MAX_PRINCIPAL_LEN);
			return -DER_IO;
		}
		D_ASSERT(idx < nr);
		prop->dpp_entries[idx].dpe_type = DAOS_PROP_PO_OWNER_GROUP;
		D_STRNDUP(prop->dpp_entries[idx].dpe_str, value.iov_buf,
			  value.iov_len);
		if (prop->dpp_entries[idx].dpe_str == NULL)
			return -DER_NOMEM;
		idx++;
	}
	if (bits & DAOS_PO_QUERY_PROP_SVC_LIST) {
		d_rank_list_t	*svc_list = NULL;

		d_iov_set(&value, NULL, 0);
		rc = rdb_get_ranks(svc->ps_rsvc.s_db, &svc_list);
		if (rc) {
			D_ERROR("get svc list failed: rc %d\n", rc);
			return rc;
		}
		prop->dpp_entries[idx].dpe_type = DAOS_PROP_PO_SVC_LIST;
		prop->dpp_entries[idx].dpe_val_ptr = svc_list;
		idx++;
	}

	return 0;
}

/*
 * We use this RPC to not only create the pool metadata but also initialize the
 * pool/container service DB.
 */
void
ds_pool_create_handler(crt_rpc_t *rpc)
{
	struct pool_create_in  *in = crt_req_get(rpc);
	struct pool_create_out *out = crt_reply_get(rpc);
	struct pool_svc	       *svc;
	struct rdb_tx		tx;
	d_iov_t		value;
	struct rdb_kvs_attr	attr;
	daos_prop_t	       *prop_dup = NULL;
	int			rc;

	D_DEBUG(DF_DSMS, DF_UUID": processing rpc %p\n",
		DP_UUID(in->pri_op.pi_uuid), rpc);

	if (in->pri_ntgts != in->pri_tgt_uuids.ca_count ||
	    in->pri_ntgts != in->pri_tgt_ranks->rl_nr)
		D_GOTO(out, rc = -DER_PROTO);
	if (in->pri_ndomains != in->pri_domains.ca_count)
		D_GOTO(out, rc = -DER_PROTO);

	/* This RPC doesn't care about whether the service is up. */
	rc = pool_svc_lookup(in->pri_op.pi_uuid, &svc);
	if (rc != 0)
		D_GOTO(out, rc);

	/*
	 * Simply serialize this whole RPC with rsvc_step_{up,down}_cb() and
	 * ds_rsvc_stop().
	 */
	ABT_mutex_lock(svc->ps_rsvc.s_mutex);

	if (svc->ps_rsvc.s_stop) {
		D_DEBUG(DB_MD, DF_UUID": pool service already stopping\n",
			DP_UUID(svc->ps_uuid));
		D_GOTO(out_mutex, rc = -DER_CANCELED);
	}

	rc = rdb_tx_begin(svc->ps_rsvc.s_db, RDB_NIL_TERM, &tx);
	if (rc != 0)
		D_GOTO(out_mutex, rc);
	ABT_rwlock_wrlock(svc->ps_lock);
	ds_cont_wrlock_metadata(svc->ps_cont_svc);

	/* See if the DB has already been initialized. */
	d_iov_set(&value, NULL /* buf */, 0 /* size */);
	rc = rdb_tx_lookup(&tx, &svc->ps_root, &ds_pool_prop_map_buffer,
			   &value);
	if (rc != -DER_NONEXIST) {
		if (rc == 0)
			D_DEBUG(DF_DSMS, DF_UUID": db already initialized\n",
				DP_UUID(svc->ps_uuid));
		else
			D_ERROR(DF_UUID": failed to look up pool map: "
				""DF_RC"\n", DP_UUID(svc->ps_uuid), DP_RC(rc));
		D_GOTO(out_tx, rc);
	}

	/* duplicate the default properties, overwrite it with pool create
	 * parameter and then write to pool meta data.
	 */
	prop_dup = daos_prop_dup(&pool_prop_default, true);
	if (prop_dup == NULL) {
		D_ERROR("daos_prop_dup failed.\n");
		D_GOTO(out_tx, rc = -DER_NOMEM);
	}
	rc = pool_prop_default_copy(prop_dup, in->pri_prop);
	if (rc) {
		D_ERROR("daos_prop_default_copy failed.\n");
		D_GOTO(out_tx, rc);
	}

	/* Initialize the DB and the metadata for this pool. */
	attr.dsa_class = RDB_KVS_GENERIC;
	attr.dsa_order = 8;
	rc = rdb_tx_create_root(&tx, &attr);
	if (rc != 0)
		D_GOTO(out_tx, rc);
	rc = init_pool_metadata(&tx, &svc->ps_root, in->pri_tgt_uuids.ca_count,
				in->pri_tgt_uuids.ca_arrays, NULL /* group */,
				in->pri_tgt_ranks, prop_dup,
				in->pri_ndomains, in->pri_domains.ca_arrays);
	if (rc != 0)
		D_GOTO(out_tx, rc);
	rc = ds_cont_init_metadata(&tx, &svc->ps_root, in->pri_op.pi_uuid);
	if (rc != 0)
		D_GOTO(out_tx, rc);

	rc = rdb_tx_commit(&tx);
	if (rc != 0)
		D_GOTO(out_tx, rc);

out_tx:
	daos_prop_free(prop_dup);
	ds_cont_unlock_metadata(svc->ps_cont_svc);
	ABT_rwlock_unlock(svc->ps_lock);
	rdb_tx_end(&tx);
	if (rc != 0)
		D_GOTO(out_svc, rc);

	if (svc->ps_rsvc.s_state == DS_RSVC_UP_EMPTY) {
		/*
		 * The DB is no longer empty. Since the previous
		 * pool_svc_step_up_cb() call didn't finish stepping up due to
		 * an empty DB, and there hasn't been a pool_svc_step_down_cb()
		 * call yet, we should call pool_svc_step_up() to finish
		 * stepping up.
		 */
		D_DEBUG(DF_DSMS, DF_UUID": trying to finish stepping up\n",
			DP_UUID(in->pri_op.pi_uuid));
		rc = pool_svc_step_up_cb(&svc->ps_rsvc);
		if (rc != 0) {
			D_ASSERT(rc != DER_UNINIT);
			/* TODO: Ask rdb to step down. */
			D_GOTO(out_svc, rc);
		}
		svc->ps_rsvc.s_state = DS_RSVC_UP;
		ABT_cond_broadcast(svc->ps_rsvc.s_state_cv);
	}

out_mutex:
	ABT_mutex_unlock(svc->ps_rsvc.s_mutex);
out_svc:
	ds_rsvc_set_hint(&svc->ps_rsvc, &out->pro_op.po_hint);
	pool_svc_put(svc);
out:
	out->pro_op.po_rc = rc;
	D_DEBUG(DF_DSMS, DF_UUID": replying rpc %p: "DF_RC"\n",
		DP_UUID(in->pri_op.pi_uuid), rpc, DP_RC(rc));
	crt_reply_send(rpc);
}

static int
pool_connect_iv_dist(struct pool_svc *svc, uuid_t pool_hdl,
		     uint64_t flags, uint64_t sec_capas, d_iov_t *cred)
{
	d_rank_t rank;
	int	 rc;

	D_DEBUG(DF_DSMS, DF_UUID": bcasting\n", DP_UUID(svc->ps_uuid));

	rc = crt_group_rank(svc->ps_pool->sp_group, &rank);
	if (rc != 0)
		D_GOTO(out, rc);

	rc = ds_pool_iv_conn_hdl_update(svc->ps_pool, pool_hdl, flags,
					sec_capas, cred);
	if (rc)
		D_GOTO(out, rc);
out:
	D_DEBUG(DF_DSMS, DF_UUID": bcasted: "DF_RC"\n", DP_UUID(svc->ps_uuid),
		DP_RC(rc));
	return rc;
}

static int
bulk_cb(const struct crt_bulk_cb_info *cb_info)
{
	ABT_eventual *eventual = cb_info->bci_arg;

	ABT_eventual_set(*eventual, (void *)&cb_info->bci_rc,
			 sizeof(cb_info->bci_rc));
	return 0;
}

/*
 * Transfer the pool map to "remote_bulk". If the remote bulk buffer is too
 * small, then return -DER_TRUNC and set "required_buf_size" to the local pool
 * map buffer size.
 * If the map_buf_bulk is non-NULL, then the created local bulk handle for
 * pool_buf will be returned and caller needs to do crt_bulk_free later.
 * If the map_buf_bulk is NULL then the internally created local bulk handle
 * will be freed within this function.
 */
static int
transfer_map_buf(struct pool_buf *map_buf, uint32_t map_version,
		 struct pool_svc *svc, crt_rpc_t *rpc,
		 crt_bulk_t remote_bulk, uint32_t *required_buf_size)
{
	size_t			map_buf_size;
	daos_size_t		remote_bulk_size;
	d_iov_t		map_iov;
	d_sg_list_t		map_sgl;
	crt_bulk_t		bulk = CRT_BULK_NULL;
	struct crt_bulk_desc	map_desc;
	crt_bulk_opid_t		map_opid;
	ABT_eventual		eventual;
	int		       *status;
	int			rc;

	if (map_version != pool_map_get_version(svc->ps_pool->sp_map)) {
		D_ERROR(DF_UUID": found different cached and persistent pool "
			"map versions: cached=%u persistent=%u\n",
			DP_UUID(svc->ps_uuid),
			pool_map_get_version(svc->ps_pool->sp_map),
			map_version);
		D_GOTO(out, rc = -DER_IO);
	}

	map_buf_size = pool_buf_size(map_buf->pb_nr);

	/* Check if the client bulk buffer is large enough. */
	rc = crt_bulk_get_len(remote_bulk, &remote_bulk_size);
	if (rc != 0)
		D_GOTO(out, rc);
	if (remote_bulk_size < map_buf_size) {
		D_ERROR(DF_UUID": remote pool map buffer ("DF_U64") < required "
			"(%lu)\n", DP_UUID(svc->ps_uuid), remote_bulk_size,
			map_buf_size);
		*required_buf_size = map_buf_size;
		D_GOTO(out, rc = -DER_TRUNC);
	}

	d_iov_set(&map_iov, map_buf, map_buf_size);
	map_sgl.sg_nr = 1;
	map_sgl.sg_nr_out = 0;
	map_sgl.sg_iovs = &map_iov;

	rc = crt_bulk_create(rpc->cr_ctx, &map_sgl, CRT_BULK_RO, &bulk);
	if (rc != 0)
		D_GOTO(out, rc);

	/* Prepare "map_desc" for crt_bulk_transfer(). */
	map_desc.bd_rpc = rpc;
	map_desc.bd_bulk_op = CRT_BULK_PUT;
	map_desc.bd_remote_hdl = remote_bulk;
	map_desc.bd_remote_off = 0;
	map_desc.bd_local_hdl = bulk;
	map_desc.bd_local_off = 0;
	map_desc.bd_len = map_iov.iov_len;

	rc = ABT_eventual_create(sizeof(*status), &eventual);
	if (rc != ABT_SUCCESS)
		D_GOTO(out_bulk, rc = dss_abterr2der(rc));

	rc = crt_bulk_transfer(&map_desc, bulk_cb, &eventual, &map_opid);
	if (rc != 0)
		D_GOTO(out_eventual, rc);

	rc = ABT_eventual_wait(eventual, (void **)&status);
	if (rc != ABT_SUCCESS)
		D_GOTO(out_eventual, rc = dss_abterr2der(rc));

	if (*status != 0)
		D_GOTO(out_eventual, rc = *status);

out_eventual:
	ABT_eventual_free(&eventual);
out_bulk:
	if (bulk != CRT_BULK_NULL)
		crt_bulk_free(bulk);
out:
	return rc;
}

void
ds_pool_connect_handler(crt_rpc_t *rpc)
{
	struct pool_connect_in	       *in = crt_req_get(rpc);
	struct pool_connect_out	       *out = crt_reply_get(rpc);
	struct pool_svc		       *svc;
	struct pool_buf		       *map_buf = NULL;
	uint32_t			map_version;
	uint32_t			connectable;
	struct rdb_tx			tx;
	d_iov_t				key;
	d_iov_t				value;
	struct pool_hdl			hdl;
	uint32_t			nhandles;
	int				skip_update = 0;
	int				rc;
	daos_prop_t		       *prop = NULL;
	uint64_t			prop_bits;
	struct daos_prop_entry	       *acl_entry;
	struct ownership		owner;
	struct daos_prop_entry	       *owner_entry;
	struct daos_prop_entry	       *owner_grp_entry;
	uint64_t			sec_capas = 0;

	D_DEBUG(DF_DSMS, DF_UUID": processing rpc %p: hdl="DF_UUID"\n",
		DP_UUID(in->pci_op.pi_uuid), rpc, DP_UUID(in->pci_op.pi_hdl));

	rc = pool_svc_lookup_leader(in->pci_op.pi_uuid, &svc,
				    &out->pco_op.po_hint);
	if (rc != 0)
		D_GOTO(out, rc);

	if (in->pci_query_bits & DAOS_PO_QUERY_REBUILD_STATUS) {
		rc = ds_rebuild_query(in->pci_op.pi_uuid, &out->pco_rebuild_st);
		if (rc != 0)
			D_GOTO(out_svc, rc);
	}

	rc = rdb_tx_begin(svc->ps_rsvc.s_db, svc->ps_rsvc.s_term, &tx);
	if (rc != 0)
		D_GOTO(out_svc, rc);

	ABT_rwlock_wrlock(svc->ps_lock);

	/* Check if pool is being destroyed and not accepting connections */
	d_iov_set(&value, &connectable, sizeof(connectable));
	rc = rdb_tx_lookup(&tx, &svc->ps_root,
			   &ds_pool_prop_connectable, &value);
	if (rc != 0)
		D_GOTO(out_lock, rc);
	D_DEBUG(DF_DSMS, DF_UUID": connectable=%u\n",
		DP_UUID(in->pci_op.pi_uuid), connectable);
	if (!connectable) {
		D_ERROR(DF_UUID": being destroyed, not accepting connections\n",
			DP_UUID(in->pci_op.pi_uuid));
		D_GOTO(out_lock, rc = -DER_BUSY);
	}

	/* Check existing pool handles. */
	d_iov_set(&key, in->pci_op.pi_hdl, sizeof(uuid_t));
	d_iov_set(&value, &hdl, sizeof(hdl));
	rc = rdb_tx_lookup(&tx, &svc->ps_handles, &key, &value);
	if (rc == 0) {
		if (hdl.ph_flags == in->pci_flags) {
			/*
			 * The handle already exists; only do the pool map
			 * transfer.
			 */
			skip_update = 1;
		} else {
			/* The existing one does not match the new one. */
			D_ERROR(DF_UUID": found conflicting pool handle\n",
				DP_UUID(in->pci_op.pi_uuid));
			D_GOTO(out_lock, rc = -DER_EXIST);
		}
	} else if (rc != -DER_NONEXIST) {
		D_GOTO(out_lock, rc);
	}

	/* Fetch properties, the  ACL and ownership info for access check,
	 * all properties will update to IV.
	 */
	prop_bits = DAOS_PO_QUERY_PROP_ALL;
	rc = pool_prop_read(&tx, svc, prop_bits, &prop);
	if (rc != 0) {
		D_ERROR(DF_UUID": cannot get access data for pool, "
			"rc="DF_RC"\n", DP_UUID(in->pci_op.pi_uuid), DP_RC(rc));
		D_GOTO(out_map_version, rc);
	}
	D_ASSERT(prop != NULL);

	acl_entry = daos_prop_entry_get(prop, DAOS_PROP_PO_ACL);
	D_ASSERT(acl_entry != NULL);
	D_ASSERT(acl_entry->dpe_val_ptr != NULL);

	owner_entry = daos_prop_entry_get(prop, DAOS_PROP_PO_OWNER);
	D_ASSERT(owner_entry != NULL);
	D_ASSERT(owner_entry->dpe_str != NULL);

	owner_grp_entry = daos_prop_entry_get(prop, DAOS_PROP_PO_OWNER_GROUP);
	D_ASSERT(owner_grp_entry != NULL);
	D_ASSERT(owner_grp_entry->dpe_str != NULL);

	owner.user = owner_entry->dpe_str;
	owner.group = owner_grp_entry->dpe_str;

	/*
	 * Security capabilities determine the access control policy on this
	 * pool handle.
	 */
	rc = ds_sec_pool_get_capabilities(in->pci_flags, &in->pci_cred, &owner,
					  acl_entry->dpe_val_ptr,
					  &sec_capas);
	if (rc != 0) {
		D_ERROR(DF_UUID": refusing connect attempt for "
			DF_X64" error: "DF_RC"\n", DP_UUID(in->pci_op.pi_uuid),
			in->pci_flags, DP_RC(rc));
		D_GOTO(out_map_version, rc);
	}

	if (!ds_sec_pool_can_connect(sec_capas)) {
		D_ERROR(DF_UUID": permission denied for connect attempt for "
			DF_X64"\n", DP_UUID(in->pci_op.pi_uuid),
			in->pci_flags);
		D_GOTO(out_map_version, rc = -DER_NO_PERM);
	}

	/*
	 * Transfer the pool map to the client before adding the pool handle,
	 * so that we don't need to worry about rolling back the transaction
	 * when the transfer fails. The client has already been authenticated
	 * and authorized at this point. If an error occurs after the transfer
	 * completes, then we simply return the error and the client will throw
	 * its pool_buf away.
	 */
	rc = read_map_buf(&tx, &svc->ps_root, &map_buf, &map_version);
	if (rc != 0) {
		D_ERROR(DF_UUID": failed to read pool map: "DF_RC"\n",
			DP_UUID(svc->ps_uuid), DP_RC(rc));
		D_GOTO(out_map_version, rc);
	}
	rc = transfer_map_buf(map_buf, map_version, svc, rpc, in->pci_map_bulk,
			      &out->pco_map_buf_size);
	if (rc != 0)
		D_GOTO(out_map_version, rc);

	if (skip_update)
		D_GOTO(out_map_version, rc = 0);

	d_iov_set(&value, &nhandles, sizeof(nhandles));
	rc = rdb_tx_lookup(&tx, &svc->ps_root, &ds_pool_prop_nhandles, &value);
	if (rc != 0)
		D_GOTO(out_map_version, rc);

	/* Take care of exclusive handles. */
	if (nhandles != 0) {
		if (in->pci_flags & DAOS_PC_EX) {
			D_DEBUG(DF_DSMS, DF_UUID": others already connected\n",
				DP_UUID(in->pci_op.pi_uuid));
			D_GOTO(out_map_version, rc = -DER_BUSY);
		} else {
			/*
			 * If there is a non-exclusive handle, then all handles
			 * are non-exclusive.
			 */
			d_iov_set(&value, &hdl, sizeof(hdl));
			rc = rdb_tx_fetch(&tx, &svc->ps_handles,
					  RDB_PROBE_FIRST, NULL /* key_in */,
					  NULL /* key_out */, &value);
			if (rc != 0)
				D_GOTO(out_map_version, rc);
			if (hdl.ph_flags & DAOS_PC_EX)
				D_GOTO(out_map_version, rc = -DER_BUSY);
		}
	}

	rc = pool_connect_iv_dist(svc, in->pci_op.pi_hdl, in->pci_flags,
				  sec_capas, &in->pci_cred);
	if (rc == 0 && DAOS_FAIL_CHECK(DAOS_POOL_CONNECT_FAIL_CORPC))
		rc = -DER_TIMEDOUT;
	if (rc != 0) {
		D_ERROR(DF_UUID": failed to connect to targets: "DF_RC"\n",
			DP_UUID(in->pci_op.pi_uuid), DP_RC(rc));
		D_GOTO(out_map_version, rc);
	}

	hdl.ph_flags = in->pci_flags;
	hdl.ph_sec_capas = sec_capas;
	nhandles++;
	d_iov_set(&key, in->pci_op.pi_hdl, sizeof(uuid_t));
	d_iov_set(&value, &hdl, sizeof(hdl));
	rc = rdb_tx_update(&tx, &svc->ps_handles, &key, &value);
	if (rc != 0)
		D_GOTO(out_map_version, rc);

	d_iov_set(&value, &nhandles, sizeof(nhandles));
	rc = rdb_tx_update(&tx, &svc->ps_root, &ds_pool_prop_nhandles, &value);
	if (rc != 0)
		D_GOTO(out_map_version, rc);

	rc = rdb_tx_commit(&tx);
	if (rc)
		D_GOTO(out_map_version, rc);

	if (in->pci_query_bits & DAOS_PO_QUERY_SPACE)
		rc = pool_space_query_bcast(rpc->cr_ctx, svc, in->pci_op.pi_hdl,
					    &out->pco_space);
out_map_version:
	out->pco_op.po_map_version = pool_map_get_version(svc->ps_pool->sp_map);
	if (map_buf)
		D_FREE(map_buf);
out_lock:
	ABT_rwlock_unlock(svc->ps_lock);
	rdb_tx_end(&tx);
	if (prop)
		daos_prop_free(prop);
out_svc:
	ds_rsvc_set_hint(&svc->ps_rsvc, &out->pco_op.po_hint);
	pool_svc_put_leader(svc);
out:
	out->pco_op.po_rc = rc;
	D_DEBUG(DF_DSMS, DF_UUID": replying rpc %p: "DF_RC"\n",
		DP_UUID(in->pci_op.pi_uuid), rpc, DP_RC(rc));
	crt_reply_send(rpc);
}

static int
pool_disconnect_bcast(crt_context_t ctx, struct pool_svc *svc,
		      uuid_t *pool_hdls, int n_pool_hdls)
{
	struct pool_tgt_disconnect_in  *in;
	struct pool_tgt_disconnect_out *out;
	crt_rpc_t		       *rpc;
	int				rc;

	D_DEBUG(DF_DSMS, DF_UUID": bcasting\n", DP_UUID(svc->ps_uuid));

	rc = bcast_create(ctx, svc, POOL_TGT_DISCONNECT, NULL, &rpc);
	if (rc != 0)
		D_GOTO(out, rc);

	in = crt_req_get(rpc);
	uuid_copy(in->tdi_uuid, svc->ps_uuid);
	in->tdi_hdls.ca_arrays = pool_hdls;
	in->tdi_hdls.ca_count = n_pool_hdls;
	rc = dss_rpc_send(rpc);
	if (rc == 0 && DAOS_FAIL_CHECK(DAOS_POOL_DISCONNECT_FAIL_CORPC))
		rc = -DER_TIMEDOUT;
	if (rc != 0)
		D_GOTO(out_rpc, rc);

	out = crt_reply_get(rpc);
	rc = out->tdo_rc;
	if (rc != 0) {
		D_ERROR(DF_UUID": failed to disconnect from "DF_RC" targets\n",
			DP_UUID(svc->ps_uuid), DP_RC(rc));
		rc = -DER_IO;
	}

out_rpc:
	crt_req_decref(rpc);
out:
	D_DEBUG(DF_DSMS, DF_UUID": bcasted: "DF_RC"\n", DP_UUID(svc->ps_uuid),
		DP_RC(rc));
	return rc;
}

static int
pool_disconnect_hdls(struct rdb_tx *tx, struct pool_svc *svc, uuid_t *hdl_uuids,
		     int n_hdl_uuids, crt_context_t ctx)
{
	d_iov_t	value;
	uint32_t	nhandles;
	int		i;
	int		rc;

	D_ASSERTF(n_hdl_uuids > 0, "%d\n", n_hdl_uuids);

	D_DEBUG(DF_DSMS, DF_UUID": disconnecting %d hdls: hdl_uuids[0]="DF_UUID
		"\n", DP_UUID(svc->ps_uuid), n_hdl_uuids,
		DP_UUID(hdl_uuids[0]));

	/*
	 * TODO: Send POOL_TGT_CLOSE_CONTS and somehow retry until every
	 * container service has responded (through ds_pool).
	 */
	rc = ds_cont_close_by_pool_hdls(svc->ps_uuid, hdl_uuids, n_hdl_uuids,
					ctx);
	if (rc != 0)
		D_GOTO(out, rc);

	rc = pool_disconnect_bcast(ctx, svc, hdl_uuids, n_hdl_uuids);
	if (rc != 0)
		D_GOTO(out, rc);

	d_iov_set(&value, &nhandles, sizeof(nhandles));
	rc = rdb_tx_lookup(tx, &svc->ps_root, &ds_pool_prop_nhandles, &value);
	if (rc != 0)
		D_GOTO(out, rc);

	nhandles -= n_hdl_uuids;

	for (i = 0; i < n_hdl_uuids; i++) {
		d_iov_t key;

		d_iov_set(&key, hdl_uuids[i], sizeof(uuid_t));
		rc = rdb_tx_delete(tx, &svc->ps_handles, &key);
		if (rc != 0)
			D_GOTO(out, rc);
	}

	d_iov_set(&value, &nhandles, sizeof(nhandles));
	rc = rdb_tx_update(tx, &svc->ps_root, &ds_pool_prop_nhandles, &value);
	if (rc != 0)
		D_GOTO(out, rc);

out:
	D_DEBUG(DF_DSMS, DF_UUID": leaving: "DF_RC"\n", DP_UUID(svc->ps_uuid),
		DP_RC(rc));
	return rc;
}

void
ds_pool_disconnect_handler(crt_rpc_t *rpc)
{
	struct pool_disconnect_in      *pdi = crt_req_get(rpc);
	struct pool_disconnect_out     *pdo = crt_reply_get(rpc);
	struct pool_svc		       *svc;
	struct rdb_tx			tx;
	d_iov_t			key;
	d_iov_t			value;
	struct pool_hdl			hdl;
	int				rc;

	D_DEBUG(DF_DSMS, DF_UUID": processing rpc %p: hdl="DF_UUID"\n",
		DP_UUID(pdi->pdi_op.pi_uuid), rpc, DP_UUID(pdi->pdi_op.pi_hdl));

	rc = pool_svc_lookup_leader(pdi->pdi_op.pi_uuid, &svc,
				    &pdo->pdo_op.po_hint);
	if (rc != 0)
		D_GOTO(out, rc);

	rc = rdb_tx_begin(svc->ps_rsvc.s_db, svc->ps_rsvc.s_term, &tx);
	if (rc != 0)
		D_GOTO(out_svc, rc);

	ABT_rwlock_wrlock(svc->ps_lock);

	d_iov_set(&key, pdi->pdi_op.pi_hdl, sizeof(uuid_t));
	d_iov_set(&value, &hdl, sizeof(hdl));
	rc = rdb_tx_lookup(&tx, &svc->ps_handles, &key, &value);
	if (rc != 0) {
		if (rc == -DER_NONEXIST)
			rc = 0;
		D_GOTO(out_lock, rc);
	}

	rc = pool_disconnect_hdls(&tx, svc, &pdi->pdi_op.pi_hdl,
				  1 /* n_hdl_uuids */, rpc->cr_ctx);
	if (rc != 0)
		D_GOTO(out_lock, rc);

	rc = rdb_tx_commit(&tx);
	/* No need to set pdo->pdo_op.po_map_version. */
out_lock:
	ABT_rwlock_unlock(svc->ps_lock);
	rdb_tx_end(&tx);
out_svc:
	ds_rsvc_set_hint(&svc->ps_rsvc, &pdo->pdo_op.po_hint);
	pool_svc_put_leader(svc);
out:
	pdo->pdo_op.po_rc = rc;
	D_DEBUG(DF_DSMS, DF_UUID": replying rpc %p: "DF_RC"\n",
		DP_UUID(pdi->pdi_op.pi_uuid), rpc, DP_RC(rc));
	crt_reply_send(rpc);
}

static int
pool_space_query_bcast(crt_context_t ctx, struct pool_svc *svc, uuid_t pool_hdl,
		       struct daos_pool_space *ps)
{
	struct pool_tgt_query_in	*in;
	struct pool_tgt_query_out	*out;
	crt_rpc_t			*rpc;
	int				 rc;

	D_DEBUG(DB_MD, DF_UUID": bcasting\n", DP_UUID(svc->ps_uuid));

	rc = bcast_create(ctx, svc, POOL_TGT_QUERY, NULL, &rpc);
	if (rc != 0)
		goto out;

	in = crt_req_get(rpc);
	uuid_copy(in->tqi_op.pi_uuid, svc->ps_uuid);
	uuid_copy(in->tqi_op.pi_hdl, pool_hdl);
	rc = dss_rpc_send(rpc);
	if (rc == 0 && DAOS_FAIL_CHECK(DAOS_POOL_QUERY_FAIL_CORPC))
		rc = -DER_TIMEDOUT;
	if (rc != 0)
		goto out_rpc;

	out = crt_reply_get(rpc);
	rc = out->tqo_rc;
	if (rc != 0) {
		D_ERROR(DF_UUID": failed to query from "DF_RC" targets\n",
			DP_UUID(svc->ps_uuid), DP_RC(rc));
		rc = -DER_IO;
	} else {
		D_ASSERT(ps != NULL);
		*ps = out->tqo_space;
	}

out_rpc:
	crt_req_decref(rpc);
out:
	D_DEBUG(DB_MD, DF_UUID": bcasted: "DF_RC"\n", DP_UUID(svc->ps_uuid),
		DP_RC(rc));
	return rc;
}

/*
 * Transfer list of containers to "remote_bulk". If the remote bulk buffer
 * is too small, then return -DER_TRUNC. RPC response will contain the number
 * of containers in the pool that the client can use to resize its buffer
 * for another RPC request.
 */
static int
transfer_cont_buf(struct daos_pool_cont_info *cont_buf, size_t ncont,
		  struct pool_svc *svc, crt_rpc_t *rpc, crt_bulk_t remote_bulk)
{
	size_t				 cont_buf_size;
	daos_size_t			 remote_bulk_size;
	d_iov_t				 cont_iov;
	d_sg_list_t			 cont_sgl;
	crt_bulk_t			 bulk = CRT_BULK_NULL;
	struct crt_bulk_desc		 bulk_desc;
	crt_bulk_opid_t			 bulk_opid;
	ABT_eventual			 eventual;
	int				*status;
	int				 rc;

	D_ASSERT(ncont > 0);
	cont_buf_size = ncont * sizeof(struct daos_pool_cont_info);

	/* Check if the client bulk buffer is large enough. */
	rc = crt_bulk_get_len(remote_bulk, &remote_bulk_size);
	if (rc != 0)
		D_GOTO(out, rc);
	if (remote_bulk_size < cont_buf_size) {
		D_ERROR(DF_UUID": remote container buffer("DF_U64")"
			" < required (%lu)\n", DP_UUID(svc->ps_uuid),
			remote_bulk_size, cont_buf_size);
		D_GOTO(out, rc = -DER_TRUNC);
	}

	d_iov_set(&cont_iov, cont_buf, cont_buf_size);
	cont_sgl.sg_nr = 1;
	cont_sgl.sg_nr_out = 0;
	cont_sgl.sg_iovs = &cont_iov;

	rc = crt_bulk_create(rpc->cr_ctx, &cont_sgl, CRT_BULK_RO, &bulk);
	if (rc != 0)
		D_GOTO(out, rc);

	/* Prepare for crt_bulk_transfer(). */
	bulk_desc.bd_rpc = rpc;
	bulk_desc.bd_bulk_op = CRT_BULK_PUT;
	bulk_desc.bd_remote_hdl = remote_bulk;
	bulk_desc.bd_remote_off = 0;
	bulk_desc.bd_local_hdl = bulk;
	bulk_desc.bd_local_off = 0;
	bulk_desc.bd_len = cont_iov.iov_len;

	rc = ABT_eventual_create(sizeof(*status), &eventual);
	if (rc != ABT_SUCCESS)
		D_GOTO(out_bulk, rc = dss_abterr2der(rc));

	rc = crt_bulk_transfer(&bulk_desc, bulk_cb, &eventual, &bulk_opid);
	if (rc != 0)
		D_GOTO(out_eventual, rc);

	rc = ABT_eventual_wait(eventual, (void **)&status);
	if (rc != ABT_SUCCESS)
		D_GOTO(out_eventual, rc = dss_abterr2der(rc));

	if (*status != 0)
		D_GOTO(out_eventual, rc = *status);

out_eventual:
	ABT_eventual_free(&eventual);
out_bulk:
	if (bulk != CRT_BULK_NULL)
		crt_bulk_free(bulk);
out:
	return rc;
}

/**
 * Send CaRT RPC to pool svc to get container list.
 *
 * \param[in]	uuid		UUID of the pool
 * \param[in]	ranks		Pool service replicas
 * \param[out]	containers	Array of container information (allocated)
 * \param[out]	ncontainers	Number of items in containers
 *
 * return	0		Success
 *
 */
int
ds_pool_svc_list_cont(uuid_t uuid, d_rank_list_t *ranks,
		      struct daos_pool_cont_info **containers,
		      uint64_t *ncontainers)
{
	int				rc;
	struct rsvc_client		client;
	crt_endpoint_t			ep;
	struct dss_module_info		*info = dss_get_module_info();
	crt_rpc_t			*rpc;
	struct pool_list_cont_in	*in;
	struct pool_list_cont_out	*out;
	uint64_t			resp_ncont = 1024;
	struct daos_pool_cont_info	*resp_cont = NULL;

	D_DEBUG(DB_MGMT, DF_UUID": Getting container list\n", DP_UUID(uuid));

	*containers = NULL;

	rc = rsvc_client_init(&client, ranks);
	if (rc != 0)
		D_GOTO(out, rc);

rechoose:
	ep.ep_grp = NULL; /* primary group */
	rc = rsvc_client_choose(&client, &ep);
	if (rc != 0) {
		D_ERROR(DF_UUID": cannot find pool service: "DF_RC"\n",
			DP_UUID(uuid), DP_RC(rc));
		goto out_client;
	}

realloc_resp:
	rc = pool_req_create(info->dmi_ctx, &ep, POOL_LIST_CONT, &rpc);
	if (rc != 0) {
		D_ERROR(DF_UUID": failed to create pool list cont rpc: %d\n",
			DP_UUID(uuid), rc);
		D_GOTO(out_client, rc);
	}

	/* Allocate response buffer */
	D_ALLOC_ARRAY(resp_cont, resp_ncont);
	if (resp_cont == NULL)
		D_GOTO(out_rpc, rc = -DER_NOMEM);

	in = crt_req_get(rpc);
	uuid_copy(in->plci_op.pi_uuid, uuid);
	uuid_clear(in->plci_op.pi_hdl);
	in->plci_ncont = resp_ncont;
	rc = list_cont_bulk_create(info->dmi_ctx, &in->plci_cont_bulk,
				   resp_cont, in->plci_ncont);
	if (rc != 0)
		D_GOTO(out_resp_buf, rc);

	rc = dss_rpc_send(rpc);
	out = crt_reply_get(rpc);
	D_ASSERT(out != NULL);

	rc = rsvc_client_complete_rpc(&client, &ep, rc,
				      out->plco_op.po_rc,
				      &out->plco_op.po_hint);
	if (rc == RSVC_CLIENT_RECHOOSE) {
		/* To simplify logic, destroy bulk hdl and buffer each time */
		list_cont_bulk_destroy(in->plci_cont_bulk);
		D_FREE(resp_cont);
		crt_req_decref(rpc);
		dss_sleep(1000 /* ms */);
		D_GOTO(rechoose, rc);
	}

	rc = out->plco_op.po_rc;
	if (rc == -DER_TRUNC) {
		/* resp_ncont too small - realloc with server-provided ncont */
		resp_ncont = out->plco_ncont;
		list_cont_bulk_destroy(in->plci_cont_bulk);
		D_FREE(resp_cont);
		crt_req_decref(rpc);
		dss_sleep(1000 /* ms */);
		D_GOTO(realloc_resp, rc);
	} else if (rc != 0) {
		D_ERROR(DF_UUID": failed to get container list for pool: %d\n",
			DP_UUID(uuid), rc);
	} else {
		*containers = resp_cont;
	}

	list_cont_bulk_destroy(in->plci_cont_bulk);
out_resp_buf:
	if (rc != 0)
		D_FREE(resp_cont);
out_rpc:
	crt_req_decref(rpc);
out_client:
	rsvc_client_fini(&client);
out:
	return rc;
}

/* CaRT RPC handler for pool container listing
 * Requires a pool handle (except for rebuild).
 */
void
ds_pool_list_cont_handler(crt_rpc_t *rpc)
{
	struct pool_list_cont_in	*in = crt_req_get(rpc);
	struct pool_list_cont_out	*out = crt_reply_get(rpc);
	struct daos_pool_cont_info	*cont_buf = NULL;
	uint64_t			 ncont = 0;
	struct pool_svc			*svc;
	struct rdb_tx			 tx;
	d_iov_t				 key;
	d_iov_t				 value;
	struct pool_hdl			 hdl;
	int				 rc;

	D_DEBUG(DF_DSMS, DF_UUID": processing rpc %p: hdl="DF_UUID"\n",
		DP_UUID(in->plci_op.pi_uuid), rpc, DP_UUID(in->plci_op.pi_hdl));

	rc = pool_svc_lookup_leader(in->plci_op.pi_uuid, &svc,
				    &out->plco_op.po_hint);
	if (rc != 0)
		D_GOTO(out, rc);

	/* Verify pool handle only if RPC initiated by a client
	 * (not for mgmt svc to pool svc RPCs that do not have a handle).
	 */
	if (daos_rpc_from_client(rpc)) {
		rc = rdb_tx_begin(svc->ps_rsvc.s_db, svc->ps_rsvc.s_term, &tx);
		if (rc != 0)
			D_GOTO(out_svc, rc);

		ABT_rwlock_rdlock(svc->ps_lock);

		/* Verify the pool handle. Note: since rebuild will not
		 * connect the pool, so we only verify the non-rebuild
		 * pool.
		 */
		if (!is_pool_from_srv(in->plci_op.pi_uuid,
				      in->plci_op.pi_hdl)) {
			d_iov_set(&key, in->plci_op.pi_hdl, sizeof(uuid_t));
			d_iov_set(&value, &hdl, sizeof(hdl));
			rc = rdb_tx_lookup(&tx, &svc->ps_handles, &key, &value);
			if (rc == -DER_NONEXIST)
				rc = -DER_NO_HDL;
				/* defer goto out_svc until unlock/tx_end */
		}

		ABT_rwlock_unlock(svc->ps_lock);
		rdb_tx_end(&tx);
		if (rc != 0)
			D_GOTO(out_svc, rc);
	}

	/* Call container service to get the list */
	rc = ds_cont_list(in->plci_op.pi_uuid, &cont_buf, &ncont);
	if (rc != 0) {
		D_GOTO(out_svc, rc);
	} else if ((in->plci_ncont > 0) && (ncont > in->plci_ncont)) {
		/* Got a list, but client buffer not supplied or too small */
		D_DEBUG(DF_DSMS, DF_UUID": hdl="DF_UUID": has %"PRIu64
				 " containers (more than client: %"PRIu64")\n",
				 DP_UUID(in->plci_op.pi_uuid),
				 DP_UUID(in->plci_op.pi_hdl),
				 ncont, in->plci_ncont);
		D_GOTO(out_free_cont_buf, rc = -DER_TRUNC);
	} else {
		D_DEBUG(DF_DSMS, DF_UUID": hdl="DF_UUID": has %"PRIu64
				 " containers\n", DP_UUID(in->plci_op.pi_uuid),
				 DP_UUID(in->plci_op.pi_hdl), ncont);

		/* Send any results only if client provided a handle */
		if (cont_buf && (in->plci_ncont > 0) &&
		    (in->plci_cont_bulk != CRT_BULK_NULL)) {
			rc = transfer_cont_buf(cont_buf, ncont, svc, rpc,
					       in->plci_cont_bulk);
		}
	}

out_free_cont_buf:
	if (cont_buf) {
		D_FREE(cont_buf);
		cont_buf = NULL;
	}
out_svc:
	ds_rsvc_set_hint(&svc->ps_rsvc, &out->plco_op.po_hint);
	pool_svc_put_leader(svc);
out:
	out->plco_op.po_rc = rc;
	out->plco_ncont = ncont;
	D_DEBUG(DF_DSMS, DF_UUID": replying rpc %p: %d\n",
		DP_UUID(in->plci_op.pi_uuid), rpc, rc);
	crt_reply_send(rpc);
}

void
ds_pool_query_handler(crt_rpc_t *rpc)
{
	struct pool_query_in   *in = crt_req_get(rpc);
	struct pool_query_out  *out = crt_reply_get(rpc);
	daos_prop_t	       *prop = NULL;
	struct pool_buf		*map_buf = NULL;
	uint32_t		map_version;
	struct pool_svc	       *svc;
	struct rdb_tx		tx;
	d_iov_t			key;
	d_iov_t			value;
	struct pool_hdl		hdl;
	int			rc;

	D_DEBUG(DF_DSMS, DF_UUID": processing rpc %p: hdl="DF_UUID"\n",
		DP_UUID(in->pqi_op.pi_uuid), rpc, DP_UUID(in->pqi_op.pi_hdl));

	rc = pool_svc_lookup_leader(in->pqi_op.pi_uuid, &svc,
				    &out->pqo_op.po_hint);
	if (rc != 0)
		D_GOTO(out, rc);

	if (in->pqi_query_bits & DAOS_PO_QUERY_REBUILD_STATUS) {
		rc = ds_rebuild_query(in->pqi_op.pi_uuid, &out->pqo_rebuild_st);
		if (rc != 0)
			D_GOTO(out_svc, rc);
	}

	rc = rdb_tx_begin(svc->ps_rsvc.s_db, svc->ps_rsvc.s_term, &tx);
	if (rc != 0)
		D_GOTO(out_svc, rc);

	ABT_rwlock_rdlock(svc->ps_lock);

	/* Verify the pool handle for client calls.
	 * Note: since rebuild will not connect the pool, so we only verify
	 * the non-rebuild pool. Server-to-server calls also don't have a
	 * handle.
	 */
	if (daos_rpc_from_client(rpc) &&
	    !is_pool_from_srv(in->pqi_op.pi_uuid, in->pqi_op.pi_hdl)) {
		d_iov_set(&key, in->pqi_op.pi_hdl, sizeof(uuid_t));
		d_iov_set(&value, &hdl, sizeof(hdl));
		rc = rdb_tx_lookup(&tx, &svc->ps_handles, &key, &value);
		if (rc != 0) {
			if (rc == -DER_NONEXIST)
				rc = -DER_NO_HDL;
			D_GOTO(out_lock, rc);
		}
	}

	/* read optional properties */
	rc = pool_prop_read(&tx, svc, in->pqi_query_bits, &prop);
	if (rc != 0)
		D_GOTO(out_map_version, rc);
	out->pqo_prop = prop;

	if (DAOS_FAIL_CHECK(DAOS_FORCE_PROP_VERIFY) && prop != NULL) {
		daos_prop_t		*iv_prop = NULL;
		struct daos_prop_entry	*entry, *iv_entry;
		int			i;

		D_ALLOC_PTR(iv_prop);
		if (iv_prop == NULL)
			D_GOTO(out_map_version, rc = -DER_NOMEM);

		rc = ds_pool_iv_prop_fetch(svc->ps_pool, iv_prop);
		if (rc) {
			D_ERROR("ds_pool_iv_prop_fetch failed "DF_RC"\n",
				DP_RC(rc));
			daos_prop_free(iv_prop);
			D_GOTO(out_map_version, rc);
		}

		for (i = 0; i < prop->dpp_nr; i++) {
			entry = &prop->dpp_entries[i];
			iv_entry = daos_prop_entry_get(iv_prop,
						       entry->dpe_type);
			D_ASSERT(iv_entry != NULL);
			switch (entry->dpe_type) {
			case DAOS_PROP_PO_LABEL:
				D_ASSERT(strlen(entry->dpe_str) <=
					 DAOS_PROP_LABEL_MAX_LEN);
				if (strncmp(entry->dpe_str, iv_entry->dpe_str,
					    DAOS_PROP_LABEL_MAX_LEN) != 0) {
					D_ERROR("mismatch %s - %s.\n",
						entry->dpe_str,
						iv_entry->dpe_str);
					rc = -DER_IO;
				}
				break;
			case DAOS_PROP_PO_OWNER:
			case DAOS_PROP_PO_OWNER_GROUP:
				D_ASSERT(strlen(entry->dpe_str) <=
					 DAOS_ACL_MAX_PRINCIPAL_LEN);
				if (strncmp(entry->dpe_str, iv_entry->dpe_str,
					    DAOS_ACL_MAX_PRINCIPAL_BUF_LEN)
				    != 0) {
					D_ERROR("mismatch %s - %s.\n",
						entry->dpe_str,
						iv_entry->dpe_str);
					rc = -DER_IO;
				}
				break;
			case DAOS_PROP_PO_SPACE_RB:
			case DAOS_PROP_PO_SELF_HEAL:
			case DAOS_PROP_PO_RECLAIM:
				if (entry->dpe_val != iv_entry->dpe_val) {
					D_ERROR("type %d mismatch "DF_U64" - "
						DF_U64".\n", entry->dpe_type,
						entry->dpe_val,
						iv_entry->dpe_val);
					rc = -DER_IO;
				}
				break;
			case DAOS_PROP_PO_ACL:
				if (daos_prop_entry_cmp_acl(entry,
							    iv_entry) != 0)
					rc = -DER_IO;
				break;
			case DAOS_PROP_PO_SVC_LIST:
				break;
			default:
				D_ASSERTF(0, "bad dpe_type %d\n",
					  entry->dpe_type);
				break;
			};
		}
		daos_prop_free(iv_prop);
		if (rc) {
			D_ERROR("iv_prop verify failed "DF_RC"\n", DP_RC(rc));
			D_GOTO(out_map_version, rc);
		}
	}

	rc = read_map_buf(&tx, &svc->ps_root, &map_buf, &map_version);
	if (rc != 0) {
		D_ERROR(DF_UUID": failed to read pool map: "DF_RC"\n",
			DP_UUID(svc->ps_uuid), DP_RC(rc));
		D_GOTO(out_map_version, rc);
	}

	rc = transfer_map_buf(map_buf, map_version, svc, rpc, in->pqi_map_bulk,
			      &out->pqo_map_buf_size);
	if (rc != 0)
		D_GOTO(out_map_version, rc);

out_map_version:
	out->pqo_op.po_map_version = pool_map_get_version(svc->ps_pool->sp_map);
	if (map_buf)
		D_FREE(map_buf);
out_lock:
	ABT_rwlock_unlock(svc->ps_lock);
	rdb_tx_end(&tx);
out_svc:
	ds_rsvc_set_hint(&svc->ps_rsvc, &out->pqo_op.po_hint);
	/* See comment above, rebuild doesn't connect the pool */
	if (rc == 0 && (in->pqi_query_bits & DAOS_PO_QUERY_SPACE) &&
	    !is_pool_from_srv(in->pqi_op.pi_uuid, in->pqi_op.pi_hdl))
		rc = pool_space_query_bcast(rpc->cr_ctx, svc, in->pqi_op.pi_hdl,
					    &out->pqo_space);
	pool_svc_put_leader(svc);
out:
	out->pqo_op.po_rc = rc;
	D_DEBUG(DF_DSMS, DF_UUID": replying rpc %p: "DF_RC"\n",
		DP_UUID(in->pqi_op.pi_uuid), rpc, DP_RC(rc));
	crt_reply_send(rpc);
}

static int
process_query_result(daos_pool_info_t *info, uuid_t pool_uuid,
		     uint32_t map_version, uint32_t leader_rank,
		     struct daos_pool_space *ps,
		     struct daos_rebuild_status *rs,
		     struct pool_buf *map_buf)
{
	struct pool_map	       *map;
	int			rc;
	unsigned int		num_disabled = 0;

	rc = pool_map_create(map_buf, map_version, &map);
	if (rc != 0) {
		D_ERROR("failed to create local pool map: %d\n", rc);
		return rc;
	}

	rc = pool_map_find_failed_tgts(map, NULL, &num_disabled);
	if (rc != 0) {
		D_ERROR("failed to get num disabled tgts, rc=%d\n", rc);
		D_GOTO(out, rc);
	}

	info->pi_ndisabled = num_disabled;

	pool_query_reply_to_info(pool_uuid, map_buf, map_version, leader_rank,
				 ps, rs, info);

out:
	pool_map_decref(map);
	return rc;
}

/**
 * Query the pool without holding a pool handle.
 *
 * \param[in]	pool_uuid	UUID of the pool
 * \param[in]	ranks		Ranks of pool svc replicas
 * \param[out]	pool_info	Results of the pool query
 *
 * \return	0		Success
 *		-DER_INVAL	Invalid input
 *		Negative value	Error
 */
int
ds_pool_svc_query(uuid_t pool_uuid, d_rank_list_t *ranks,
		  daos_pool_info_t *pool_info)
{
	int			rc;
	struct rsvc_client	client;
	crt_endpoint_t		ep;
	struct dss_module_info	*info = dss_get_module_info();
	crt_rpc_t		*rpc;
	struct pool_query_in	*in;
	struct pool_query_out	*out;
	struct pool_buf		*map_buf;
	uint32_t		map_size = 0;

	if (ranks == NULL || pool_info == NULL)
		D_GOTO(out, rc = -DER_INVAL);

	D_DEBUG(DB_MGMT, DF_UUID": Querying pool\n", DP_UUID(pool_uuid));

	rc = rsvc_client_init(&client, ranks);
	if (rc != 0)
		D_GOTO(out, rc);

rechoose:
	ep.ep_grp = NULL; /* primary group */
	rc = rsvc_client_choose(&client, &ep);
	if (rc != 0) {
		D_ERROR(DF_UUID": cannot find pool service: "DF_RC"\n",
			DP_UUID(pool_uuid), DP_RC(rc));
		goto out_client;
	}

realloc:
	rc = pool_req_create(info->dmi_ctx, &ep, POOL_QUERY, &rpc);
	if (rc != 0) {
		D_ERROR(DF_UUID": failed to create pool query rpc: %d\n",
			DP_UUID(pool_uuid), rc);
		D_GOTO(out_client, rc);
	}

	in = crt_req_get(rpc);
	uuid_copy(in->pqi_op.pi_uuid, pool_uuid);
	uuid_clear(in->pqi_op.pi_hdl);
	in->pqi_query_bits = pool_query_bits(pool_info, NULL);

	rc = map_bulk_create(info->dmi_ctx, &in->pqi_map_bulk, &map_buf,
			     map_size);
	if (rc != 0)
		D_GOTO(out_rpc, rc);

	rc = dss_rpc_send(rpc);
	out = crt_reply_get(rpc);
	D_ASSERT(out != NULL);

	rc = rsvc_client_complete_rpc(&client, &ep, rc,
				      out->pqo_op.po_rc,
				      &out->pqo_op.po_hint);
	if (rc == RSVC_CLIENT_RECHOOSE) {
		map_bulk_destroy(in->pqi_map_bulk, map_buf);
		crt_req_decref(rpc);
		dss_sleep(1000 /* ms */);
		D_GOTO(rechoose, rc);
	}

	rc = out->pqo_op.po_rc;
	if (rc == -DER_TRUNC) {
		map_size = out->pqo_map_buf_size;
		map_bulk_destroy(in->pqi_map_bulk, map_buf);
		crt_req_decref(rpc);
		dss_sleep(1000 /* ms */);
		D_GOTO(realloc, rc);
	} else if (rc != 0) {
		D_ERROR(DF_UUID": failed to query pool: %d\n",
			DP_UUID(pool_uuid), rc);
		D_GOTO(out_bulk, rc);
	}

	D_DEBUG(DB_MGMT, "Successfully queried pool\n");

	rc = process_query_result(pool_info, pool_uuid,
					 out->pqo_op.po_map_version,
					 out->pqo_op.po_hint.sh_rank,
					 &out->pqo_space,
					 &out->pqo_rebuild_st,
					 map_buf);
	if (rc != 0)
		D_ERROR("Failed to process pool query results, rc=%d\n", rc);

out_bulk:
	map_bulk_destroy(in->pqi_map_bulk, map_buf);
out_rpc:
	crt_req_decref(rpc);
out_client:
	rsvc_client_fini(&client);
out:
	return rc;
}

/**
 * Query a pool's properties without having a handle for the pool
 */
void
ds_pool_prop_get_handler(crt_rpc_t *rpc)
{
	struct pool_prop_get_in		*in = crt_req_get(rpc);
	struct pool_prop_get_out	*out = crt_reply_get(rpc);
	struct pool_svc			*svc;
	struct rdb_tx			tx;
	int				rc;
	daos_prop_t			*prop = NULL;

	D_DEBUG(DF_DSMS, DF_UUID": processing rpc %p\n",
		DP_UUID(in->pgi_op.pi_uuid), rpc);

	rc = pool_svc_lookup_leader(in->pgi_op.pi_uuid, &svc,
				    &out->pgo_op.po_hint);
	if (rc != 0)
		D_GOTO(out, rc);

	rc = rdb_tx_begin(svc->ps_rsvc.s_db, svc->ps_rsvc.s_term, &tx);
	if (rc != 0)
		D_GOTO(out_svc, rc);

	ABT_rwlock_rdlock(svc->ps_lock);

	rc = pool_prop_read(&tx, svc, in->pgi_query_bits, &prop);
	if (rc != 0)
		D_GOTO(out_lock, rc);
	out->pgo_prop = prop;

out_lock:
	ABT_rwlock_unlock(svc->ps_lock);
	rdb_tx_end(&tx);
out_svc:
	ds_rsvc_set_hint(&svc->ps_rsvc, &out->pgo_op.po_hint);
	pool_svc_put_leader(svc);
out:
	out->pgo_op.po_rc = rc;
	D_DEBUG(DF_DSMS, DF_UUID": replying rpc %p: "DF_RC"\n",
		DP_UUID(in->pgi_op.pi_uuid), rpc, DP_RC(rc));
	crt_reply_send(rpc);
	daos_prop_free(prop);
}

/**
 * Send a CaRT message to the pool svc to get the ACL pool property.
 *
 * \param[in]		pool_uuid	UUID of the pool
 * \param[in]		ranks		Pool service replicas
 * \param[in][out]	prop		Prop with requested properties, to be
 *					filled out and returned.
 *
 * \return	0		Success
 *
 */
int
ds_pool_svc_get_prop(uuid_t pool_uuid, d_rank_list_t *ranks,
		     daos_prop_t *prop)
{
	int				rc;
	struct rsvc_client		client;
	crt_endpoint_t			ep;
	struct dss_module_info		*info = dss_get_module_info();
	crt_rpc_t			*rpc;
	struct pool_prop_get_in		*in;
	struct pool_prop_get_out	*out;

	D_DEBUG(DB_MGMT, DF_UUID": Getting prop\n", DP_UUID(pool_uuid));

	rc = rsvc_client_init(&client, ranks);
	if (rc != 0)
		D_GOTO(out, rc);

rechoose:
	ep.ep_grp = NULL; /* primary group */
	rc = rsvc_client_choose(&client, &ep);
	if (rc != 0) {
		D_ERROR(DF_UUID": cannot find pool service: "DF_RC"\n",
			DP_UUID(pool_uuid), DP_RC(rc));
		goto out_client;
	}

	rc = pool_req_create(info->dmi_ctx, &ep, POOL_PROP_GET, &rpc);
	if (rc != 0) {
		D_ERROR(DF_UUID": failed to create pool get prop rpc: "
			""DF_RC"\n", DP_UUID(pool_uuid), DP_RC(rc));
		D_GOTO(out_client, rc);
	}

	in = crt_req_get(rpc);
	uuid_copy(in->pgi_op.pi_uuid, pool_uuid);
	uuid_clear(in->pgi_op.pi_hdl);
	in->pgi_query_bits = pool_query_bits(NULL, prop);

	rc = dss_rpc_send(rpc);
	out = crt_reply_get(rpc);
	D_ASSERT(out != NULL);

	rc = rsvc_client_complete_rpc(&client, &ep, rc,
				      out->pgo_op.po_rc,
				      &out->pgo_op.po_hint);
	if (rc == RSVC_CLIENT_RECHOOSE) {
		crt_req_decref(rpc);
		dss_sleep(1000 /* ms */);
		D_GOTO(rechoose, rc);
	}

	rc = out->pgo_op.po_rc;
	if (rc != 0) {
		D_ERROR(DF_UUID": failed to get prop for pool: "DF_RC"\n",
			DP_UUID(pool_uuid), DP_RC(rc));
		D_GOTO(out_rpc, rc);
	}

	rc = daos_prop_copy(prop, out->pgo_prop);

out_rpc:
	crt_req_decref(rpc);
out_client:
	rsvc_client_fini(&client);
out:
	return rc;
}

int
ds_pool_extend(uuid_t pool_uuid, int ntargets, uuid_t target_uuids[],
	       const d_rank_list_t *rank_list, int ndomains,
	       const int *domains, d_rank_list_t *svc_ranks)
{
	int				rc;
	struct rsvc_client		client;
	crt_endpoint_t			ep;
	struct dss_module_info		*info = dss_get_module_info();
	crt_rpc_t			*rpc;
	struct pool_extend_in		*in;
	struct pool_extend_out		*out;

	rc = rsvc_client_init(&client, svc_ranks);
	if (rc != 0)
		return rc;

rechoose:

	ep.ep_grp = NULL; /* primary group */
	rsvc_client_choose(&client, &ep);

	rc = pool_req_create(info->dmi_ctx, &ep, POOL_EXTEND, &rpc);
	if (rc != 0) {
		D_ERROR(DF_UUID": failed to create pool extend rpc: "
			""DF_RC"\n", DP_UUID(pool_uuid), DP_RC(rc));
		D_GOTO(out_client, rc);
	}

	in = crt_req_get(rpc);
	uuid_copy(in->pei_op.pi_uuid, pool_uuid);
	in->pei_ntgts = ntargets;
	in->pei_ndomains = ndomains;
	in->pei_tgt_uuids.ca_count = rank_list->rl_nr;
	in->pei_tgt_uuids.ca_arrays = target_uuids;
	in->pei_tgt_ranks = (d_rank_list_t *)rank_list;
	in->pei_domains.ca_count = ndomains;
	in->pei_domains.ca_arrays = (int *)domains;

	rc = dss_rpc_send(rpc);
	out = crt_reply_get(rpc);
	D_ASSERT(out != NULL);

	rc = rsvc_client_complete_rpc(&client, &ep, rc,
		out->peo_op.po_rc, &out->peo_op.po_hint);
	if (rc == RSVC_CLIENT_RECHOOSE) {
		crt_req_decref(rpc);
		dss_sleep(1000 /* ms */);
		D_GOTO(rechoose, rc);
	}

	rc = out->peo_op.po_rc;
	if (rc != 0) {
		D_ERROR(DF_UUID": Failed to set targets to UP state for "
				"reintegration: "DF_RC"\n", DP_UUID(pool_uuid),
				DP_RC(rc));
		D_GOTO(out_rpc, rc);
	}

out_rpc:
	crt_req_decref(rpc);
out_client:
	rsvc_client_fini(&client);
	return rc;
}

int
ds_pool_target_update_state(uuid_t pool_uuid, d_rank_list_t *ranks,
		uint32_t rank, struct pool_target_id_list *target_list,
		pool_comp_state_t state)
{
	int				rc;
	struct rsvc_client		client;
	crt_endpoint_t			ep;
	struct dss_module_info		*info = dss_get_module_info();
	crt_rpc_t			*rpc;
	struct pool_target_addr_list	list;
	struct pool_add_in		*in;
	struct pool_add_out		*out;
	crt_opcode_t			opcode;
	int i = 0;

	rc = rsvc_client_init(&client, ranks);
	if (rc != 0)
		return rc;

rechoose:

	ep.ep_grp = NULL; /* primary group */
	rsvc_client_choose(&client, &ep);

	switch (state) {
	case PO_COMP_ST_DOWN:
		opcode = POOL_EXCLUDE;
		break;
	case PO_COMP_ST_UP:
		opcode = POOL_REINT;
		break;
	case PO_COMP_ST_DRAIN:
		opcode = POOL_DRAIN;
		break;
	default:
		D_GOTO(out_client, rc = -DER_INVAL);
	}

	rc = pool_req_create(info->dmi_ctx, &ep, opcode, &rpc);
	if (rc != 0) {
		D_ERROR(DF_UUID": failed to create pool req: "DF_RC"\n",
			DP_UUID(pool_uuid), DP_RC(rc));
		D_GOTO(out_client, rc);
	}

	in = crt_req_get(rpc);
	uuid_copy(in->pti_op.pi_uuid, pool_uuid);

	rc = pool_target_addr_list_alloc(target_list->pti_number, &list);
	if (rc) {
		D_ERROR(DF_UUID": pool_target_addr_list_alloc failed, rc %d.\n",
			DP_UUID(pool_uuid), rc);
		D_GOTO(out_rpc, rc);
	}

	/* pool_update rpc requires an addr list. */
	for (i = 0; i < target_list->pti_number; i++) {
		list.pta_addrs[i].pta_target = target_list->pti_ids[i].pti_id;
		list.pta_addrs[i].pta_rank = rank;
	}

	in->pti_addr_list.ca_arrays = list.pta_addrs;
	in->pti_addr_list.ca_count = (size_t)list.pta_number;

	rc = dss_rpc_send(rpc);
	out = crt_reply_get(rpc);
	D_ASSERT(out != NULL);

	rc = rsvc_client_complete_rpc(&client, &ep, rc,
		out->pto_op.po_rc, &out->pto_op.po_hint);
	if (rc == RSVC_CLIENT_RECHOOSE) {
		crt_req_decref(rpc);
		dss_sleep(1000 /* ms */);
		D_GOTO(rechoose, rc);
	}

	rc = out->pto_op.po_rc;
	if (rc != 0) {
		D_ERROR(DF_UUID": Failed to set targets to %s state: "DF_RC"\n",
			state == PO_COMP_ST_DOWN ? "DOWN" :
			state == PO_COMP_ST_UP ? "UP" : "UNKNOWN",
			DP_UUID(pool_uuid), DP_RC(rc));
		D_GOTO(out_rpc, rc);
	}

out_rpc:
	crt_req_decref(rpc);
out_client:
	rsvc_client_fini(&client);
	return rc;
}

/**
 * Set a pool's properties without having a handle for the pool
 */
void
ds_pool_prop_set_handler(crt_rpc_t *rpc)
{
	struct pool_prop_set_in		*in = crt_req_get(rpc);
	struct pool_prop_set_out	*out = crt_reply_get(rpc);
	struct pool_svc			*svc;
	struct rdb_tx			tx;
	daos_prop_t			*prop = NULL;
	int				rc;

	D_DEBUG(DF_DSMS, DF_UUID": processing rpc %p\n",
		DP_UUID(in->psi_op.pi_uuid), rpc);

	rc = pool_svc_lookup_leader(in->psi_op.pi_uuid, &svc,
				    &out->pso_op.po_hint);
	if (rc != 0)
		D_GOTO(out, rc);

	rc = rdb_tx_begin(svc->ps_rsvc.s_db, svc->ps_rsvc.s_term, &tx);
	if (rc != 0)
		D_GOTO(out_svc, rc);

	ABT_rwlock_wrlock(svc->ps_lock);

	rc = pool_prop_write(&tx, &svc->ps_root, in->psi_prop);
	if (rc != 0) {
		D_ERROR(DF_UUID": failed to write prop for pool: %d\n",
			DP_UUID(in->psi_op.pi_uuid), rc);
		D_GOTO(out_lock, rc);
	}

	rc = rdb_tx_commit(&tx);
	if (rc != 0)
		D_GOTO(out_lock, rc);

	/* Read all props & update prop IV */
	rc = pool_prop_read(&tx, svc, DAOS_PO_QUERY_PROP_ALL, &prop);
	if (rc != 0) {
		D_ERROR(DF_UUID": failed to read prop for pool, rc=%d\n",
			DP_UUID(in->psi_op.pi_uuid), rc);
		D_GOTO(out_lock, rc);
	}
	D_ASSERT(prop != NULL);

out_lock:
	ABT_rwlock_unlock(svc->ps_lock);
	rdb_tx_end(&tx);
	/*
	 * TODO: Introduce prop version to avoid inconsistent prop over targets
	 *	 caused by the out of order IV sync.
	 */
	if (!rc && prop != NULL) {
		rc = ds_pool_iv_prop_update(svc->ps_pool, prop);
		if (rc)
			D_ERROR(DF_UUID": failed to update prop IV for pool, "
				"%d.\n", DP_UUID(in->psi_op.pi_uuid), rc);
	}
	daos_prop_free(prop);
out_svc:
	ds_rsvc_set_hint(&svc->ps_rsvc, &out->pso_op.po_hint);
	pool_svc_put_leader(svc);
out:
	out->pso_op.po_rc = rc;
	D_DEBUG(DF_DSMS, DF_UUID": replying rpc %p: %d\n",
		DP_UUID(in->psi_op.pi_uuid), rpc, rc);
	crt_reply_send(rpc);
}

/**
 * Send a CaRT message to the pool svc to set the requested pool properties.
 *
 * \param[in]	pool_uuid	UUID of the pool
 * \param[in]	ranks		Pool service replicas
 * \param[in]	prop		Pool prop
 *
 * \return	0		Success
 *
 */
int
ds_pool_svc_set_prop(uuid_t pool_uuid, d_rank_list_t *ranks, daos_prop_t *prop)
{
	int				rc;
	struct rsvc_client		client;
	crt_endpoint_t			ep;
	struct dss_module_info		*info = dss_get_module_info();
	crt_rpc_t			*rpc;
	struct pool_prop_set_in		*in;
	struct pool_prop_set_out	*out;

	D_DEBUG(DB_MGMT, DF_UUID": Setting pool prop\n", DP_UUID(pool_uuid));

	rc = rsvc_client_init(&client, ranks);
	if (rc != 0) {
		D_ERROR(DF_UUID": failed to init rsvc client: "DF_RC"\n",
			DP_UUID(pool_uuid), DP_RC(rc));
		D_GOTO(out, rc);
	}

rechoose:
	ep.ep_grp = NULL; /* primary group */
	rc = rsvc_client_choose(&client, &ep);
	if (rc != 0) {
		D_ERROR(DF_UUID": cannot find pool service: "DF_RC"\n",
			DP_UUID(pool_uuid), DP_RC(rc));
		goto out_client;
	}

	rc = pool_req_create(info->dmi_ctx, &ep, POOL_PROP_SET, &rpc);
	if (rc != 0) {
		D_ERROR(DF_UUID": failed to create pool set prop rpc: %d\n",
			DP_UUID(pool_uuid), rc);
		D_GOTO(out_client, rc);
	}

	in = crt_req_get(rpc);
	uuid_copy(in->psi_op.pi_uuid, pool_uuid);
	uuid_clear(in->psi_op.pi_hdl);
	in->psi_prop = prop;

	rc = dss_rpc_send(rpc);
	out = crt_reply_get(rpc);
	D_ASSERT(out != NULL);

	rc = rsvc_client_complete_rpc(&client, &ep, rc,
				      out->pso_op.po_rc,
				      &out->pso_op.po_hint);
	if (rc == RSVC_CLIENT_RECHOOSE) {
		crt_req_decref(rpc);
		dss_sleep(1000 /* ms */);
		D_GOTO(rechoose, rc);
	}

	rc = out->pso_op.po_rc;
	if (rc != 0) {
		D_ERROR(DF_UUID": failed to set prop for pool: %d\n",
			DP_UUID(pool_uuid), rc);
		D_GOTO(out_rpc, rc);
	}

out_rpc:
	crt_req_decref(rpc);
out_client:
	rsvc_client_fini(&client);
out:
	return rc;
}

/*
 * Adds the contents of new_acl to the original ACL. If an entry is added for
 * a principal already in the ACL, the old entry will be replaced.
 * *acl may be reallocated in the process.
 */
static int
merge_acl(struct daos_acl **acl, struct daos_acl *new_acl)
{
	struct daos_ace	*new_ace;
	int		rc = 0;

	new_ace = daos_acl_get_next_ace(new_acl, NULL);
	while (new_ace != NULL) {
		rc = daos_acl_add_ace(acl, new_ace);
		if (rc != 0)
			break;
		new_ace = daos_acl_get_next_ace(new_acl, new_ace);
	}

	return rc;
}

/**
 * Update entries in a pool's ACL without having a handle for the pool
 */
void
ds_pool_acl_update_handler(crt_rpc_t *rpc)
{
	struct pool_acl_update_in	*in = crt_req_get(rpc);
	struct pool_acl_update_out	*out = crt_reply_get(rpc);
	struct pool_svc			*svc;
	struct rdb_tx			tx;
	int				rc;
	daos_prop_t			*prop = NULL;
	struct daos_prop_entry		*entry = NULL;

	D_DEBUG(DF_DSMS, DF_UUID": processing rpc %p\n",
		DP_UUID(in->pui_op.pi_uuid), rpc);

	rc = pool_svc_lookup_leader(in->pui_op.pi_uuid, &svc,
				    &out->puo_op.po_hint);
	if (rc != 0)
		D_GOTO(out, rc);

	rc = rdb_tx_begin(svc->ps_rsvc.s_db, svc->ps_rsvc.s_term, &tx);
	if (rc != 0)
		D_GOTO(out_svc, rc);

	/*
	 * We need to read the old ACL, modify, and rewrite it
	 */
	ABT_rwlock_wrlock(svc->ps_lock);

	rc = pool_prop_read(&tx, svc, DAOS_PO_QUERY_PROP_ACL, &prop);
	if (rc != 0)
		/* Prop might be allocated and returned even if rc != 0 */
		D_GOTO(out_prop, rc);

	entry = daos_prop_entry_get(prop, DAOS_PROP_PO_ACL);
	if (entry == NULL) {
		D_ERROR(DF_UUID": No ACL prop entry for pool\n",
			DP_UUID(in->pui_op.pi_uuid));
		D_GOTO(out_prop, rc);
	}

	rc = merge_acl((struct daos_acl **)&entry->dpe_val_ptr, in->pui_acl);
	if (rc != 0) {
		D_ERROR(DF_UUID": Unable to update pool with new ACL, rc=%d\n",
			DP_UUID(in->pui_op.pi_uuid), rc);
		D_GOTO(out_prop, rc);
	}

	rc = pool_prop_write(&tx, &svc->ps_root, prop);
	if (rc != 0) {
		D_ERROR(DF_UUID": failed to write updated ACL for pool: %d\n",
			DP_UUID(in->pui_op.pi_uuid), rc);
		D_GOTO(out_prop, rc);
	}

	rc = rdb_tx_commit(&tx);

out_prop:
	if (prop != NULL)
		daos_prop_free(prop);
	ABT_rwlock_unlock(svc->ps_lock);
	rdb_tx_end(&tx);
out_svc:
	ds_rsvc_set_hint(&svc->ps_rsvc, &out->puo_op.po_hint);
	pool_svc_put_leader(svc);
out:
	out->puo_op.po_rc = rc;
	D_DEBUG(DF_DSMS, DF_UUID": replying rpc %p: %d\n",
		DP_UUID(in->pui_op.pi_uuid), rpc, rc);
	crt_reply_send(rpc);
}

/**
 * Send a CaRT message to the pool svc to update the pool ACL by adding and
 * updating entries.
 *
 * \param[in]	pool_uuid	UUID of the pool
 * \param[in]	ranks		Pool service replicas
 * \param[in]	acl		ACL to merge with the current pool ACL
 *
 * \return	0		Success
 *
 */
int
ds_pool_svc_update_acl(uuid_t pool_uuid, d_rank_list_t *ranks,
		       struct daos_acl *acl)
{
	int				rc;
	struct rsvc_client		client;
	crt_endpoint_t			ep;
	struct dss_module_info		*info = dss_get_module_info();
	crt_rpc_t			*rpc;
	struct pool_acl_update_in	*in;
	struct pool_acl_update_out	*out;

	D_DEBUG(DB_MGMT, DF_UUID": Updating pool ACL\n", DP_UUID(pool_uuid));

	rc = rsvc_client_init(&client, ranks);
	if (rc != 0)
		D_GOTO(out, rc);

rechoose:
	ep.ep_grp = NULL; /* primary group */
	rc = rsvc_client_choose(&client, &ep);
	if (rc != 0) {
		D_ERROR(DF_UUID": cannot find pool service: "DF_RC"\n",
			DP_UUID(pool_uuid), DP_RC(rc));
		goto out_client;
	}

	rc = pool_req_create(info->dmi_ctx, &ep, POOL_ACL_UPDATE, &rpc);
	if (rc != 0) {
		D_ERROR(DF_UUID": failed to create pool update ACL rpc: %d\n",
			DP_UUID(pool_uuid), rc);
		D_GOTO(out_client, rc);
	}

	in = crt_req_get(rpc);
	uuid_copy(in->pui_op.pi_uuid, pool_uuid);
	uuid_clear(in->pui_op.pi_hdl);
	in->pui_acl = acl;

	rc = dss_rpc_send(rpc);
	out = crt_reply_get(rpc);
	D_ASSERT(out != NULL);

	rc = rsvc_client_complete_rpc(&client, &ep, rc,
				      out->puo_op.po_rc,
				      &out->puo_op.po_hint);
	if (rc == RSVC_CLIENT_RECHOOSE) {
		crt_req_decref(rpc);
		dss_sleep(1000 /* ms */);
		D_GOTO(rechoose, rc);
	}

	rc = out->puo_op.po_rc;
	if (rc != 0)
		D_ERROR(DF_UUID": failed to update ACL for pool: %d\n",
			DP_UUID(pool_uuid), rc);

	crt_req_decref(rpc);
out_client:
	rsvc_client_fini(&client);
out:
	return rc;
}

/**
 * Delete entries in a pool's ACL without having a handle for the pool
 */
void
ds_pool_acl_delete_handler(crt_rpc_t *rpc)
{
	struct pool_acl_delete_in	*in = crt_req_get(rpc);
	struct pool_acl_delete_out	*out = crt_reply_get(rpc);
	struct pool_svc			*svc;
	struct rdb_tx			tx;
	int				rc;
	daos_prop_t			*prop = NULL;
	struct daos_prop_entry		*entry;

	D_DEBUG(DF_DSMS, DF_UUID": processing rpc %p\n",
		DP_UUID(in->pdi_op.pi_uuid), rpc);

	rc = pool_svc_lookup_leader(in->pdi_op.pi_uuid, &svc,
				    &out->pdo_op.po_hint);
	if (rc != 0)
		D_GOTO(out, rc);

	rc = rdb_tx_begin(svc->ps_rsvc.s_db, svc->ps_rsvc.s_term, &tx);
	if (rc != 0)
		D_GOTO(out_svc, rc);

	/*
	 * We need to read the old ACL, modify, and rewrite it
	 */
	ABT_rwlock_wrlock(svc->ps_lock);

	rc = pool_prop_read(&tx, svc, DAOS_PO_QUERY_PROP_ACL, &prop);
	if (rc != 0)
		/* Prop might be allocated and returned even if rc != 0 */
		D_GOTO(out_prop, rc);

	entry = daos_prop_entry_get(prop, DAOS_PROP_PO_ACL);
	if (entry == NULL) {
		D_ERROR(DF_UUID": No ACL prop entry for pool\n",
			DP_UUID(in->pdi_op.pi_uuid));
		D_GOTO(out_prop, rc);
	}

	rc = daos_acl_remove_ace((struct daos_acl **)&entry->dpe_val_ptr,
				 in->pdi_type, in->pdi_principal);
	if (rc != 0) {
		D_ERROR(DF_UUID": Failed to remove requested principal, "
			"rc=%d\n", DP_UUID(in->pdi_op.pi_uuid), rc);
		D_GOTO(out_prop, rc);
	}

	rc = pool_prop_write(&tx, &svc->ps_root, prop);
	if (rc != 0) {
		D_ERROR(DF_UUID": failed to write updated ACL for pool: %d\n",
			DP_UUID(in->pdi_op.pi_uuid), rc);
		D_GOTO(out_prop, rc);
	}

	rc = rdb_tx_commit(&tx);

out_prop:
	if (prop != NULL)
		daos_prop_free(prop);
	ABT_rwlock_unlock(svc->ps_lock);
	rdb_tx_end(&tx);
out_svc:
	ds_rsvc_set_hint(&svc->ps_rsvc, &out->pdo_op.po_hint);
	pool_svc_put_leader(svc);
out:
	out->pdo_op.po_rc = rc;
	D_DEBUG(DF_DSMS, DF_UUID": replying rpc %p: %d\n",
		DP_UUID(in->pdi_op.pi_uuid), rpc, rc);
	crt_reply_send(rpc);
}

/**
 * Send a CaRT message to the pool svc to remove an entry by principal from the
 * pool's ACL.
 *
 * \param[in]	pool_uuid	UUID of the pool
 * \param[in]	ranks		Pool service replicas
 * \param[in]	principal_type	Type of the principal to be removed
 * \param[in]	principal_name	Name of the principal to be removed
 *
 * \return	0		Success
 *
 */
int
ds_pool_svc_delete_acl(uuid_t pool_uuid, d_rank_list_t *ranks,
		       enum daos_acl_principal_type principal_type,
		       const char *principal_name)
{
	int				rc;
	struct rsvc_client		client;
	crt_endpoint_t			ep;
	struct dss_module_info		*info = dss_get_module_info();
	crt_rpc_t			*rpc;
	struct pool_acl_delete_in	*in;
	struct pool_acl_delete_out	*out;
	char				*name_buf = NULL;
	size_t				name_buf_len;

	D_DEBUG(DB_MGMT, DF_UUID": Deleting entry from pool ACL\n",
		DP_UUID(pool_uuid));

	if (principal_name != NULL) {
		/* Need to sanitize the incoming string */
		name_buf_len = DAOS_ACL_MAX_PRINCIPAL_BUF_LEN;
		D_ALLOC_ARRAY(name_buf, name_buf_len);
		if (name_buf == NULL)
			D_GOTO(out, rc = -DER_NOMEM);
		/* force null terminator in copy */
		strncpy(name_buf, principal_name, name_buf_len - 1);
	}

	rc = rsvc_client_init(&client, ranks);
	if (rc != 0)
		D_GOTO(out, rc);

rechoose:
	ep.ep_grp = NULL; /* primary group */
	rc = rsvc_client_choose(&client, &ep);
	if (rc != 0) {
		D_ERROR(DF_UUID": cannot find pool service: "DF_RC"\n",
			DP_UUID(pool_uuid), DP_RC(rc));
		goto out_client;
	}

	rc = pool_req_create(info->dmi_ctx, &ep, POOL_ACL_DELETE, &rpc);
	if (rc != 0) {
		D_ERROR(DF_UUID": failed to create pool delete ACL rpc: %d\n",
			DP_UUID(pool_uuid), rc);
		D_GOTO(out_client, rc);
	}

	in = crt_req_get(rpc);
	uuid_copy(in->pdi_op.pi_uuid, pool_uuid);
	uuid_clear(in->pdi_op.pi_hdl);
	in->pdi_type = (uint8_t)principal_type;
	in->pdi_principal = name_buf;

	rc = dss_rpc_send(rpc);
	out = crt_reply_get(rpc);
	D_ASSERT(out != NULL);

	rc = rsvc_client_complete_rpc(&client, &ep, rc,
				      out->pdo_op.po_rc,
				      &out->pdo_op.po_hint);
	if (rc == RSVC_CLIENT_RECHOOSE) {
		crt_req_decref(rpc);
		dss_sleep(1000 /* ms */);
		D_GOTO(rechoose, rc);
	}

	rc = out->pdo_op.po_rc;
	if (rc != 0)
		D_ERROR(DF_UUID": failed to delete ACL entry for pool: %d\n",
			DP_UUID(pool_uuid), rc);

	crt_req_decref(rpc);
out_client:
	rsvc_client_fini(&client);
out:
	D_FREE(name_buf);
	return rc;
}

static int
replace_failed_replicas(struct pool_svc *svc, struct pool_map *map)
{
	d_rank_list_t	*replicas;
	d_rank_list_t	*tmp_replicas;
	d_rank_list_t	 failed_ranks;
	d_rank_list_t	 replace_ranks;
	int		 rc;

	rc = rdb_get_ranks(svc->ps_rsvc.s_db, &replicas);
	if (rc != 0)
		D_GOTO(out, rc);
	rc = ds_pool_check_failed_replicas(map, replicas, &failed_ranks,
					   &replace_ranks);
	if (rc != 0) {
		D_DEBUG(DB_MD, DF_UUID": cannot replace failed replicas: "
			""DF_RC"\n", DP_UUID(svc->ps_uuid), DP_RC(rc));
		D_GOTO(out, rc);
	}
	if (replace_ranks.rl_nr > 0)
		ds_rsvc_add_replicas_s(&svc->ps_rsvc, &replace_ranks,
				       ds_rsvc_get_md_cap());
	if (failed_ranks.rl_nr > 0)
		ds_rsvc_remove_replicas_s(&svc->ps_rsvc, &failed_ranks);
	/** `replace_ranks.rl_ranks` is not allocated and shouldn't be freed **/
	D_FREE(failed_ranks.rl_ranks);

	if (rdb_get_ranks(svc->ps_rsvc.s_db, &tmp_replicas) == 0) {
		daos_rank_list_sort(replicas);
		daos_rank_list_sort(tmp_replicas);
		if (!daos_rank_list_identical(replicas, tmp_replicas))
			D_DEBUG(DB_MD, DF_UUID": failed to update replicas\n",
				DP_UUID(svc->ps_uuid));
		d_rank_list_free(tmp_replicas);
	}
	d_rank_list_free(replicas);
out:
	return rc;
}

/* Callers are responsible for d_rank_list_free(*replicasp). */
static int
ds_pool_update_internal(uuid_t pool_uuid, struct pool_target_id_list *tgts,
			unsigned int opc, uint32_t *map_version_p,
			struct rsvc_hint *hint, bool *p_updated,
			bool evict_rank)
{
	struct pool_svc	       *svc;
	struct rdb_tx		tx;
	struct pool_map	       *map = NULL;
	uint32_t		map_version_before;
	uint32_t		map_version = 0;
	struct pool_buf	       *map_buf = NULL;
	bool			updated = false;
	int			rc;

	rc = pool_svc_lookup_leader(pool_uuid, &svc, hint);
	if (rc != 0)
		D_GOTO(out, rc);

	rc = rdb_tx_begin(svc->ps_rsvc.s_db, svc->ps_rsvc.s_term, &tx);
	if (rc != 0)
		D_GOTO(out_svc, rc);
	ABT_rwlock_wrlock(svc->ps_lock);

	/* Create a temporary pool map based on the last committed version. */
	rc = read_map(&tx, &svc->ps_root, &map);
	if (rc != 0)
		D_GOTO(out_map, rc);

	/*
	 * Attempt to modify the temporary pool map and save its versions
	 * before and after. If the version hasn't changed, we are done.
	 */
	map_version_before = pool_map_get_version(map);
	rc = ds_pool_map_tgts_update(map, tgts, opc, evict_rank);

	if (rc != 0)
		D_GOTO(out_map, rc);

	map_version = pool_map_get_version(map);

	D_DEBUG(DF_DSMS, DF_UUID": version=%u->%u\n",
		DP_UUID(svc->ps_uuid), map_version_before, map_version);
	if (map_version == map_version_before)
		D_GOTO(out_map, rc = 0);

	/* Write the new pool map. */
	rc = pool_buf_extract(map, &map_buf);
	if (rc != 0)
		D_GOTO(out_map, rc);
	rc = write_map_buf(&tx, &svc->ps_root, map_buf, map_version);
	if (rc != 0)
		D_GOTO(out_map, rc);

	rc = rdb_tx_commit(&tx);
	if (rc != 0) {
		D_DEBUG(DB_MD, DF_UUID": failed to commit: "DF_RC"\n",
			DP_UUID(svc->ps_uuid), DP_RC(rc));
		D_GOTO(out_map, rc);
	}

	updated = true;

	/* Update svc->ps_pool to match the new pool map. */
	rc = ds_pool_tgt_map_update(svc->ps_pool, map_buf, map_version);
	if (rc != 0) {
		D_ERROR(DF_UUID": failed to update pool map cache: %d\n",
			DP_UUID(svc->ps_uuid), rc);
		/*
		 * We must resign to avoid handling future requests with a
		 * stale pool map cache.
		 */
		rdb_resign(svc->ps_rsvc.s_db, svc->ps_rsvc.s_term);
		rc = 0;
		goto out_map;
	}

	ds_rsvc_request_map_dist(&svc->ps_rsvc);

	replace_failed_replicas(svc, map);

out_map:
	if (map_version_p != NULL)
		*map_version_p = pool_map_get_version((map == NULL || rc != 0) ?
						      svc->ps_pool->sp_map :
						      map);
	ABT_rwlock_unlock(svc->ps_lock);
	rdb_tx_end(&tx);
	if (map)
		pool_map_decref(map);

	if (map_buf != NULL)
		pool_buf_free(map_buf);
out_svc:
	if (hint != NULL)
		ds_rsvc_set_hint(&svc->ps_rsvc, hint);
	pool_svc_put_leader(svc);
out:
	if (p_updated)
		*p_updated = updated;
	return rc;
}

static int
pool_find_all_targets_by_addr(uuid_t pool_uuid,
			      struct pool_target_addr_list *list,
			      struct pool_target_id_list *tgt_list,
			      struct pool_target_addr_list *out_list,
			      struct rsvc_hint *hint)
{
	struct pool_svc	*svc;
	struct rdb_tx	tx;
	struct pool_map *map = NULL;
	int		i;
	int		rc;

	rc = pool_svc_lookup_leader(pool_uuid, &svc, hint);
	if (rc != 0)
		D_GOTO(out, rc);

	rc = rdb_tx_begin(svc->ps_rsvc.s_db, svc->ps_rsvc.s_term, &tx);
	if (rc != 0)
		D_GOTO(out_svc, rc);
	ABT_rwlock_rdlock(svc->ps_lock);

	/* Create a temporary pool map based on the last committed version. */
	rc = read_map(&tx, &svc->ps_root, &map);

	ABT_rwlock_unlock(svc->ps_lock);
	rdb_tx_end(&tx);
	if (rc != 0)
		D_GOTO(out_svc, rc);

	for (i = 0; i < list->pta_number; i++) {
		struct pool_target *tgt;
		int tgt_nr;
		int j;
		int ret;

		tgt_nr = pool_map_find_target_by_rank_idx(map,
				list->pta_addrs[i].pta_rank,
				list->pta_addrs[i].pta_target, &tgt);
		if (tgt_nr <= 0) {
			/* Can not locate the target in pool map, let's
			 * add it to the output list
			 */
			D_WARN("Can not find %u/%d , add to out_list\n",
				list->pta_addrs[i].pta_rank,
				(int)list->pta_addrs[i].pta_target);
			ret = pool_target_addr_list_append(out_list,
						&list->pta_addrs[i]);
			if (ret) {
				rc = ret;
				break;
			}
		}

		for (j = 0; j < tgt_nr; j++) {
			struct pool_target_id tid;

			tid.pti_id = tgt[j].ta_comp.co_id;
			ret = pool_target_id_list_append(tgt_list, &tid);
			if (ret) {
				rc = ret;
				break;
			}
		}
	}
out_svc:
	pool_svc_put_leader(svc);
out:
	if (map != NULL)
		pool_map_decref(map);
	return rc;
}

struct redist_open_hdls_arg {
	/**
	 * Pointer to pointer containing flattened array of output handles
	 * Note that these are variable size, so can't be indexed as an array
	 */
	struct pool_iv_conn **hdls;
	/** Pointer to the next write location within hdls */
	struct pool_iv_conn *next;
	/** Total current size of the hdls buffer, in bytes */
	size_t hdls_size;
	/** Total used space in hdls buffer, in bytes */
	size_t hdls_used;
};

static int
get_open_handles_cb(daos_handle_t ih, d_iov_t *key, d_iov_t *val, void *varg)
{
	struct redist_open_hdls_arg *arg = varg;
	uuid_t *uuid = key->iov_buf;
	struct pool_hdl *hdl = val->iov_buf;
	struct ds_pool_hdl *lookup_hdl;
	size_t size_needed;
	int rc = DER_SUCCESS;

	if (key->iov_len != sizeof(uuid_t) ||
	    val->iov_len != sizeof(struct pool_hdl)) {
		D_ERROR("invalid key/value size: key="DF_U64" value="DF_U64"\n",
			key->iov_len, val->iov_len);
		return -DER_IO;
	}

	/* Look up the handle in the local pool to obtain the creds, which are
	 * not stored in RDB
	 */
	lookup_hdl = ds_pool_hdl_lookup(*uuid);
	if (lookup_hdl == NULL) {
		D_ERROR("Pool open handle "DF_UUID" is in RDB but not the pool",
			DP_UUID(*uuid));
		return -DER_NONEXIST;
	}

	/* Check if there's enough room is the preallocated array, and expand
	 * if not
	 */
	size_needed = arg->hdls_used + lookup_hdl->sph_cred.iov_buf_len +
		sizeof(struct pool_iv_conn);
	if (size_needed > arg->hdls_size) {
		void *newbuf = NULL;

		D_REALLOC(newbuf, *arg->hdls, size_needed);
		if (newbuf == NULL)
			D_GOTO(out_hdl, rc = -DER_NOMEM);

		/* Since this probably changed the hdls pointer, adjust the
		 * next pointer correspondingly
		 */
		*(arg->hdls) = newbuf;
		arg->next = (struct pool_iv_conn *)
			(((char *)*arg->hdls) + arg->hdls_used);
		arg->hdls_size = size_needed;
	}

	/* Copy the data */
	uuid_copy(arg->next->pic_hdl, *uuid);
	arg->next->pic_flags = hdl->ph_flags;
	arg->next->pic_capas = hdl->ph_sec_capas;
	arg->next->pic_cred_size = lookup_hdl->sph_cred.iov_buf_len;
	memcpy(arg->next->pic_creds, lookup_hdl->sph_cred.iov_buf,
	       lookup_hdl->sph_cred.iov_buf_len);

	/* Adjust the pointers for the next iteration */
	arg->hdls_used = size_needed;
	arg->next = (struct pool_iv_conn *)
		(((char *)*arg->hdls) + arg->hdls_used);

out_hdl:
	ds_pool_hdl_put(lookup_hdl);

	return DER_SUCCESS;
}

/**
 * Retrieves a flat buffer containing all currently open handles
 *
 * \param pool_uuid [IN]  The pool to get handles for
 * \param hdls      [OUT] A flat-packed buffer of all open handles
 *                        (struct pool_iv_conn). Caller must free hdls->iov_buf.
 *                        Note that these are variable size, and can not be
 *                        indexed like an array
 * \param out_size  [OUT] The size of the buffer pointed to by hdls
 *
 * \return If no handles are currently open this will return DER_SUCCESS with
 *         hdls = NULL and out_size = 0.
 *         Otherwise returns DER_SUCCESS or an -error code
 */
int
ds_pool_get_open_handles(uuid_t pool_uuid, d_iov_t *hdls)
{
	struct pool_svc			*svc;
	struct redist_open_hdls_arg	 arg;
	uint32_t			 connectable;
	struct rdb_tx			 tx;
	d_iov_t				 value;
	uint32_t			 nhandles;
	int				 rc;

	d_iov_set(hdls, NULL, 0);

	rc = pool_svc_lookup_leader(pool_uuid, &svc, NULL /* hint */);
	if (rc != 0)
		return rc;

	rc = rdb_tx_begin(svc->ps_rsvc.s_db, svc->ps_rsvc.s_term, &tx);
	if (rc != 0)
		D_GOTO(out_svc, rc);

	ABT_rwlock_rdlock(svc->ps_lock);

	/* Check if pool is being destroyed and not accepting connections */
	d_iov_set(&value, &connectable, sizeof(connectable));
	rc = rdb_tx_lookup(&tx, &svc->ps_root,
			   &ds_pool_prop_connectable, &value);
	if (rc != 0)
		D_GOTO(out_lock, rc);
	if (!connectable) {
		D_ERROR(DF_UUID": being destroyed, not accepting connections\n",
			DP_UUID(pool_uuid));
		D_GOTO(out_lock, rc = -DER_BUSY);
	}

	/* Check how many handles are currently open */
	d_iov_set(&value, &nhandles, sizeof(nhandles));
	rc = rdb_tx_lookup(&tx, &svc->ps_root, &ds_pool_prop_nhandles, &value);
	if (rc != 0)
		D_GOTO(out_lock, rc);

	/* Abort early if there are no open handles */
	if (nhandles == 0)
		D_GOTO(out_lock, rc);

	/* Preallocate an approximate amount of space for the handles and the
	 * variable-size creds field which is not accounted for in the size of
	 * the base structure. The goal here isn't to be exactly right - can't
	 * know at this point how much space is actually needed. Ballparking
	 * close enough just reduces the number of reallocations needed during
	 * iteration
	 */
	D_ALLOC(hdls->iov_buf, nhandles * (sizeof(struct pool_iv_conn) + 160));
	if (hdls->iov_buf == NULL)
		D_GOTO(out_lock, rc = -DER_NOMEM);

	/* Pass in the preallocated array and handles as pointers
	 * This allows the iterator to reallocate the array if an element
	 * was added between when we retrieved the size and iteration completes
	 */
	arg.hdls = (struct pool_iv_conn **)&hdls->iov_buf;
	arg.next = *arg.hdls;
	arg.hdls_size = nhandles * (sizeof(struct pool_iv_conn) + 128);
	arg.hdls_used = 0;

	/* Iterate the open handles and accumulate their UUIDs */
	rc = rdb_tx_iterate(&tx, &svc->ps_handles, false /* backward */,
			    get_open_handles_cb, &arg);
	if (rc != 0)
		D_GOTO(out_lock, rc);

	hdls->iov_buf_len = hdls->iov_len = arg.hdls_used;

	D_DEBUG(DF_DSMS, DF_UUID": packed %u handles into %zu bytes\n",
		DP_UUID(pool_uuid), nhandles, arg.hdls_used);

out_lock:
	ABT_rwlock_unlock(svc->ps_lock);
	rdb_tx_end(&tx);

out_svc:
	pool_svc_put_leader(svc);
	return rc;
}

int
ds_pool_tgt_exclude_out(uuid_t pool_uuid, struct pool_target_id_list *list)
{
	return ds_pool_update_internal(pool_uuid, list, POOL_EXCLUDE_OUT,
				       NULL, NULL, NULL, false);
}

int
ds_pool_tgt_exclude(uuid_t pool_uuid, struct pool_target_id_list *list)
{
	return ds_pool_update_internal(pool_uuid, list, POOL_EXCLUDE,
				       NULL, NULL, NULL, false);
}

int
ds_pool_tgt_add_in(uuid_t pool_uuid, struct pool_target_id_list *list)
{
	return ds_pool_update_internal(pool_uuid, list, POOL_ADD_IN,
				       NULL, NULL, NULL, false);
}

/*
 * Perform a pool map update indicated by opc. If successful, the new pool map
 * version is reported via map_version. Upon -DER_NOTLEADER, a pool service
 * leader hint, if available, is reported via hint (if not NULL).
 */
static int
ds_pool_update(uuid_t pool_uuid, crt_opcode_t opc,
	       struct pool_target_addr_list *list,
	       struct pool_target_addr_list *out_list,
	       uint32_t *map_version, struct rsvc_hint *hint, bool evict_rank)
{
	daos_rebuild_opc_t		op;
	struct pool_target_id_list	target_list = { 0 };
	struct ds_pool			*pool = NULL;
	daos_prop_t			prop = { 0 };
	struct daos_prop_entry		*entry;
	bool				updated;
	int				rc;
	char				*env;

	rc = pool_find_all_targets_by_addr(pool_uuid, list, &target_list,
					   out_list, hint);
	if (rc)
		D_GOTO(out, rc);

	/* Update target by target id */
	rc = ds_pool_update_internal(pool_uuid, &target_list, opc, map_version,
				     hint, &updated, evict_rank);
	if (rc)
		D_GOTO(out, rc);

	if (!updated)
		D_GOTO(out, rc);

	switch (opc) {
	case POOL_EXCLUDE:
		op = RB_OP_FAIL;
		break;
	case POOL_DRAIN:
		op = RB_OP_DRAIN;
		break;
	case POOL_REINT:
		op = RB_OP_REINT;
		break;
	case POOL_EXTEND:
		op = RB_OP_EXTEND;
		break;
	default:
		D_GOTO(out, rc);
	}

	env = getenv(REBUILD_ENV);
	if ((env && !strcasecmp(env, REBUILD_ENV_DISABLED)) ||
	     daos_fail_check(DAOS_REBUILD_DISABLE)) {
		D_DEBUG(DB_TRACE, "Rebuild is disabled\n");
		D_GOTO(out, rc = 0);
	}

	pool = ds_pool_lookup(pool_uuid);
	D_ASSERT(pool != NULL);
	rc = ds_pool_iv_prop_fetch(pool, &prop);
	if (rc)
		D_GOTO(out, rc);

	entry = daos_prop_entry_get(&prop, DAOS_PROP_PO_SELF_HEAL);
	D_ASSERT(entry != NULL);
	if (!(entry->dpe_val & DAOS_SELF_HEAL_AUTO_REBUILD)) {
		D_DEBUG(DB_MGMT, "self healing is disabled\n");
		D_GOTO(out, rc);
	}

	rc = ds_rebuild_schedule(pool_uuid, *map_version, &target_list, op);
	if (rc != 0) {
		D_ERROR("rebuild fails rc: "DF_RC"\n", DP_RC(rc));
		D_GOTO(out, rc);
	}

out:
	if (pool)
		ds_pool_put(pool);
	daos_prop_entries_free(&prop);
	pool_target_id_list_free(&target_list);
	return rc;
}

/*
 * Currently can only add racks/top level domains. There's not currently
 * any way to specify fault domain at a better level
 */
static int
pool_extend_map(struct rdb_tx *tx, struct pool_svc *svc,
		uint32_t nnodes, uuid_t target_uuids[],
		d_rank_list_t *rank_list, uint32_t ndomains,
		int32_t *domains, bool *updated_p, uint32_t *map_version_p,
		struct rsvc_hint *hint)
{
	struct pool_buf		*map_buf = NULL;
	struct pool_map		*map = NULL;
	uint32_t		map_version;
	bool			updated = false;
	int			ntargets;
	int			rc;

	ntargets = nnodes * dss_tgt_nr;

	/* Create a temporary pool map based on the last committed version. */
	rc = read_map(tx, &svc->ps_root, &map);
	if (rc != 0)
		return rc;

	map_version = pool_map_get_version(map) + 1;

	rc = gen_pool_buf(map, &map_buf, map_version, ndomains, nnodes,
			ntargets, domains, target_uuids, rank_list, NULL,
			dss_tgt_nr);
	if (rc != 0)
		D_GOTO(out_map_buf, rc);

	/* Extend the current pool map */
	rc = pool_map_extend(map, map_version, map_buf);
	if (rc != 0)
		D_GOTO(out_map, rc);

	/* Write the new pool map. */
	rc = pool_buf_extract(map, &map_buf);
	if (rc != 0)
		D_GOTO(out_map, rc);

	rc = write_map_buf(tx, &svc->ps_root, map_buf, map_version);
	if (rc != 0)
		D_GOTO(out_map, rc);

	rc = rdb_tx_commit(tx);
	if (rc != 0) {
		D_DEBUG(DB_MD, DF_UUID": failed to commit: "DF_RC"\n",
			DP_UUID(svc->ps_uuid), DP_RC(rc));
			D_GOTO(out_map, rc);
	}

	updated = true;
	/* Update svc->ps_pool to match the new pool map. */
	rc = ds_pool_tgt_map_update(svc->ps_pool, map_buf, map_version);
	if (rc != 0) {
		/*
		* We must resign to avoid handling future requests with a
		* stale pool map cache.
		*/
		rdb_resign(svc->ps_rsvc.s_db, svc->ps_rsvc.s_term);
		rc = 0;
		goto out_map;
	}

	ds_rsvc_request_map_dist(&svc->ps_rsvc);

out_map:
	if (map_version_p != NULL)
		*map_version_p = pool_map_get_version((map == NULL || rc != 0) ?
						      svc->ps_pool->sp_map :
						      map);
	rdb_tx_end(tx);

out_map_buf:
	if (map_buf != NULL)
		pool_buf_free(map_buf);
	if (updated_p)
		*updated_p = updated;
	if (map)
		pool_map_decref(map);

	return rc;
}

static int
pool_extend_internal(uuid_t pool_uuid, struct rsvc_hint *hint,
		     uint32_t nnodes,
		     uuid_t target_uuids[], d_rank_list_t *rank_list,
		     uint32_t ndomains, int32_t *domains,
		     uint32_t *map_version_p)
{
	struct pool_svc		*svc;
	struct rdb_tx		tx;
	bool			updated = false;
	struct pool_target_id_list tgts;
	int rc;

	rc = pool_svc_lookup_leader(pool_uuid, &svc, hint);
	if (rc != 0)
		return rc;

	rc = rdb_tx_begin(svc->ps_rsvc.s_db, svc->ps_rsvc.s_term, &tx);
	if (rc != 0)
		D_GOTO(out_svc, rc);
	ABT_rwlock_wrlock(svc->ps_lock);

	/*
	 * Extend the pool map directly - this is more complicated than other
	 * operations which are handled within ds_pool_update()
	 */
	rc = pool_extend_map(&tx, svc, ndomains, target_uuids,
			     rank_list, ndomains, domains,
			     &updated, map_version_p, hint);

	if (!updated)
		D_GOTO(out_lock, rc);
<<<<<<< HEAD

	/* Get a list of all the targets being added */
	rc = pool_map_find_targets_on_ranks(svc->ps_pool->sp_map, rank_list,
					    &tgts);
	if (rc <= 0) {
		D_ERROR("failed to schedule extend rc: "DF_RC"\n", DP_RC(rc));
		D_GOTO(out_lock, rc);
	}

	/* Schedule an extension rebuild for those targets */
	rc = ds_rebuild_schedule(pool_uuid, *map_version_p, &tgts,
				 RB_OP_EXTEND);
	if (rc != 0) {
		D_ERROR("failed to schedule extend rc: "DF_RC"\n", DP_RC(rc));
		D_GOTO(out_lock, rc);
	}

=======

	/* Get a list of all the targets being added */
	rc = pool_map_find_targets_on_ranks(svc->ps_pool->sp_map, rank_list,
					    &tgts);
	if (rc <= 0) {
		D_ERROR("failed to schedule extend rc: "DF_RC"\n", DP_RC(rc));
		D_GOTO(out_lock, rc);
	}

	/* Schedule an extension rebuild for those targets */
	rc = ds_rebuild_schedule(pool_uuid, *map_version_p, &tgts,
				 RB_OP_EXTEND);
	if (rc != 0) {
		D_ERROR("failed to schedule extend rc: "DF_RC"\n", DP_RC(rc));
		D_GOTO(out_lock, rc);
	}

>>>>>>> dac28aed
out_lock:
	ABT_rwlock_unlock(svc->ps_lock);

out_svc:
	pool_target_id_list_free(&tgts);
	if (hint != NULL)
		ds_rsvc_set_hint(&svc->ps_rsvc, hint);
	pool_svc_put_leader(svc);
	return rc;
}

void
ds_pool_extend_handler(crt_rpc_t *rpc)
{
	struct pool_extend_in	*in = crt_req_get(rpc);
	struct pool_extend_out	*out = crt_reply_get(rpc);
	uuid_t			pool_uuid;
	uuid_t			*target_uuids;
	d_rank_list_t		rank_list;
	uint32_t		ndomains;
	int32_t			*domains;
	int rc;

	uuid_copy(pool_uuid, in->pei_op.pi_uuid);
	target_uuids = in->pei_tgt_uuids.ca_arrays;
	rank_list.rl_nr = in->pei_tgt_ranks->rl_nr;
	rank_list.rl_ranks = in->pei_tgt_ranks->rl_ranks;
	ndomains = in->pei_ndomains;
	domains = in->pei_domains.ca_arrays;

	rc = pool_extend_internal(pool_uuid, &out->peo_op.po_hint, ndomains,
				  target_uuids, &rank_list, ndomains, domains,
				  &out->peo_op.po_map_version);

	out->peo_op.po_rc = rc;
	D_DEBUG(DF_DSMS, DF_UUID": replying rpc %p: "DF_RC"\n",
		DP_UUID(in->pei_op.pi_uuid), rpc, DP_RC(rc));
	crt_reply_send(rpc);
}

void
ds_pool_update_handler(crt_rpc_t *rpc)
{
	struct pool_tgt_update_in	*in = crt_req_get(rpc);
	struct pool_tgt_update_out	*out = crt_reply_get(rpc);
	struct pool_target_addr_list	list = { 0 };
	struct pool_target_addr_list	out_list = { 0 };
	int				rc;

	if (in->pti_addr_list.ca_arrays == NULL ||
	    in->pti_addr_list.ca_count == 0)
		D_GOTO(out, rc = -DER_INVAL);

	D_DEBUG(DF_DSMS, DF_UUID": processing rpc %p: ntargets=%zu\n",
		DP_UUID(in->pti_op.pi_uuid), rpc, in->pti_addr_list.ca_count);

	list.pta_number = in->pti_addr_list.ca_count;
	list.pta_addrs = in->pti_addr_list.ca_arrays;
	rc = ds_pool_update(in->pti_op.pi_uuid, opc_get(rpc->cr_opc), &list,
			    &out_list, &out->pto_op.po_map_version,
			    &out->pto_op.po_hint, false);
	if (rc)
		D_GOTO(out, rc);

	out->pto_addr_list.ca_arrays = out_list.pta_addrs;
	out->pto_addr_list.ca_count = out_list.pta_number;

out:
	out->pto_op.po_rc = rc;
	D_DEBUG(DF_DSMS, DF_UUID": replying rpc %p: "DF_RC"\n",
		DP_UUID(in->pti_op.pi_uuid), rpc, DP_RC(rc));
	crt_reply_send(rpc);
	pool_target_addr_list_free(&out_list);
}

int
ds_pool_evict_rank(uuid_t pool_uuid, d_rank_t rank)
{
	struct pool_target_addr_list	list;
	struct pool_target_addr_list	out_list = { 0 };
	struct pool_target_addr		tgt_rank;
	uint32_t			map_version = 0;
	int				rc;

	tgt_rank.pta_rank = rank;
	tgt_rank.pta_target = -1;
	list.pta_number = 1;
	list.pta_addrs = &tgt_rank;

	rc = ds_pool_update(pool_uuid, POOL_EXCLUDE, &list, &out_list,
			    &map_version, NULL, true);

	D_DEBUG(DB_MGMT, "Exclude pool "DF_UUID"/%u rank %u: rc %d\n",
		DP_UUID(pool_uuid), map_version, rank, rc);

	pool_target_addr_list_free(&out_list);

	return rc;
}

struct evict_iter_arg {
	uuid_t *eia_hdl_uuids;
	size_t	eia_hdl_uuids_size;
	int	eia_n_hdl_uuids;
};

static int
evict_iter_cb(daos_handle_t ih, d_iov_t *key, d_iov_t *val, void *varg)
{
	struct evict_iter_arg  *arg = varg;

	D_ASSERT(arg->eia_hdl_uuids != NULL);
	D_ASSERT(arg->eia_hdl_uuids_size > sizeof(uuid_t));

	if (key->iov_len != sizeof(uuid_t) ||
	    val->iov_len != sizeof(struct pool_hdl)) {
		D_ERROR("invalid key/value size: key="DF_U64" value="DF_U64"\n",
			key->iov_len, val->iov_len);
		return -DER_IO;
	}

	/*
	 * Make sure arg->eia_hdl_uuids[arg->eia_hdl_uuids_size] have enough
	 * space for this handle.
	 */
	if (sizeof(uuid_t) * (arg->eia_n_hdl_uuids + 1) >
	    arg->eia_hdl_uuids_size) {
		uuid_t *hdl_uuids_tmp;
		size_t	hdl_uuids_size_tmp;

		hdl_uuids_size_tmp = arg->eia_hdl_uuids_size * 2;
		D_ALLOC(hdl_uuids_tmp, hdl_uuids_size_tmp);
		if (hdl_uuids_tmp == NULL)
			return -DER_NOMEM;
		memcpy(hdl_uuids_tmp, arg->eia_hdl_uuids,
		       arg->eia_hdl_uuids_size);
		D_FREE(arg->eia_hdl_uuids);
		arg->eia_hdl_uuids = hdl_uuids_tmp;
		arg->eia_hdl_uuids_size = hdl_uuids_size_tmp;
	}

	uuid_copy(arg->eia_hdl_uuids[arg->eia_n_hdl_uuids], key->iov_buf);
	arg->eia_n_hdl_uuids++;
	return 0;
}

/*
 * Callers are responsible for freeing *hdl_uuids if this function returns zero.
 */
static int
find_hdls_to_evict(struct rdb_tx *tx, struct pool_svc *svc, uuid_t **hdl_uuids,
		   size_t *hdl_uuids_size, int *n_hdl_uuids)
{
	struct evict_iter_arg	arg;
	int			rc;

	arg.eia_hdl_uuids_size = sizeof(uuid_t) * 4;
	D_ALLOC(arg.eia_hdl_uuids, arg.eia_hdl_uuids_size);
	if (arg.eia_hdl_uuids == NULL)
		return -DER_NOMEM;
	arg.eia_n_hdl_uuids = 0;

	rc = rdb_tx_iterate(tx, &svc->ps_handles, false /* backward */,
			    evict_iter_cb, &arg);
	if (rc != 0) {
		D_FREE(arg.eia_hdl_uuids);
		return rc;
	}

	*hdl_uuids = arg.eia_hdl_uuids;
	*hdl_uuids_size = arg.eia_hdl_uuids_size;
	*n_hdl_uuids = arg.eia_n_hdl_uuids;
	return 0;
}

void
ds_pool_evict_handler(crt_rpc_t *rpc)
{
	struct pool_evict_in   *in = crt_req_get(rpc);
	struct pool_evict_out  *out = crt_reply_get(rpc);
	struct pool_svc	       *svc;
	struct rdb_tx		tx;
	uuid_t		       *hdl_uuids;
	size_t			hdl_uuids_size;
	int			n_hdl_uuids;
	int			rc;

	D_DEBUG(DF_DSMS, DF_UUID": processing rpc %p\n",
		DP_UUID(in->pvi_op.pi_uuid), rpc);

	rc = pool_svc_lookup_leader(in->pvi_op.pi_uuid, &svc,
				    &out->pvo_op.po_hint);
	if (rc != 0)
		D_GOTO(out, rc);

	rc = rdb_tx_begin(svc->ps_rsvc.s_db, svc->ps_rsvc.s_term, &tx);
	if (rc != 0)
		D_GOTO(out_svc, rc);

	ABT_rwlock_wrlock(svc->ps_lock);

	rc = find_hdls_to_evict(&tx, svc, &hdl_uuids, &hdl_uuids_size,
				&n_hdl_uuids);
	if (rc != 0)
		D_GOTO(out_lock, rc);

	if (n_hdl_uuids > 0) {
		/* If pool destroy but not forcibly, error: the pool is busy */

		if (in->pvi_pool_destroy && !in->pvi_pool_destroy_force) {
			D_DEBUG(DF_DSMS, DF_UUID": busy, %u open handles\n",
				DP_UUID(in->pvi_op.pi_uuid), n_hdl_uuids);
			D_GOTO(out_free, rc = -DER_BUSY);
		} else {
			/* Pool evict, or pool destroy with force=true */
			rc = pool_disconnect_hdls(&tx, svc, hdl_uuids,
						  n_hdl_uuids, rpc->cr_ctx);
		}
	}

	/* If pool destroy and not error case, disable new connections */
	if (in->pvi_pool_destroy) {
		uint32_t	connectable = 0;
		d_iov_t		value;

		d_iov_set(&value, &connectable, sizeof(connectable));
		rc = rdb_tx_update(&tx, &svc->ps_root,
				   &ds_pool_prop_connectable, &value);
		if (rc != 0)
			D_GOTO(out_free, rc);

		ds_pool_iv_srv_hdl_invalidate(svc->ps_pool);
		D_DEBUG(DF_DSMS, DF_UUID": pool destroy/evict: mark pool for "
			"no new connections\n", DP_UUID(in->pvi_op.pi_uuid));
	}

	rc = rdb_tx_commit(&tx);
	/* No need to set out->pvo_op.po_map_version. */
out_free:
	D_FREE(hdl_uuids);
out_lock:
	ABT_rwlock_unlock(svc->ps_lock);
	rdb_tx_end(&tx);
out_svc:
	ds_rsvc_set_hint(&svc->ps_rsvc, &out->pvo_op.po_hint);
	pool_svc_put_leader(svc);
out:
	out->pvo_op.po_rc = rc;
	D_DEBUG(DF_DSMS, DF_UUID": replying rpc %p: "DF_RC"\n",
		DP_UUID(in->pvi_op.pi_uuid), rpc, DP_RC(rc));
	crt_reply_send(rpc);
}

/**
 * Send a CaRT message to the pool svc during pool destroy to test and
 * (if applicable based on force option) evict all open handles on a pool.
 *
 * \param[in]	pool_uuid	UUID of the pool
 * \param[in]	ranks		Pool service replicas
 * \param[in]	force		If true request all handles be forcibly evicted
 *
 * \return	0		Success
 *		-DER_BUSY	Open pool handles exist and no force requested
 *
 */
int
ds_pool_svc_check_evict(uuid_t pool_uuid, d_rank_list_t *ranks, uint32_t force)
{
	int			 rc;
	struct rsvc_client	 client;
	crt_endpoint_t		 ep;
	struct dss_module_info	*info = dss_get_module_info();
	crt_rpc_t		*rpc;
	struct pool_evict_in	*in;
	struct pool_evict_out	*out;

	D_DEBUG(DB_MGMT,
		DF_UUID": Destroy pool (force: %d), inspect/evict handles\n",
		DP_UUID(pool_uuid), force);

	rc = rsvc_client_init(&client, ranks);
	if (rc != 0)
		D_GOTO(out, rc);

rechoose:
	ep.ep_grp = NULL; /* primary group */
	rc = rsvc_client_choose(&client, &ep);
	if (rc != 0) {
		D_ERROR(DF_UUID": cannot find pool service: "DF_RC"\n",
			DP_UUID(pool_uuid), DP_RC(rc));
		goto out_client;
	}

	rc = pool_req_create(info->dmi_ctx, &ep, POOL_EVICT, &rpc);
	if (rc != 0) {
		D_ERROR(DF_UUID": failed to create pool evict rpc: %d\n",
			DP_UUID(pool_uuid), rc);
		D_GOTO(out_client, rc);
	}

	in = crt_req_get(rpc);
	uuid_copy(in->pvi_op.pi_uuid, pool_uuid);
	uuid_clear(in->pvi_op.pi_hdl);

	/* Pool destroy (force=false): assert no open handles / do not evict.
	 * Pool destroy (force=true): evict any/all open handles on the pool.
	 */
	in->pvi_pool_destroy = 1;
	in->pvi_pool_destroy_force = force;

	rc = dss_rpc_send(rpc);
	out = crt_reply_get(rpc);
	D_ASSERT(out != NULL);

	rc = rsvc_client_complete_rpc(&client, &ep, rc,
				      out->pvo_op.po_rc,
				      &out->pvo_op.po_hint);
	if (rc == RSVC_CLIENT_RECHOOSE) {
		crt_req_decref(rpc);
		dss_sleep(1000 /* ms */);
		D_GOTO(rechoose, rc);
	}

	rc = out->pvo_op.po_rc;
	if (rc != 0)
		D_ERROR(DF_UUID": pool destroy failed to evict handles, "
			"rc: %d\n", DP_UUID(pool_uuid), rc);

	crt_req_decref(rpc);
out_client:
	rsvc_client_fini(&client);
out:
	return rc;
}

/* This RPC could be implemented by ds_rsvc. */
void
ds_pool_svc_stop_handler(crt_rpc_t *rpc)
{
	struct pool_svc_stop_in	       *in = crt_req_get(rpc);
	struct pool_svc_stop_out       *out = crt_reply_get(rpc);
	d_iov_t			id;
	int				rc;

	D_DEBUG(DF_DSMS, DF_UUID": processing rpc %p\n",
		DP_UUID(in->psi_op.pi_uuid), rpc);

	d_iov_set(&id, in->psi_op.pi_uuid, sizeof(uuid_t));
	rc = ds_rsvc_stop_leader(DS_RSVC_CLASS_POOL, &id, &out->pso_op.po_hint);

	out->pso_op.po_rc = rc;
	D_DEBUG(DF_DSMS, DF_UUID": replying rpc %p: "DF_RC"\n",
		DP_UUID(in->psi_op.pi_uuid), rpc, DP_RC(rc));
	crt_reply_send(rpc);
}

/**
 * Get a copy of the latest pool map buffer. Callers are responsible for
 * freeing iov->iov_buf with D_FREE.
 */
int
ds_pool_map_buf_get(uuid_t uuid, d_iov_t *iov, uint32_t *map_version)
{
	struct pool_svc	*svc;
	struct rdb_tx	tx;
	struct pool_buf	*map_buf;
	int		rc;

	rc = pool_svc_lookup_leader(uuid, &svc, NULL /* hint */);
	if (rc != 0)
		D_GOTO(out, rc);

	rc = rdb_tx_begin(svc->ps_rsvc.s_db, svc->ps_rsvc.s_term, &tx);
	if (rc != 0)
		D_GOTO(out_svc, rc);

	ABT_rwlock_rdlock(svc->ps_lock);
	rc = read_map_buf(&tx, &svc->ps_root, &map_buf, map_version);
	if (rc != 0) {
		D_ERROR(DF_UUID": failed to read pool map: "DF_RC"\n",
			DP_UUID(svc->ps_uuid), DP_RC(rc));
		D_GOTO(out_lock, rc);
	}
	D_ASSERT(map_buf != NULL);
	iov->iov_buf = map_buf;
	iov->iov_len = pool_buf_size(map_buf->pb_nr);
	iov->iov_buf_len = pool_buf_size(map_buf->pb_nr);
out_lock:
	ABT_rwlock_unlock(svc->ps_lock);
	rdb_tx_end(&tx);
out_svc:
	pool_svc_put_leader(svc);
out:
	return rc;
}

void
ds_pool_iv_ns_update(struct ds_pool *pool, unsigned int master_rank)
{
	ds_iv_ns_update(pool->sp_iv_ns, master_rank);
}

int
ds_pool_svc_term_get(uuid_t uuid, uint64_t *term)
{
	struct pool_svc	*svc;
	int		rc;

	rc = pool_svc_lookup_leader(uuid, &svc, NULL /* hint */);
	if (rc != 0)
		return rc;

	*term = svc->ps_rsvc.s_term;

	pool_svc_put_leader(svc);
	return 0;
}

void
ds_pool_attr_set_handler(crt_rpc_t *rpc)
{
	struct pool_attr_set_in  *in = crt_req_get(rpc);
	struct pool_op_out	 *out = crt_reply_get(rpc);
	struct pool_svc		 *svc;
	struct rdb_tx		  tx;
	int			  rc;

	D_DEBUG(DF_DSMS, DF_UUID": processing rpc %p: hdl="DF_UUID"\n",
		DP_UUID(in->pasi_op.pi_uuid), rpc, DP_UUID(in->pasi_op.pi_hdl));

	rc = pool_svc_lookup_leader(in->pasi_op.pi_uuid, &svc, &out->po_hint);
	if (rc != 0)
		goto out;

	rc = rdb_tx_begin(svc->ps_rsvc.s_db, svc->ps_rsvc.s_term, &tx);
	if (rc != 0)
		goto out_svc;

	ABT_rwlock_wrlock(svc->ps_lock);
	rc = ds_rsvc_set_attr(&svc->ps_rsvc, &tx, &svc->ps_user,
			      in->pasi_bulk, rpc, in->pasi_count);
	if (rc != 0)
		goto out_lock;

	rc = rdb_tx_commit(&tx);

out_lock:
	ABT_rwlock_unlock(svc->ps_lock);
	rdb_tx_end(&tx);
out_svc:
	ds_rsvc_set_hint(&svc->ps_rsvc, &out->po_hint);
	pool_svc_put_leader(svc);
out:
	out->po_rc = rc;
	D_DEBUG(DF_DSMS, DF_UUID": replying rpc %p: "DF_RC"\n",
		DP_UUID(in->pasi_op.pi_uuid), rpc, DP_RC(rc));
	crt_reply_send(rpc);
}

void
ds_pool_attr_del_handler(crt_rpc_t *rpc)
{
	struct pool_attr_del_in  *in = crt_req_get(rpc);
	struct pool_op_out	 *out = crt_reply_get(rpc);
	struct pool_svc		 *svc;
	struct rdb_tx		  tx;
	int			  rc;

	D_DEBUG(DF_DSMS, DF_UUID": processing rpc %p: hdl="DF_UUID"\n",
		DP_UUID(in->padi_op.pi_uuid), rpc, DP_UUID(in->padi_op.pi_hdl));

	rc = pool_svc_lookup_leader(in->padi_op.pi_uuid, &svc, &out->po_hint);
	if (rc != 0)
		goto out;

	rc = rdb_tx_begin(svc->ps_rsvc.s_db, svc->ps_rsvc.s_term, &tx);
	if (rc != 0)
		goto out_svc;

	ABT_rwlock_wrlock(svc->ps_lock);
	rc = ds_rsvc_del_attr(&svc->ps_rsvc, &tx, &svc->ps_user,
			      in->padi_bulk, rpc, in->padi_count);
	if (rc != 0)
		goto out_lock;

	rc = rdb_tx_commit(&tx);

out_lock:
	ABT_rwlock_unlock(svc->ps_lock);
	rdb_tx_end(&tx);
out_svc:
	ds_rsvc_set_hint(&svc->ps_rsvc, &out->po_hint);
	pool_svc_put_leader(svc);
out:
	out->po_rc = rc;
	D_DEBUG(DF_DSMS, DF_UUID": replying rpc %p: "DF_RC"\n",
		DP_UUID(in->padi_op.pi_uuid), rpc, DP_RC(rc));
	crt_reply_send(rpc);
}

void
ds_pool_attr_get_handler(crt_rpc_t *rpc)
{
	struct pool_attr_get_in  *in = crt_req_get(rpc);
	struct pool_op_out	 *out = crt_reply_get(rpc);
	struct pool_svc		 *svc;
	struct rdb_tx		  tx;
	int			  rc;

	D_DEBUG(DF_DSMS, DF_UUID": processing rpc %p: hdl="DF_UUID"\n",
		DP_UUID(in->pagi_op.pi_uuid), rpc, DP_UUID(in->pagi_op.pi_hdl));

	rc = pool_svc_lookup_leader(in->pagi_op.pi_uuid, &svc, &out->po_hint);
	if (rc != 0)
		goto out;

	rc = rdb_tx_begin(svc->ps_rsvc.s_db, svc->ps_rsvc.s_term, &tx);
	if (rc != 0)
		goto out_svc;

	ABT_rwlock_rdlock(svc->ps_lock);
	rc = ds_rsvc_get_attr(&svc->ps_rsvc, &tx, &svc->ps_user, in->pagi_bulk,
			      rpc, in->pagi_count, in->pagi_key_length);
	ABT_rwlock_unlock(svc->ps_lock);
	rdb_tx_end(&tx);
out_svc:
	ds_rsvc_set_hint(&svc->ps_rsvc, &out->po_hint);
	pool_svc_put_leader(svc);
out:
	out->po_rc = rc;
	D_DEBUG(DF_DSMS, DF_UUID": replying rpc %p: "DF_RC"\n",
		DP_UUID(in->pagi_op.pi_uuid), rpc, DP_RC(rc));
	crt_reply_send(rpc);

}

void
ds_pool_attr_list_handler(crt_rpc_t *rpc)
{
	struct pool_attr_list_in	*in	    = crt_req_get(rpc);
	struct pool_attr_list_out	*out	    = crt_reply_get(rpc);
	struct pool_svc			*svc;
	struct rdb_tx			 tx;
	int				 rc;

	D_DEBUG(DF_DSMS, DF_UUID": processing rpc %p: hdl="DF_UUID"\n",
		DP_UUID(in->pali_op.pi_uuid), rpc, DP_UUID(in->pali_op.pi_hdl));

	rc = pool_svc_lookup_leader(in->pali_op.pi_uuid, &svc,
				    &out->palo_op.po_hint);
	if (rc != 0)
		goto out;

	rc = rdb_tx_begin(svc->ps_rsvc.s_db, svc->ps_rsvc.s_term, &tx);
	if (rc != 0)
		goto out_svc;

	ABT_rwlock_rdlock(svc->ps_lock);
	rc = ds_rsvc_list_attr(&svc->ps_rsvc, &tx, &svc->ps_user,
			       in->pali_bulk, rpc, &out->palo_size);
	ABT_rwlock_unlock(svc->ps_lock);
	rdb_tx_end(&tx);
out_svc:
	ds_rsvc_set_hint(&svc->ps_rsvc, &out->palo_op.po_hint);
	pool_svc_put_leader(svc);
out:
	out->palo_op.po_rc = rc;
	D_DEBUG(DF_DSMS, DF_UUID": replying rpc %p: "DF_RC"\n",
		DP_UUID(in->pali_op.pi_uuid), rpc, DP_RC(rc));
	crt_reply_send(rpc);
}

void
ds_pool_replicas_update_handler(crt_rpc_t *rpc)
{
	struct pool_membership_in	*in = crt_req_get(rpc);
	struct pool_membership_out	*out = crt_reply_get(rpc);
	d_rank_list_t			*ranks;
	d_iov_t				 id;
	int				 rc;

	rc = daos_rank_list_dup(&ranks, in->pmi_targets);
	if (rc != 0)
		goto out;
	d_iov_set(&id, in->pmi_uuid, sizeof(uuid_t));

	switch (opc_get(rpc->cr_opc)) {
	case POOL_REPLICAS_ADD:
		rc = ds_rsvc_add_replicas(DS_RSVC_CLASS_POOL, &id, ranks,
					  ds_rsvc_get_md_cap(), &out->pmo_hint);
		break;

	case POOL_REPLICAS_REMOVE:
		rc = ds_rsvc_remove_replicas(DS_RSVC_CLASS_POOL, &id, ranks,
					     &out->pmo_hint);
		break;

	default:
		D_ASSERT(0);
	}

	out->pmo_failed = ranks;
out:
	out->pmo_rc = rc;
	crt_reply_send(rpc);
}

/**
 * Check whether the leader replica of the given object resides
 * on current server or not.
 *
 * \param [IN]	pool_uuid	The pool UUID
 * \param [IN]	oid		The OID of the object to be checked
 * \param [IN]	version		The pool map version
 *
 * \return			+1 if leader is on current server.
 * \return			Zero if the leader resides on another server.
 * \return			Negative value if error.
 */
int
ds_pool_check_leader(uuid_t pool_uuid, daos_unit_oid_t *oid, uint32_t version)
{
	struct ds_pool		*pool;
	struct pl_map		*map = NULL;
	struct pl_obj_layout	*layout = NULL;
	struct pool_target	*target;
	struct daos_obj_md	 md = { 0 };
	int			 leader;
	d_rank_t		 myrank;
	int			 rc = 0;

	pool = ds_pool_lookup(pool_uuid);
	if (pool == NULL)
		return -DER_INVAL;

	map = pl_map_find(pool_uuid, oid->id_pub);
	if (map == NULL) {
		D_WARN("Failed to find pool map tp select leader for "
		       DF_UOID" version = %d\n", DP_UOID(*oid), version);
		rc = -DER_INVAL;
		goto out;
	}

	md.omd_id = oid->id_pub;
	md.omd_ver = version;
	rc = pl_obj_place(map, &md, NULL, &layout);
	if (rc != 0)
		goto out;

	leader = pl_select_leader(oid->id_pub, oid->id_shard,
				  layout->ol_grp_size, true,
				  pl_obj_get_shard, layout);
	if (leader < 0) {
		D_WARN("Failed to select leader for "DF_UOID
		       "version = %d: rc = %d\n",
		       DP_UOID(*oid), version, leader);
		D_GOTO(out, rc = leader);
	}

	D_DEBUG(DB_TRACE, "get new leader tgt id %d\n", leader);
	rc = pool_map_find_target(pool->sp_map, leader, &target);
	if (rc < 0)
		goto out;

	if (rc != 1)
		D_GOTO(out, rc = -DER_INVAL);

	rc = crt_group_rank(NULL, &myrank);
	if (rc < 0)
		goto out;

	if (myrank != target->ta_comp.co_rank)
		rc = 0;
	else
		rc = 1;

out:
	if (layout != NULL)
		pl_obj_layout_free(layout);
	if (map != NULL)
		pl_map_decref(map);
	ds_pool_put(pool);
	return rc;
}

/* Update pool map version for current xstream. */
int
ds_pool_child_map_refresh_sync(struct ds_pool_child *dpc)
{
	struct pool_map_refresh_ult_arg	arg;
	ABT_eventual			eventual;
	int				*status;
	int				rc;

	rc = ABT_eventual_create(sizeof(*status), &eventual);
	if (rc != ABT_SUCCESS)
		return dss_abterr2der(rc);

	arg.iua_pool_version = dpc->spc_map_version;
	uuid_copy(arg.iua_pool_uuid, dpc->spc_uuid);
	arg.iua_eventual = eventual;

	rc = dss_ult_create(ds_pool_map_refresh_ult, &arg, DSS_ULT_POOL_SRV,
			    0, 0, NULL);
	if (rc)
		D_GOTO(out_eventual, rc);

	rc = ABT_eventual_wait(eventual, (void **)&status);
	if (rc != ABT_SUCCESS)
		D_GOTO(out_eventual, rc = dss_abterr2der(rc));
	if (*status != 0)
		D_GOTO(out_eventual, rc = *status);

out_eventual:
	ABT_eventual_free(&eventual);
	return rc;
}

int
ds_pool_child_map_refresh_async(struct ds_pool_child *dpc)
{
	struct pool_map_refresh_ult_arg	*arg;
	int				rc;

	D_ALLOC_PTR(arg);
	if (arg == NULL)
		return -DER_NOMEM;
	arg->iua_pool_version = dpc->spc_map_version;
	uuid_copy(arg->iua_pool_uuid, dpc->spc_uuid);

	rc = dss_ult_create(ds_pool_map_refresh_ult, arg, DSS_ULT_POOL_SRV,
			    0, 0, NULL);
	return rc;
}


int ds_pool_prop_fetch(struct ds_pool *pool, unsigned int bits,
		       daos_prop_t **prop_out)
{
	struct pool_svc	*svc;
	struct rdb_tx	tx;
	int		rc;

	rc = pool_svc_lookup_leader(pool->sp_uuid, &svc, NULL);
	if (rc != 0)
		return rc;

	rc = rdb_tx_begin(svc->ps_rsvc.s_db, svc->ps_rsvc.s_term, &tx);
	if (rc != 0)
		D_GOTO(out_svc, rc);

	/* read optional properties */
	ABT_rwlock_rdlock(svc->ps_lock);
	rc = pool_prop_read(&tx, svc, bits, prop_out);
	ABT_rwlock_unlock(svc->ps_lock);
	if (rc != 0)
		D_GOTO(out_tx, rc);
out_tx:
	rdb_tx_end(&tx);
out_svc:
	pool_svc_put_leader(svc);
	return rc;
}

bool
is_container_from_srv(uuid_t pool_uuid, uuid_t coh_uuid)
{
	struct ds_pool	*pool;
	uuid_t		hdl_uuid;
	int		rc;

	pool = ds_pool_lookup(pool_uuid);
	if (pool == NULL) {
		D_ERROR(DF_UUID": failed to get ds_pool\n",
			DP_UUID(pool_uuid));
		return false;
	}

	rc = ds_pool_iv_srv_hdl_fetch(pool, NULL, &hdl_uuid);
	ds_pool_put(pool);
	if (rc) {
		D_ERROR(DF_UUID" fetch srv hdl: %d\n", DP_UUID(pool_uuid), rc);
		return false;
	}

	return !uuid_compare(coh_uuid, hdl_uuid);
}

bool
is_pool_from_srv(uuid_t pool_uuid, uuid_t poh_uuid)
{
	struct ds_pool	*pool;
	uuid_t		hdl_uuid;
	int		rc;

	pool = ds_pool_lookup(pool_uuid);
	if (pool == NULL) {
		D_ERROR(DF_UUID": failed to get ds_pool\n",
			DP_UUID(pool_uuid));
		return false;
	}

	rc = ds_pool_iv_srv_hdl_fetch(pool, &hdl_uuid, NULL);
	ds_pool_put(pool);
	if (rc) {
		D_ERROR(DF_UUID" fetch srv hdl: %d\n", DP_UUID(pool_uuid), rc);
		return false;
	}

	return !uuid_compare(poh_uuid, hdl_uuid);
}
<|MERGE_RESOLUTION|>--- conflicted
+++ resolved
@@ -4263,7 +4263,6 @@
 
 	if (!updated)
 		D_GOTO(out_lock, rc);
-<<<<<<< HEAD
 
 	/* Get a list of all the targets being added */
 	rc = pool_map_find_targets_on_ranks(svc->ps_pool->sp_map, rank_list,
@@ -4281,25 +4280,6 @@
 		D_GOTO(out_lock, rc);
 	}
 
-=======
-
-	/* Get a list of all the targets being added */
-	rc = pool_map_find_targets_on_ranks(svc->ps_pool->sp_map, rank_list,
-					    &tgts);
-	if (rc <= 0) {
-		D_ERROR("failed to schedule extend rc: "DF_RC"\n", DP_RC(rc));
-		D_GOTO(out_lock, rc);
-	}
-
-	/* Schedule an extension rebuild for those targets */
-	rc = ds_rebuild_schedule(pool_uuid, *map_version_p, &tgts,
-				 RB_OP_EXTEND);
-	if (rc != 0) {
-		D_ERROR("failed to schedule extend rc: "DF_RC"\n", DP_RC(rc));
-		D_GOTO(out_lock, rc);
-	}
-
->>>>>>> dac28aed
 out_lock:
 	ABT_rwlock_unlock(svc->ps_lock);
 
