--- conflicted
+++ resolved
@@ -548,11 +548,7 @@
 		rc = ds_pool_tgt_map_update(pool,
 			src_iv->piv_map.piv_pool_buf.pb_nr > 0 ?
 			&src_iv->piv_map.piv_pool_buf : NULL,
-<<<<<<< HEAD
-			true, src_iv->piv_pool_map_ver);
-=======
-			src_iv->piv_map.piv_pool_map_ver);
->>>>>>> a7f0cbe8
+			true, src_iv->piv_map.piv_pool_map_ver);
 		if (rc)
 			return rc;
 
@@ -698,13 +694,8 @@
 		rc = ds_pool_tgt_map_update(pool,
 				src_iv->piv_map.piv_pool_buf.pb_nr > 0 ?
 				&src_iv->piv_map.piv_pool_buf : NULL,
-<<<<<<< HEAD
-				true, src_iv->piv_pool_map_ver);
-	else if (entry->iv_class->iv_class_id == IV_POOL_HDL)
-=======
-				src_iv->piv_map.piv_pool_map_ver);
+				true, src_iv->piv_map.piv_pool_map_ver);
 	} else if (entry->iv_class->iv_class_id == IV_POOL_HDL) {
->>>>>>> a7f0cbe8
 		rc = ds_pool_iv_refresh_hdl(pool, &src_iv->piv_hdl);
 	}
 
@@ -745,16 +736,12 @@
 
 	ds_pool_iv_ns_update(pool, v->piv_map.piv_master_rank);
 
-	rc = ds_pool_tgt_map_update(pool, map_buf,
+	rc = ds_pool_tgt_map_update(pool, map_buf, true,
 				    v->piv_map.piv_pool_map_ver);
 
-<<<<<<< HEAD
-	rc = ds_pool_tgt_map_update(pool, map_buf, true, v->piv_pool_map_ver);
-=======
 	ABT_mutex_lock(pool->sp_mutex);
 	ABT_cond_signal(pool->sp_fetch_hdls_cond);
 	ABT_mutex_unlock(pool->sp_mutex);
->>>>>>> a7f0cbe8
 
 	ds_pool_put(pool);
 	return rc;
