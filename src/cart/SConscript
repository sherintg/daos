--- conflicted
+++ resolved
@@ -68,8 +68,9 @@
 
     # Generate the common libraries used by everyone
     SConscript('swim/SConscript')
+    Default('swim')
 
-    Import('env', 'prereqs', 'swim_targets', 'CART_VERSION')
+    Import('env', 'prereqs', 'swim_targets', 'gurt_lib', 'CART_VERSION')
     Import('conf_dir')
 
     env.Alias('install', '$PREFIX')
@@ -79,18 +80,14 @@
     env.AppendUnique(LINKFLAGS=["-Wl,-rpath-link=%s" % Dir('.').path])
     env.AppendUnique(CPPPATH=[Dir('.').srcnode()])
     env.AppendUnique(CPPPATH=[Dir('include').srcnode()])
-<<<<<<< HEAD
     env.AppendUnique(CPPPATH=[Dir('../gurt').srcnode()])
-
-=======
->>>>>>> 4472f4c8
     for header in HEADERS:
         env.Install(os.path.join('$PREFIX', 'include', 'cart'),
                     os.path.join('../include', 'cart', header))
 
     prereqs.require(env, 'mercury', headers_only=True)
 
-    denv = env.Clone()
+    denv = env.Clone(LIBS=[])
 
     # Generate cart utility shared objects
     build_utility_shared_obj(denv)
@@ -113,10 +110,12 @@
 
     cart_lib = daos_build.library(denv, 'libcart', [cart_targets, swim_targets],
                                   SHLIBVERSION=CART_VERSION)
+    denv.Requires(cart_lib, [swim_targets, gurt_lib])
     denv.InstallVersionedLib('$PREFIX/lib64/', cart_lib,
                              SHLIBVERSION=CART_VERSION)
 
-    Export('cart_targets')
+    Default(cart_lib)
+    Export('cart_lib', 'cart_targets')
 
     if not env.GetOption('clean') and not env.GetOption('help'):
 
