--- conflicted
+++ resolved
@@ -749,11 +749,8 @@
 		D_GOTO(out, rc);
 	}
 
-<<<<<<< HEAD
-=======
 	/* TODO: Need to make pool service aware of new rank UUIDs */
 
->>>>>>> 29373805
 	rc = ds_mgmt_svc_lookup_leader(&svc, NULL /* hint */);
 	if (rc != 0)
 		D_GOTO(out_uuids, rc);
@@ -766,11 +763,7 @@
 	for (i = 0; i < ntargets; ++i)
 		doms[i] = 1;
 
-<<<<<<< HEAD
 	rc = ds_pool_extend(pool_uuid, ntargets, tgt_uuids, rank_list,
-=======
-	rc = ds_pool_add(pool_uuid, ntargets, tgt_uuids, rank_list,
->>>>>>> 29373805
 			    ARRAY_SIZE(doms), doms, ranks);
 
 	d_rank_list_free(ranks);
