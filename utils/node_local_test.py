--- conflicted
+++ resolved
@@ -610,12 +610,8 @@
             )
         }
 
-<<<<<<< HEAD
         cmd = error_resolutions['storage_format'][1]
-=======
-        cmd = ['storage', 'format', '--json']
         prev_cmd = None
->>>>>>> 80606b5a
         while True:
             # Wait between commands, but only if running the same command as
             # before.  If the command is different then just run it.
