--- conflicted
+++ resolved
@@ -492,9 +492,6 @@
 
             if rc.returncode == 0:
                 break
-<<<<<<< HEAD
-            self._check_timing("format", start, self.max_start_time)
-=======
             if data['error'] is not None:
                 resolved = False
                 for res in error_resolutions.values():
@@ -528,8 +525,7 @@
                 elif cmd == error_resolutions['storage_force_format'][1]:
                     break
 
-            self._check_timing("format", start, max_start_time)
->>>>>>> cdd64ba0
+            self._check_timing("format", start, self.max_start_time)
         print('Format completion in {:.2f} seconds'.format(time.time() - start))
 
         # Now wait until the system is up, basically the format to happen.
