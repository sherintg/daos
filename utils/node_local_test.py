--- conflicted
+++ resolved
@@ -631,17 +631,13 @@
         self._add_test_case('start')
         print('Server started in {:.2f} seconds'.format(time.time() - start))
 
-<<<<<<< HEAD
-    def stop(self, wf, abort_on_warning=True):
-=======
     def _stop_agent(self):
         self._agent.send_signal(signal.SIGINT)
         ret = self._agent.wait(timeout=5)
         print('rc from agent is {}'.format(ret))
         self._agent = None
 
-    def stop(self, wf):
->>>>>>> 9c966f9c
+    def stop(self, wf, abort_on_warning=True):
         """Stop a previously started DAOS server"""
         if self._agent:
             self._stop_agent()
