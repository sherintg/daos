--- conflicted
+++ resolved
@@ -518,23 +518,10 @@
         compress_file(self.agent_log.name)
         compress_file(self.control_log.name)
 
-<<<<<<< HEAD
-        # Show errors from server logs bug suppress memory leaks as the server
-        # often segfaults at shutdown.
-        if os.path.exists(self._log_file):
-            # TODO:                              # pylint: disable=W0511
-            # Enable memleak checking when server shutdown works.
-            # TODO: Enable memleak checking when server shutdown works.
-            log_test(self.conf,
-                     self._log_file,
-                     abort_on_warning=abort_on_warning,
-                     show_memleaks=False)
-=======
-        # TODO:                              # pylint: disable=W0511
-        # Enable memleak checking of server.  This could work, but we
-        # need to resolve a number of the issues first.
-        log_test(self.conf, self.server_log.name, show_memleaks=False)
->>>>>>> e1fdfef8
+        log_test(self.conf,
+                 self.server_log.name,
+                 abort_on_warning=abort_on_warning,
+                 show_memleaks=False)
         self.running = False
         return ret
 
@@ -1676,7 +1663,6 @@
     daos._cleanup()
     log_test(conf, pydaos_log_file.name)
 
-<<<<<<< HEAD
 def run_daos_test(server, conf):
     """Run the daos_test program to check for errors
 
@@ -1738,9 +1724,6 @@
         if mode == '--degrade_ec':
             return
 
-def test_alloc_fail(server, wf, conf):
-    """run 'daos' client binary with fault injection
-=======
 # Fault injection testing.
 #
 # This runs two different commands under fault injection, although it allows
@@ -1964,7 +1947,6 @@
         to_rerun = []
 
         fatal_errors = False
->>>>>>> e1fdfef8
 
         while not finished or active:
             if len(active) < max_child and not finished:
