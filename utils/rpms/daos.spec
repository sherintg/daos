%define daoshome %{_exec_prefix}/lib/%{name}
%define server_svc_name daos_server.service
%define agent_svc_name daos_agent.service

%global mercury_version 2.0.1~rc1-1%{?dist}
%global libfabric_version 1.12.0
%global __python %{__python3}

%if (0%{?rhel} >= 8)
# https://bugzilla.redhat.com/show_bug.cgi?id=1955184
%define _use_internal_dependency_generator 0
%define __find_requires %{_sourcedir}/bz-1955184_find-requires
%endif

Name:          daos
Version:       1.3.102
Release:       4%{?relval}%{?dist}
Summary:       DAOS Storage Engine

License:       BSD-2-Clause-Patent
URL:           https//github.com/daos-stack/daos
Source0:       %{name}-%{version}.tar.gz
Source1:       bz-1955184_find-requires
%if (0%{?rhel} >= 7)
%if (0%{?rhel} >= 8)
BuildRequires: python3-scons >= 2.4
%else
BuildRequires: python36-scons >= 2.4
%endif
%else
BuildRequires: scons >= 2.4
%endif
BuildRequires: libfabric-devel >= %{libfabric_version}
BuildRequires: mercury-devel = %{mercury_version}
%if (0%{?rhel} < 8) || (0%{?suse_version} > 0)
BuildRequires: openpa-devel
BuildRequires: libpsm2-devel
%endif
BuildRequires: gcc-c++
%if (0%{?rhel} >= 8)
BuildRequires: openmpi-devel
%else
BuildRequires: openmpi3-devel
%endif
BuildRequires: hwloc-devel
%if ("%{?compiler_args}" == "COMPILER=covc")
BuildRequires: bullseye
%endif
%if (0%{?rhel} >= 7)
BuildRequires: argobots-devel >= 1.1
BuildRequires: json-c-devel
%if (0%{?rhel} >= 8)
BuildRequires: boost-python3-devel
%else
BuildRequires: boost-python36-devel
%endif
%else
BuildRequires: libabt-devel >= 1.0rc1
BuildRequires: libjson-c-devel
BuildRequires: boost-devel
%endif
BuildRequires: libpmemobj-devel >= 1.11
%if (0%{?rhel} >= 8)
BuildRequires: fuse3-devel >= 3
%else
BuildRequires: fuse3-devel >= 3.4.2
%endif
%if (0%{?suse_version} >= 1500)
# NB: OpenSUSE is stupid about this... If we just
# specify go >= 1.X, it installs go=1.11 AND 1.X.
BuildRequires: go1.14
BuildRequires: go1.14-race
BuildRequires: libprotobuf-c-devel
BuildRequires: liblz4-devel
%else
BuildRequires: protobuf-c-devel
BuildRequires: lz4-devel
%endif
BuildRequires: spdk-devel >= 20, spdk-devel < 21
%if (0%{?rhel} >= 7)
BuildRequires: libisa-l-devel
BuildRequires: libisa-l_crypto-devel
%else
BuildRequires: libisal-devel
BuildRequires: libisal_crypto-devel
%endif
BuildRequires: daos-raft-devel = 0.8.0
BuildRequires: openssl-devel
BuildRequires: libevent-devel
BuildRequires: libyaml-devel
BuildRequires: libcmocka-devel
BuildRequires: valgrind-devel
BuildRequires: systemd
%if (0%{?rhel} >= 7)
BuildRequires: numactl-devel
BuildRequires: CUnit-devel
BuildRequires: golang-bin >= 1.12
# needed to retrieve PMM region info through control-plane
BuildRequires: libipmctl-devel
BuildRequires: python36-devel
%if (0%{?rhel} >= 8)
BuildRequires: python3-distro
%else
BuildRequires: python36-distro
%endif
BuildRequires: Lmod
%else
%if (0%{?suse_version} >= 1315)
# see src/client/dfs/SConscript for why we need /etc/os-release
# that code should be rewritten to use the python libraries provided for
# os detection
# prefer over libpsm2-compat
BuildRequires: libpsm_infinipath1
# prefer over libcurl4-mini
BuildRequires: libcurl4
BuildRequires: distribution-release
BuildRequires: libnuma-devel
BuildRequires: cunit-devel
BuildRequires: ipmctl-devel
BuildRequires: python3-devel
BuildRequires: python3-distro
BuildRequires: lua-lmod
BuildRequires: systemd-rpm-macros
%if 0%{?is_opensuse}
%else
# have choice for libcurl.so.4()(64bit) needed by systemd: libcurl4 libcurl4-mini
# have choice for libcurl.so.4()(64bit) needed by cmake: libcurl4 libcurl4-mini
BuildRequires: libcurl4
# have choice for libpsm_infinipath.so.1()(64bit) needed by libfabric1: libpsm2-compat libpsm_infinipath1
# have choice for libpsm_infinipath.so.1()(64bit) needed by openmpi-libs: libpsm2-compat libpsm_infinipath1
BuildRequires: libpsm_infinipath1
%endif
%endif
%endif
Requires: protobuf-c
Requires: openssl
# This should only be temporary until we can get a stable upstream release
# of mercury, at which time the autoprov shared library version should
# suffice
Requires: mercury = %{mercury_version}

%description
The Distributed Asynchronous Object Storage (DAOS) is an open-source
software-defined object store designed from the ground up for
massively distributed Non Volatile Memory (NVM). DAOS takes advantage
of next generation NVM technology like Storage Class Memory (SCM) and
NVM express (NVMe) while presenting a key-value storage interface and
providing features such as transactional non-blocking I/O, advanced
data protection with self healing on top of commodity hardware, end-
to-end data integrity, fine grained data control and elastic storage
to optimize performance and cost.

%package server
Summary: The DAOS server
Requires: %{name}%{?_isa} = %{version}-%{release}
Requires: spdk-tools
Requires: ndctl
# needed to set PMem configuration goals in BIOS through control-plane
%if (0%{?suse_version} >= 1500)
Requires: ipmctl >= 02.00.00.3733
Requires: libpmemobj1 >= 1.11
%else
Requires: ipmctl > 02.00.00.3816
Requires: libpmemobj >= 1.11
%endif
Requires: hwloc
Requires: mercury = %{mercury_version}
Requires(post): /sbin/ldconfig
Requires(postun): /sbin/ldconfig
Requires: libfabric >= %{libfabric_version}
%{?systemd_requires}
Obsoletes: cart < 1000

%description server
This is the package needed to run a DAOS server

%package client
Summary: The DAOS client
Requires: %{name}%{?_isa} = %{version}-%{release}
Requires: mercury = %{mercury_version}
Requires: libfabric >= %{libfabric_version}
%if (0%{?rhel} >= 8)
Requires: fuse3 >= 3
%else
Requires: fuse3 >= 3.4.2
%endif
Obsoletes: cart < 1000
%if (0%{?suse_version} >= 1500)
Requires: libfuse3-3 >= 3.4.2
%else
# because our repo has a deprecated fuse-3.x RPM, make sure we don't
# get it when fuse3 Requires: /etc/fuse.conf
%if (0%{?rhel} >= 8)
Requires: fuse3 >= 3
%else
Requires: fuse < 3, fuse3-libs >= 3.4.2
%endif
%endif
%{?systemd_requires}

%description client
This is the package needed to run a DAOS client

%package tests
Summary: The DAOS test suite
#This is a bit messy and needs some cleanup.  In theory,
#we should have client tests and server tests in separate
#packages but some binaries need libraries from both at
#present.
Requires: %{name}-client%{?_isa} = %{version}-%{release}
Requires: %{name}-server%{?_isa} = %{version}-%{release}
%if (0%{?rhel} >= 7) && (0%{?rhel} < 8)
Requires: python36-distro
Requires: python36-tabulate
%else
Requires: python3-distro
Requires: python3-tabulate
%endif
Requires: fio
Requires: dbench
Requires: lbzip2
Requires: attr
%if (0%{?suse_version} >= 1315)
Requires: libpsm_infinipath1
%endif

%description tests
This is the package needed to run the DAOS test suite

%package devel
# Leap 15 doesn't seem to be creating dependencies as richly as EL7
# for example, EL7 automatically adds:
# Requires: libdaos.so.0()(64bit)
%if (0%{?suse_version} >= 1500)
Requires: %{name}-client%{?_isa} = %{version}-%{release}
%endif
Requires: libuuid-devel
Summary: The DAOS development libraries and headers

%description devel
This is the package needed to build software with the DAOS library.

%package firmware
Summary: The DAOS firmware management helper
Requires: %{name}-server%{?_isa} = %{version}-%{release}

%description firmware
This is the package needed to manage server storage firmware on DAOS servers.

%package daos_serialize
Summary: DAOS serialization library that uses HDF5
BuildRequires: hdf5-devel
Requires: hdf5

%description daos_serialize
This is the package needed to use the DAOS serialization and deserialization
tools, as well as the preserve option for the filesystem copy tool.

%if (0%{?suse_version} > 0)
%global __debug_package 1
%global _debuginfo_subpackages 0
%debug_package
%endif

%prep
%autosetup

%build

%define conf_dir %{_sysconfdir}/daos
%if (0%{?rhel} >= 7)
%define scons_exe scons-3
%else
%define scons_exe scons
%endif
%{scons_exe} %{?_smp_mflags} \
      --config=force         \
      --no-rpath             \
      USE_INSTALLED=all      \
      FIRMWARE_MGMT=yes      \
      CONF_DIR=%{conf_dir}   \
      PREFIX=%{buildroot}    \
     %{?scons_args}          \
     %{?compiler_args}

%if ("%{?compiler_args}" == "COMPILER=covc")
mv test.cov{,-build}
%endif

%install
%{scons_exe} %{?_smp_mflags}          \
      --config=force                  \
      --no-rpath                      \
      --install-sandbox=%{buildroot}  \
      %{buildroot}%{_prefix}          \
      %{buildroot}%{conf_dir}         \
      USE_INSTALLED=all               \
      FIRMWARE_MGMT=yes               \
      CONF_DIR=%{conf_dir}            \
      PREFIX=%{_prefix}               \
      %{?scons_args}                  \
      %{?compiler_args}

%if ("%{?compiler_args}" == "COMPILER=covc")
mv test.cov-build %{buildroot}/usr/lib/daos/TESTING/ftest/test.cov
%endif
mkdir -p %{buildroot}/%{_sysconfdir}/ld.so.conf.d/
echo "%{_libdir}/daos_srv" > %{buildroot}/%{_sysconfdir}/ld.so.conf.d/daos.conf
mkdir -p %{buildroot}/%{_unitdir}
%if (0%{?rhel} == 7)
install -m 644 utils/systemd/%{server_svc_name}.pre230 %{buildroot}/%{_unitdir}/%{server_svc_name}
install -m 644 utils/systemd/%{agent_svc_name}.pre230 %{buildroot}/%{_unitdir}/%{agent_svc_name}
%else
install -m 644 utils/systemd/%{server_svc_name} %{buildroot}/%{_unitdir}
install -m 644 utils/systemd/%{agent_svc_name} %{buildroot}/%{_unitdir}
%endif
mkdir -p %{buildroot}/%{conf_dir}/certs/clients
mv %{buildroot}/%{conf_dir}/bash_completion.d %{buildroot}/%{_sysconfdir}

%pre server
getent group daos_metrics >/dev/null || groupadd -r daos_metrics
getent group daos_server >/dev/null || groupadd -r daos_server
getent passwd daos_server >/dev/null || useradd -s /sbin/nologin -r -g daos_server -G daos_metrics daos_server
%post server
/sbin/ldconfig
%systemd_post %{server_svc_name}
%preun server
%systemd_preun %{server_svc_name}
%postun server
/sbin/ldconfig
%systemd_postun %{server_svc_name}

%pre client
getent group daos_agent >/dev/null || groupadd -r daos_agent
getent passwd daos_agent >/dev/null || useradd -s /sbin/nologin -r -g daos_agent daos_agent
%post client
%systemd_post %{agent_svc_name}
%preun client
%systemd_preun %{agent_svc_name}
%postun client
%systemd_postun %{agent_svc_name}

%files
%defattr(-, root, root, -)
%{_sysconfdir}/ld.so.conf.d/daos.conf
%dir %attr(0755,root,root) %{conf_dir}/certs
%{conf_dir}/memcheck-cart.supp
%dir %{conf_dir}
%dir %{_sysconfdir}/bash_completion.d
%{_sysconfdir}/bash_completion.d/daos.bash
# Certificate generation files
%dir %{_libdir}/%{name}
%{_libdir}/%{name}/certgen/
%{_libdir}/%{name}/VERSION
%{_libdir}/libcart.so.*
%{_libdir}/libgurt.so.*
%doc

%files server
%config(noreplace) %attr(0644,root,root) %{conf_dir}/daos_server.yml
%dir %attr(0700,daos_server,daos_server) %{conf_dir}/certs/clients
# set daos_admin to be setuid root in order to perform privileged tasks
%attr(4750,root,daos_server) %{_bindir}/daos_admin
# set daos_server to be setgid daos_server in order to invoke daos_admin
# and/or daos_firmware
%attr(2755,root,daos_server) %{_bindir}/daos_server
%{_bindir}/daos_engine
%dir %{_libdir}/daos_srv
%{_libdir}/daos_srv/libcont.so
%{_libdir}/daos_srv/libdtx.so
%{_libdir}/daos_srv/libmgmt.so
%{_libdir}/daos_srv/libobj.so
%{_libdir}/daos_srv/libpool.so
%{_libdir}/daos_srv/librdb.so
%{_libdir}/daos_srv/librdbt.so
%{_libdir}/daos_srv/librebuild.so
%{_libdir}/daos_srv/librsvc.so
%{_libdir}/daos_srv/libsecurity.so
%{_libdir}/daos_srv/libvos_srv.so
%{_libdir}/daos_srv/libvos_size.so
%{_libdir}/daos_srv/libvos.so
%{_libdir}/daos_srv/libbio.so
%{_libdir}/daos_srv/libplacement.so
%{_libdir}/libdaos_common_pmem.so
%{conf_dir}/vos_size_input.yaml
%{_bindir}/daos_storage_estimator.py
%{_libdir}/python3/site-packages/storage_estimator/*.py
%dir %{_libdir}/python3/site-packages/storage_estimator
%if (0%{?rhel} >= 7) && (0%{?rhel} < 8)
%dir %{_libdir}/python3/site-packages/storage_estimator/__pycache__
%{_libdir}/python3/site-packages/storage_estimator/__pycache__/*.pyc
%endif
%{_datadir}/%{name}
%exclude %{_datadir}/%{name}/ioil-ld-opts
%{_unitdir}/%{server_svc_name}

%files client
%{_libdir}/libdaos_common.so
%{_libdir}/libdaos.so.*
%{_bindir}/cart_ctl
%{_bindir}/self_test
%{_bindir}/dmg
%{_bindir}/daos_agent
%{_bindir}/dfuse
%{_bindir}/daos
%{_bindir}/daos_old
%{_libdir}/libdaos_cmd_hdlrs.so
%{_libdir}/libdfs.so
%{_libdir}/%{name}/API_VERSION
%{_libdir}/libduns.so
%{_libdir}/libdfuse.so
%{_libdir}/libioil.so
%{_libdir}/libdfs_internal.so
%dir %{_libdir}/python3/site-packages/pydaos
%{_libdir}/python3/site-packages/pydaos/*.py
%dir %{_libdir}/python3/site-packages/pydaos/raw
%{_libdir}/python3/site-packages/pydaos/raw/*.py
%if (0%{?rhel} >= 7) && (0%{?rhel} < 8)
%dir %{_libdir}/python3/site-packages/pydaos/__pycache__
%{_libdir}/python3/site-packages/pydaos/__pycache__/*.pyc
%dir %{_libdir}/python3/site-packages/pydaos/raw/__pycache__
%{_libdir}/python3/site-packages/pydaos/raw/__pycache__/*.pyc
%endif
%{_libdir}/python3/site-packages/pydaos/pydaos_shim.so
%{_datadir}/%{name}/ioil-ld-opts
%config(noreplace) %{conf_dir}/daos_agent.yml
%config(noreplace) %{conf_dir}/daos_control.yml
%{_unitdir}/%{agent_svc_name}
%{_mandir}/man8/daos.8*
%{_mandir}/man8/dmg.8*

%files tests
%dir %{_prefix}/lib/daos
%{_prefix}/lib/daos/TESTING
%{_prefix}/lib/daos/TESTING/ftest/list_tests.py
%{_bindir}/hello_drpc
%{_bindir}/*_test*
%{_bindir}/jobtest
%{_bindir}/self_test
%{_libdir}/libdaos_tests.so
%{_bindir}/jump_pl_map
%{_bindir}/ring_pl_map
%{_bindir}/pl_bench
%{_bindir}/smd_ut
%{_bindir}/vea_ut
%{_bindir}/daos_perf
%{_bindir}/daos_racer
%{_bindir}/evt_ctl
%{_bindir}/io_conf
%{_bindir}/rdbt
%{_bindir}/obj_ctl
%{_bindir}/daos_gen_io_conf
%{_bindir}/daos_run_io_conf
%{_bindir}/crt_launch
%{_bindir}/daos_metrics
%{_bindir}/daos_test
%{_bindir}/dfs_test
%{conf_dir}/fault-inject-cart.yaml
%{_bindir}/fault_status
# For avocado tests
%{_prefix}/lib/daos/.build_vars.json
%{_prefix}/lib/daos/.build_vars.sh
%{_libdir}/libdts.so

%files devel
%{_includedir}/*
%{_libdir}/libdaos.so
%{_libdir}/libgurt.so
%{_libdir}/libcart.so
%{_libdir}/*.a

%files firmware
# set daos_firmware to be setuid root in order to perform privileged tasks
%attr(4750,root,daos_server) %{_bindir}/daos_firmware

%files daos_serialize
%{_libdir}/libdaos_serialize.so

%changelog
<<<<<<< HEAD
* Fri Jun 25 2021 Danielle M. Sikich <danielle.sikich@intel.com> 1.3.102-4
- Add DAOS serialization library that requires hdf5
=======
* Fri Jun 25 2021 Brian J. Murrell <brian.murrell@intel.com> - 1.3.102-4
- Add libuuid-devel back as a requirement of daos-devel
>>>>>>> 3ca88d2b

* Mon Jun 23 2021 Li Wei <wei.g.li@intel.com> 1.3.102-3
- Update raft to pick up Pre-Vote

* Mon Jun 14 2021 Jeff Olivier <jeffrey.v.olivier@intel.com> 1.3.102-2
- Update to pmdk 1.11.0-rc1
- Remove dependence on libpmem since we use libpmemobj directly

* Fri Jun 11 2021 Johann Lombardi <johann.lombardi@intel.com> 1.3.102-1
- Version bump to 1.3.102 for 2.0 test build 2

* Wed Jun 02 2021 Johann Lombardi <johann.lombardi@intel.com> 1.3.101-3
- Remove libs from devel package

* Thu May 20 2021 Jeff Olivier <jeffrey.v.olivier@intel.com> 1.3.0-101-2
- Remove client libs from common package

* Wed May 19 2021 Johann Lombardi <johann.lombardi@intel.com> 1.3.101-1
- Version bump to 1.3.101 for 2.0 test build 1

* Fri May 07 2021 Brian J. Murrell <brian.murrell@intel.com> 1.3.0-16
- Enable debuginfo package building on SUSE platforms

* Thu May 06 2021 Brian J. Murrell <brian.murrell@intel.com> 1.3.0-15
- Update to build on EL8

* Wed May 05 2021 Brian J. Murrell <brian.murrell@intel.com> 1.3.0-14
- Package /etc/daos/certs in main/common package so that both server
  and client get it created

* Wed Apr 21 2021 Tom Nabarro <tom.nabarro@intel.com> - 1.3.0-13
- Relax ipmctl version requirement on leap15 as we have runtime checks

* Fri Apr 16 2021 Mohamad Chaarawi <mohamad.chaarawi@intel.com> - 1.3.0-12
- remove dfuse_hl

* Wed Apr 14 2021 Jeff Olivier <jeffrey.v.olivier@intel.com> - 1.3.0-11
- Remove storage_estimator and io_conf from client packages to remove
  any client side dependence on bio and vos (and and PMDK/SPDK)

* Mon Apr 12 2021 Dalton A. Bohning <daltonx.bohning@intel.com> - 1.3.0-10
- Add attr to the test dependencies

* Tue Apr 06 2021 Kris Jacque <kristin.jacque@intel.com> 1.3.0-9
- Add package for daos_firmware helper binary

* Fri Apr 02 2021 Jeff Olivier <jeffrey.v.olivier@intel.com> 1.3.0-8
- Remove unused readline-devel

* Thu Apr 01 2021 Brian J. Murrell <brian.murrell@intel.com> 1.3.0-7
- Update argobots to 1.1

* Tue Mar 30 2021 Maureen Jean <maureen.jean@intel.com> 1.3.0-6
- Change pydaos_shim_3 to pydaos_shim

* Mon Mar 29 2021 Brian J. Murrell <brian.murrell@intel.com> - 1.3.0-5
- Move libdts.so to the daos-tests subpackage

* Tue Mar 23 2021 Alexander Oganezov <alexander.a.oganezov@intel.com> 1.3.0-4
- Update libfabric to v1.12.0
- Disable grdcopy/gdrapi linkage in libfabric


* Thu Mar 18 2021 Maureen Jean <maureen.jean@intel.com> 1.3.0-3
- Update to python3

* Thu Feb 25 2021 Li Wei <wei.g.li@intel.com> 1.3.0-2
- Require raft-devel 0.7.3 that fixes an unstable leadership problem caused by
  removed replicas as well as some Coverity issues

* Wed Feb 24 2021 Brian J. Murrell <brian.murrell@intel.com> - 1.3.0-1
- Version bump up to 1.3.0

* Mon Feb 22 2021 Brian J. Murrell <brian.murrell@intel.com> 1.1.3-3
- Remove all *-devel Requires from daos-devel as none of those are
  actually necessary to build libdaos clients

* Tue Feb 16 2021 Alexander Oganezov <alexander.a.oganezov@intel.com> 1.1.3-2
- Update libfabric to v1.12.0rc1

* Wed Feb 10 2021 Johann Lombardi <johann.lombardi@intel.com> 1.1.3-1
- Version bump up to 1.1.3

* Tue Feb 9 2021 Vish Venkatesan <vishwanath.venkatesan@intel.com> 1.1.2.1-11
- Add new pmem specific version of DAOS common library

* Fri Feb 5 2021 Saurabh Tandan <saurabh.tandan@intel.com> 1.1.2.1-10
- Added dbench as requirement for test package.

* Wed Feb 3 2021 Hua Kuang <hua.kuang@intel.com> 1.1.2.1-9
- Changed License to BSD-2-Clause-Patent

* Wed Feb 03 2021 Brian J. Murrell <brian.murrell@intel.com> - 1.1.2-8
- Update minimum required libfabric to 1.11.1

* Thu Jan 28 2021 Phillip Henderson <phillip.henderson@intel.com> 1.1.2.1-7
- Change ownership and permissions for the /etc/daos/certs directory.

* Sat Jan 23 2021 Alexander Oganezov <alexander.a.oganezov@intel.com> 1.1.2.1-6
- Update to mercury v2.0.1rc1

* Fri Jan 22 2021 Michael MacDonald <mjmac.macdonald@intel.com> 1.1.2.1-5
- Install daos_metrics utility to %{_bindir}

* Wed Jan 20 2021 Kenneth Cain <kenneth.c.cain@intel.com> 1.1.2.1-4
- Version update for API major version 1, libdaos.so.1 (1.0.0)

* Fri Jan 15 2021 Michael Hennecke <mhennecke@lenovo.com> 1.1.2.1-3
- Harmonize daos_server and daos_agent groups.

* Tue Dec 15 2020 Ashley Pittman <ashley.m.pittman@intel.com> 1.1.2.1-2
- Combine the two memcheck suppressions files.

* Wed Dec 09 2020 Johann Lombardi <johann.lombardi@intel.com> 1.1.2.1-1
- Version bump up to 1.1.2.1

* Fri Dec 04 2020 Li Wei <wei.g.li@intel.com> 1.1.2-3
- Require raft-devel 0.7.1 that fixes recent Coverity issues

* Wed Dec 02 2020 Maureen Jean <maureen.jean@intel.com> - 1.1.2-2
- define scons_args to be BUILD_TYPE=<release|dev>
- the scons default is BUILD_TYPE=release
- BUILD_TYPE=release will disable fault injection in build

* Tue Dec 01 2020 Brian J. Murrell <brian.murrell@intel.com> - 1.1.2-1
- Version bump up to 1.1.2

* Tue Nov 17 2020 Li Wei <wei.g.li@intel.com> 1.1.1-8
- Require raft-devel 0.7.0 that changes log indices and terms to 63-bit

* Wed Nov 11 2020 Tom Nabarro <tom.nabarro@intel.com> 1.1.1-7
- Add version validation for runtime daos_server ipmctl requirement to avoid
  potential corruption of PMMs when setting PMem goal, issue fixed in
  https://github.com/intel/ipmctl/commit/9e3898cb15fa9eed3ef3e9de4488be1681d53ff4

* Thu Oct 29 2020 Jonathan Martinez Montes <jonathan.martinez.montes@intel.com> 1.1.1-6
- Restore obj_ctl utility

* Wed Oct 28 2020 Brian J. Murrell <brian.murrell@intel.com> - 1.1.1-5
- Use %%autosetup
- Only use systemd_requires if it exists
- Obsoletes: cart now that it's included in daos

* Sat Oct 24 2020 Maureen Jean <maureen.jean@intel.com> 1.1.1-4
- Add daos.conf to the daos package to resolve the path to libbio.so

* Tue Oct 13 2020 Jonathan Martinez Montes <jonathan.martinez.montes@intel.com> 1.1.1-3
- Remove obj_ctl from Tests RPM package
- Add libdts.so shared library that is used by daos_perf, daos_racer and
  the daos utility.

* Tue Oct 13 2020 Amanda Justiniano <amanda.justiniano-pagn@intel.com> 1.1.1-3
- Add lbzip2 requirement to the daos-tests package

* Tue Oct 13 2020 Michael MacDonald <mjmac.macdonald@intel.com> 1.1.1-2
- Create unprivileged user for daos_agent

* Mon Oct 12 2020 Johann Lombardi <johann.lombardi@intel.com> 1.1.1-1
- Version bump up to 1.1.1

* Sat Oct 03 2020 Michael MacDonald <mjmac.macdonald@intel.com> 1.1.0-34
- Add go-race to BuildRequires on OpenSUSE Leap

* Wed Sep 16 2020 Alexander Oganezov <alexander.a.oganezov@intel.com> 1.1.0-33
- Update OFI to v1.11.0

* Mon Aug 17 2020 Michael MacDonald <mjmac.macdonald@intel.com> 1.1.0-32
- Install completion script in /etc/bash_completion.d

* Wed Aug 05 2020 Brian J. Murrell <brian.murrell@intel.com> - 1.1.0-31
- Change fuse requirement to fuse3
- Use Lmod for MPI module loading
- Remove unneeded (and un-distro gated) Requires: json-c

* Wed Jul 29 2020 Jonathan Martinez Montes <jonathan.martinez.montes@intel.com> - 1.1.0-30
- Add the daos_storage_estimator.py tool. It merges the functionality of the
  former tools vos_size, vos_size.py, vos_size_dfs_sample.py and parse_csv.py.

* Wed Jul 29 2020 Jeffrey V Olivier <jeffrey.v.olivier@intel.com> - 1.1.0-29
- Revert prior changes from version 28

* Mon Jul 13 2020 Brian J. Murrell <brian.murrell@intel.com> - 1.1.0-28
- Change fuse requirement to fuse3
- Use Lmod for MPI module loading

* Tue Jul 7 2020 Alexander A Oganezov <alexander.a.oganezov@intel.com> - 1.1.0-27
- Update to mercury release 2.0.0~rc1-1

* Sun Jun 28 2020 Jonathan Martinez Montes <jonathan.martinez.montes@intel.com> - 1.1.0-26
- Add the vos_size_dfs_sample.py tool. It is used to generate dynamically
  the vos_dfs_sample.yaml file using the real DFS super block data.

* Tue Jun 23 2020 Jeff Olivier <jeffrey.v.olivier@intel.com> - 1.1.0-25
- Add -no-rpath option and use it for rpm build rather than modifying
  SCons files in place

* Tue Jun 16 2020 Jeff Olivier <jeffrey.v.olivier@intel.com> - 1.1.0-24
- Modify RPATH removal snippet to replace line with pass as some lines
  can't be removed without breaking the code

* Fri Jun 05 2020 Ryon Jensen <ryon.jensen@intel.com> - 1.1.0-23
- Add libisa-l_crypto dependency

* Fri Jun 05 2020 Tom Nabarro <tom.nabarro@intel.com> - 1.1.0-22
- Change server systemd run-as user to daos_server in unit file

* Thu Jun 04 2020 Hua Kuang <hua.kuang@intel.com> - 1.1.0-21
- Remove dmg_old from DAOS RPM package

* Thu May 28 2020 Tom Nabarro <tom.nabarro@intel.com> - 1.1.0-20
- Create daos group to run as in systemd unit file

* Tue May 26 2020 Brian J. Murrell <brian.murrell@intel.com> - 1.1.0-19
- Enable parallel building with _smp_mflags

* Fri May 15 2020 Kenneth Cain <kenneth.c.cain@intel.com> - 1.1.0-18
- Require raft-devel >= 0.6.0 that adds new API raft_election_start()

* Thu May 14 2020 Brian J. Murrell <brian.murrell@intel.com> - 1.1.0-17
- Add cart-devel's Requires to daos-devel as they were forgotten
  during the cart merge

* Thu May 14 2020 Brian J. Murrell <brian.murrell@intel.com> - 1.1.0-16
- Fix fuse3-libs -> libfuse3 for SLES/Leap 15

* Thu Apr 30 2020 Brian J. Murrell <brian.murrell@intel.com> - 1.1.0-15
- Use new properly pre-release tagged mercury RPM

* Thu Apr 30 2020 Brian J. Murrell <brian.murrell@intel.com> - 1.1.0-14
- Move fuse dependencies to the client subpackage

* Mon Apr 27 2020 Michael MacDonald <mjmac.macdonald@intel.com> 1.1.0-13
- Rename /etc/daos.yml -> /etc/daos_control.yml

* Thu Apr 16 2020 Brian J. Murrell <brian.murrell@intel.com> - 1.1.0-12
- Use distro fuse

* Fri Apr 10 2020 Alexander Oganezov <alexander.a.oganezov@intel.com> - 1.1.0-11
- Update to mercury 4871023 to pick na_ofi.c race condition fix for
  "No route to host" errors.

* Sun Apr 05 2020 Brian J. Murrell <brian.murrell@intel.com> - 1.1.0-10
- Clean up spdk dependencies

* Mon Mar 30 2020 Tom Nabarro <tom.nabarro@intel.com> - 1.1.0-9
- Set version of spdk to < v21, > v19

* Fri Mar 27 2020 David Quigley <david.quigley@intel.com> - 1.1.0-8
- add daos and dmg man pages to the daos-client files list

* Thu Mar 26 2020 Michael MacDonald <mjmac.macdonald@intel.com> 1.1.0-7
- Add systemd scriptlets for managing daos_server/daos_admin services

* Thu Mar 26 2020 Alexander Oganeozv <alexander.a.oganezov@intel.com> - 1.1.0-6
- Update ofi to 62f6c937601776dac8a1f97c8bb1b1a6acfbc3c0

* Tue Mar 24 2020 Jeffrey V. Olivier <jeffrey.v.olivier@intel.com> - 1.1.0-5
- Remove cart as an external dependence

* Mon Mar 23 2020 Jeffrey V. Olivier <jeffrey.v.olivier@intel.com> - 1.1.0-4
- Remove scons_local as dependency

* Tue Mar 03 2020 Brian J. Murrell <brian.murrell@intel.com> - 1.1.0-3
- Bump up go minimum version to 1.12

* Thu Feb 20 2020 Brian J. Murrell <brian.murrell@intel.com> - 1.1.0-2
- daos-server requires daos-client (same version)

* Fri Feb 14 2020 Brian J. Murrell <brian.murrell@intel.com> - 1.1.0-1
- Version bump up to 1.1.0

* Wed Feb 12 2020 Brian J. Murrell <brian.murrell@intel.com> - 0.9.0-2
- Remove undefine _missing_build_ids_terminate_build

* Thu Feb 06 2020 Johann Lombardi <johann.lombardi@intel.com> - 0.9.0-1
- Version bump up to 0.9.0

* Sat Jan 18 2020 Jeff Olivier <jeffrey.v.olivier@intel.com> - 0.8.0-3
- Fixing a few warnings in the RPM spec file

* Fri Dec 27 2019 Jeff Olivier <jeffrey.v.olivier@intel.com> - 0.8.0-2
- Remove openmpi, pmix, and hwloc builds, use hwloc and openmpi packages

* Tue Dec 17 2019 Johann Lombardi <johann.lombardi@intel.com> - 0.8.0-1
- Version bump up to 0.8.0

* Thu Dec 05 2019 Johann Lombardi <johann.lombardi@intel.com> - 0.7.0-1
- Version bump up to 0.7.0

* Tue Nov 19 2019 Tom Nabarro <tom.nabarro@intel.com> 0.6.0-15
- Temporarily unconstrain max. version of spdk

* Wed Nov 06 2019 Brian J. Murrell <brian.murrell@intel.com> 0.6.0-14
- Constrain max. version of spdk

* Wed Nov 06 2019 Brian J. Murrell <brian.murrell@intel.com> 0.6.0-13
- Use new cart with R: mercury to < 1.0.1-20 due to incompatibility

* Wed Nov 06 2019 Michael MacDonald <mjmac.macdonald@intel.com> 0.6.0-12
- Add daos_admin privileged helper for daos_server

* Fri Oct 25 2019 Brian J. Murrell <brian.murrell@intel.com> 0.6.0-11
- Handle differences in Leap 15 Python packaging

* Wed Oct 23 2019 Brian J. Murrell <brian.murrell@intel.com> 0.6.0-9
- Update BR: libisal-devel for Leap

* Mon Oct 07 2019 Brian J. Murrell <brian.murrell@intel.com> 0.6.0-8
- Use BR: cart-devel-%{cart_sha1} if available
- Remove cart's BRs as it's -devel Requires them now

* Tue Oct 01 2019 Brian J. Murrell <brian.murrell@intel.com> 0.6.0-7
- Constrain cart BR to <= 1.0.0

* Sat Sep 21 2019 Brian J. Murrell <brian.murrell@intel.com>
- Remove Requires: {argobots, cart}
  - autodependencies should take care of these

* Thu Sep 19 2019 Jeff Olivier <jeffrey.v.olivier@intel.com>
- Add valgrind-devel requirement for argobots change

* Tue Sep 10 2019 Tom Nabarro <tom.nabarro@intel.com>
- Add requires ndctl as runtime dep for control plane.

* Thu Aug 15 2019 David Quigley <david.quigley@intel.com>
- Add systemd unit files to packaging.

* Thu Jul 25 2019 Brian J. Murrell <brian.murrell@intel.com>
- Add git hash and commit count to release

* Thu Jul 18 2019 David Quigley <david.quigley@intel.com>
- Add certificate generation files to packaging.

* Tue Jul 09 2019 Johann Lombardi <johann.lombardi@intel.com>
- Version bump up to 0.6.0

* Fri Jun 21 2019 David Quigley <dquigley@intel.com>
- Add daos_agent.yml to the list of packaged files

* Thu Jun 13 2019 Brian J. Murrell <brian.murrell@intel.com>
- move obj_ctl daos_gen_io_conf daos_run_io_conf to
  daos-tests sub-package
- daos-server needs spdk-tools

* Fri May 31 2019 Ken Cain <kenneth.c.cain@intel.com>
- Add new daos utility binary

* Wed May 29 2019 Brian J. Murrell <brian.murrell@intel.com>
- Version bump up to 0.5.0
- Add Requires: libpsm_infinipath1 for SLES 12.3

* Tue May 07 2019 Brian J. Murrell <brian.murrell@intel.com>
- Move some files around among the sub-packages

* Mon May 06 2019 Brian J. Murrell <brian.murrell@intel.com>
- Only BR fio
  - fio-{devel,src} is not needed

* Wed Apr 03 2019 Brian J. Murrell <brian.murrell@intel.com>
- initial package<|MERGE_RESOLUTION|>--- conflicted
+++ resolved
@@ -14,7 +14,7 @@
 
 Name:          daos
 Version:       1.3.102
-Release:       4%{?relval}%{?dist}
+Release:       5%{?relval}%{?dist}
 Summary:       DAOS Storage Engine
 
 License:       BSD-2-Clause-Patent
@@ -477,13 +477,11 @@
 %{_libdir}/libdaos_serialize.so
 
 %changelog
-<<<<<<< HEAD
-* Fri Jun 25 2021 Danielle M. Sikich <danielle.sikich@intel.com> 1.3.102-4
+* Thu Jul 01 2021 Danielle M. Sikich <danielle.sikich@intel.com> 1.3.102-5
 - Add DAOS serialization library that requires hdf5
-=======
+
 * Fri Jun 25 2021 Brian J. Murrell <brian.murrell@intel.com> - 1.3.102-4
 - Add libuuid-devel back as a requirement of daos-devel
->>>>>>> 3ca88d2b
 
 * Mon Jun 23 2021 Li Wei <wei.g.li@intel.com> 1.3.102-3
 - Update raft to pick up Pre-Vote
