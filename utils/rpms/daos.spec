--- conflicted
+++ resolved
@@ -7,13 +7,8 @@
 %global __python %{__python3}
 
 Name:          daos
-<<<<<<< HEAD
-Version:       1.1.3
-Release:       4%{?relval}%{?dist}
-=======
 Version:       1.3.0
-Release:       1%{?relval}%{?dist}
->>>>>>> cb32955a
+Release:       2%{?relval}%{?dist}
 Summary:       DAOS Storage Engine
 
 License:       BSD-2-Clause-Patent
@@ -403,13 +398,11 @@
 %{_libdir}/*.a
 
 %changelog
-<<<<<<< HEAD
-* Tue Feb 23 2021 Maureen Jean <maureen.jean@intel.com> 1.1.3-4
+* Wed Feb 24 2021 Maureen Jean <maureen.jean@intel.com> 1.3.0-2
 - Update to python3
-=======
+
 * Wed Feb 24 2021 Brian J. Murrell <brian.murrell@intel.com> - 1.3.0-1
 - Version bump up to 1.3.0
->>>>>>> cb32955a
 
 * Mon Feb 22 2021 Brian J. Murrell <brian.murrell@intel.com> 1.1.3-3
 - Remove all *-devel Requires from daos-devel as none of those are
