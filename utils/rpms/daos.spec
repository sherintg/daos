--- conflicted
+++ resolved
@@ -424,13 +424,11 @@
 %attr(4750,root,daos_server) %{_bindir}/daos_firmware
 
 %changelog
-<<<<<<< HEAD
-* Thu Apr 22 2021 Steve Bollinger <stevenx.bollinger@intel.com> - 1.3.0-13
+* Thu Apr 22 2021 Steve Bollinger <stevenx.bollinger@intel.com> - 1.3.0-14
 - Add selftest configuration files
-=======
+
 * Wed Apr 21 2021 Tom Nabarro <tom.nabarro@intel.com> - 1.3.0-13
 - Relax ipmctl version requirement on leap15 as we have runtime checks
->>>>>>> 3b75a9d9
 
 * Wed Apr 16 2021 Mohamad Chaarawi <mohamad.chaarawi@intel.com> - 1.3.0-12
 - remove dfuse_hl
