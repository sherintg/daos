--- conflicted
+++ resolved
@@ -14,11 +14,7 @@
 
 Name:          daos
 Version:       1.3.102
-<<<<<<< HEAD
-Release:       4%{?relval}%{?dist}
-=======
-Release:       5%{?relval}%{?dist}
->>>>>>> 57fd43a5
+Release:       6%{?relval}%{?dist}
 Summary:       DAOS Storage Engine
 
 License:       BSD-2-Clause-Patent
@@ -469,12 +465,9 @@
 %attr(4750,root,daos_server) %{_bindir}/daos_firmware
 
 %changelog
-<<<<<<< HEAD
-* Wed Jun 30 2021 Alexander Oganezov <alexander.a.oganezov@intel.com> 1.3.102-4
+* Wed Jun 30 2021 Alexander Oganezov <alexander.a.oganezov@intel.com> 1.3.102-6
 - Update to mercury release v2.0.1
 
-* Wed Jun 23 2021 Li Wei <wei.g.li@intel.com> 1.3.102-3
-=======
 * Wed Jun 30 2021 Tom Nabarro <tom.nabarro@intel.com> 1.3.102-5
 - Update to spdk 21.04 and (indirectly) dpdk 21.05
 
@@ -482,7 +475,6 @@
 - Add libuuid-devel back as a requirement of daos-devel
 
 * Mon Jun 23 2021 Li Wei <wei.g.li@intel.com> 1.3.102-3
->>>>>>> 57fd43a5
 - Update raft to pick up Pre-Vote
 
 * Mon Jun 14 2021 Jeff Olivier <jeffrey.v.olivier@intel.com> 1.3.102-2
