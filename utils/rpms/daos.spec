%define daoshome %{_exec_prefix}/lib/%{name}
%define server_svc_name daos_server.service
%define agent_svc_name daos_agent.service

%global mercury_version 2.0.1~rc1-1%{?dist}
%global libfabric_version 1.11.1

Name:          daos
Version:       1.1.2.1
Release:       9%{?relval}%{?dist}
Summary:       DAOS Storage Engine

License:       BSD-2-Clause-Patent
URL:           https//github.com/daos-stack/daos
Source0:       %{name}-%{version}.tar.gz

BuildRequires: scons >= 2.4
BuildRequires: libfabric-devel >= %{libfabric_version}
BuildRequires: boost-devel
BuildRequires: mercury-devel = %{mercury_version}
BuildRequires: openpa-devel
BuildRequires: libpsm2-devel
BuildRequires: gcc-c++
BuildRequires: openmpi3-devel
BuildRequires: hwloc-devel
%if (0%{?rhel} >= 7)
BuildRequires: argobots-devel >= 1.0rc1
BuildRequires: json-c-devel
%else
BuildRequires: libabt-devel >= 1.0rc1
BuildRequires: libjson-c-devel
%endif
BuildRequires: libpmem-devel >= 1.8, libpmemobj-devel >= 1.8
BuildRequires: fuse3-devel >= 3.4.2
%if (0%{?suse_version} >= 1500)
# NB: OpenSUSE is stupid about this... If we just
# specify go >= 1.X, it installs go=1.11 AND 1.X.
BuildRequires: go1.14
BuildRequires: go1.14-race
BuildRequires: libprotobuf-c-devel
BuildRequires: liblz4-devel
%else
BuildRequires: protobuf-c-devel
BuildRequires: lz4-devel
%endif
BuildRequires: spdk-devel >= 20, spdk-devel < 21
%if (0%{?rhel} >= 7)
BuildRequires: libisa-l-devel
BuildRequires: libisa-l_crypto-devel
%else
BuildRequires: libisal-devel
BuildRequires: libisal_crypto-devel
%endif
BuildRequires: raft-devel = 0.7.1
BuildRequires: openssl-devel
BuildRequires: libevent-devel
BuildRequires: libyaml-devel
BuildRequires: libcmocka-devel
BuildRequires: readline-devel
BuildRequires: valgrind-devel
BuildRequires: systemd
BuildRequires: python-devel
BuildRequires: python-distro
%if (0%{?rhel} >= 7)
BuildRequires: numactl-devel
BuildRequires: CUnit-devel
BuildRequires: golang-bin >= 1.12
# needed to retrieve PMM region info through control-plane
BuildRequires: libipmctl-devel
BuildRequires: python36-devel
BuildRequires: Lmod
%else
%if (0%{?suse_version} >= 1315)
# see src/client/dfs/SConscript for why we need /etc/os-release
# that code should be rewritten to use the python libraries provided for
# os detection
# prefer over libpsm2-compat
BuildRequires: libpsm_infinipath1
# prefer over libcurl4-mini
BuildRequires: libcurl4
BuildRequires: distribution-release
BuildRequires: libnuma-devel
BuildRequires: cunit-devel
BuildRequires: ipmctl-devel
BuildRequires: python3-devel
BuildRequires: python3-distro
BuildRequires: lua-lmod
BuildRequires: systemd-rpm-macros
%if 0%{?is_opensuse}
%else
# have choice for libcurl.so.4()(64bit) needed by systemd: libcurl4 libcurl4-mini
# have choice for libcurl.so.4()(64bit) needed by cmake: libcurl4 libcurl4-mini
BuildRequires: libcurl4
# have choice for libpsm_infinipath.so.1()(64bit) needed by libfabric1: libpsm2-compat libpsm_infinipath1
# have choice for libpsm_infinipath.so.1()(64bit) needed by openmpi-libs: libpsm2-compat libpsm_infinipath1
BuildRequires: libpsm_infinipath1
%endif # 0%{?is_opensuse}
%endif # (0%{?suse_version} >= 1315)
%endif # (0%{?rhel} >= 7)
%if (0%{?suse_version} >= 1500)
Requires: libpmem1 >= 1.8, libpmemobj1 >= 1.8
%else
Requires: libpmem >= 1.8, libpmemobj >= 1.8
%endif
Requires: protobuf-c
Requires: openssl
# This should only be temporary until we can get a stable upstream release
# of mercury, at which time the autoprov shared library version should
# suffice
Requires: mercury = %{mercury_version}

%description
The Distributed Asynchronous Object Storage (DAOS) is an open-source
software-defined object store designed from the ground up for
massively distributed Non Volatile Memory (NVM). DAOS takes advantage
of next generation NVM technology like Storage Class Memory (SCM) and
NVM express (NVMe) while presenting a key-value storage interface and
providing features such as transactional non-blocking I/O, advanced
data protection with self healing on top of commodity hardware, end-
to-end data integrity, fine grained data control and elastic storage
to optimize performance and cost.

%package server
Summary: The DAOS server
Requires: %{name} = %{version}-%{release}
Requires: %{name}-client = %{version}-%{release}
Requires: spdk-tools
Requires: ndctl
# needed to set PMem configuration goals in BIOS through control-plane
%if (0%{?suse_version} >= 1500)
Requires: ipmctl < 02.00.00.3809
%else
Requires: ipmctl > 02.00.00.3816
%endif
Requires: hwloc
Requires: mercury = %{mercury_version}
Requires(post): /sbin/ldconfig
Requires(postun): /sbin/ldconfig
Requires: libfabric >= %{libfabric_version}
%{?systemd_requires}
Obsoletes: cart

%description server
This is the package needed to run a DAOS server

%package client
Summary: The DAOS client
Requires: %{name} = %{version}-%{release}
Requires: mercury = %{mercury_version}
Requires: libfabric >= %{libfabric_version}
Requires: fuse3 >= 3.4.2
Obsoletes: cart
%if (0%{?suse_version} >= 1500)
Requires: libfuse3-3 >= 3.4.2
%else
# because our repo has a deprecated fuse-3.x RPM, make sure we don't
# get it when fuse3 Requires: /etc/fuse.conf
Requires: fuse < 3, fuse3-libs >= 3.4.2
%endif
%{?systemd_requires}

%description client
This is the package needed to run a DAOS client

%package tests
Summary: The DAOS test suite
Requires: %{name}-client = %{version}-%{release}
Requires: python-pathlib
Requires: python-distro
Requires: python2-tabulate
Requires: fio
Requires: lbzip2
%if (0%{?suse_version} >= 1315)
Requires: libpsm_infinipath1
%endif

%description tests
This is the package needed to run the DAOS test suite

%package devel
# Leap 15 doesn't seem to be creating dependencies as richly as EL7
# for example, EL7 automatically adds:
# Requires: libdaos.so.0()(64bit)
%if (0%{?suse_version} >= 1500)
Requires: %{name}-client = %{version}-%{release}
Requires: %{name} = %{version}-%{release}
%endif
Requires: libuuid-devel
Requires: libyaml-devel
Requires: boost-devel
# Pin mercury to exact version during development
#Requires: mercury-devel < 2.0.0a1
# we ideally want to set this minimum version however it seems to confuse yum:
# https://github.com/rpm-software-management/yum/issues/124
#Requires: mercury >= 2.0.0~a1
Requires: mercury-devel = %{mercury_version}
Requires: openpa-devel
Requires: hwloc-devel
Summary: The DAOS development libraries and headers

%description devel
This is the package needed to build software with the DAOS library.

%package tests-java
Summary: The DAOS Java test suite
Requires: %{name}-devel = %{version}-%{release}
Requires: maven

%description tests-java
This is the package needed to run the DAOS java test suite.

%prep
%autosetup

%build

%define conf_dir %{_sysconfdir}/daos

scons %{?_smp_mflags}      \
      --config=force       \
      --no-rpath           \
      USE_INSTALLED=all    \
      CONF_DIR=%{conf_dir} \
      PREFIX=%{?buildroot} \
     %{?scons_args}

%install
scons %{?_smp_mflags}                 \
      --config=force                  \
      --no-rpath                      \
      --install-sandbox=%{?buildroot} \
      %{?buildroot}%{_prefix}         \
      %{?buildroot}%{conf_dir}        \
      USE_INSTALLED=all               \
      CONF_DIR=%{conf_dir}            \
      PREFIX=%{_prefix}               \
      %{?scons_args}

BUILDROOT="%{?buildroot}"
PREFIX="%{?_prefix}"
mkdir -p %{?buildroot}/%{_sysconfdir}/ld.so.conf.d/
echo "%{_libdir}/daos_srv" > %{?buildroot}/%{_sysconfdir}/ld.so.conf.d/daos.conf
mkdir -p %{?buildroot}/%{_unitdir}
install -m 644 utils/systemd/%{server_svc_name} %{?buildroot}/%{_unitdir}
install -m 644 utils/systemd/%{agent_svc_name} %{?buildroot}/%{_unitdir}
mkdir -p %{?buildroot}/%{conf_dir}/certs/clients
mv %{?buildroot}/%{_prefix}/etc/bash_completion.d %{?buildroot}/%{_sysconfdir}
cp -r src/client/java %{?buildroot}/%{_prefix}/lib/daos/TESTING/

%pre server
getent group daos_metrics >/dev/null || groupadd -r daos_metrics
getent group daos_server >/dev/null || groupadd -r daos_server
getent passwd daos_server >/dev/null || useradd -s /sbin/nologin -r -g daos_server -G daos_metrics daos_server
%post server
/sbin/ldconfig
%systemd_post %{server_svc_name}
%preun server
%systemd_preun %{server_svc_name}
%postun server
/sbin/ldconfig
%systemd_postun %{server_svc_name}

%pre client
getent group daos_agent >/dev/null || groupadd -r daos_agent
getent passwd daos_agent >/dev/null || useradd -s /sbin/nologin -r -g daos_agent daos_agent
%post client
%systemd_post %{agent_svc_name}
%preun client
%systemd_preun %{agent_svc_name}
%postun client
%systemd_postun %{agent_svc_name}

%files
%defattr(-, root, root, -)
# you might think libvio.so goes in the server RPM but
# the 2 tools following it need it
%{_libdir}/daos_srv/libbio.so
# you might think libdaos_tests.so goes in the tests RPM but
# the 4 tools following it need it
%{_libdir}/libdaos_tests.so
%{_sysconfdir}/ld.so.conf.d/daos.conf
%{_bindir}/io_conf
%{_bindir}/jump_pl_map
%{_bindir}/ring_pl_map
%{_bindir}/pl_bench
%{_bindir}/rdbt
%{_libdir}/libvos.so
%{_libdir}/libcart*
%{_libdir}/libgurt*
%{_prefix}/%{_sysconfdir}/memcheck-cart.supp
%dir %{_prefix}%{_sysconfdir}
%{_prefix}%{_sysconfdir}/vos_size_input.yaml
%dir %{_sysconfdir}/bash_completion.d
%{_sysconfdir}/bash_completion.d/daos.bash
%{_libdir}/libdaos_common.so
# TODO: this should move from daos_srv to daos
%{_libdir}/daos_srv/libplacement.so
# Certificate generation files
%dir %{_libdir}/%{name}
%{_libdir}/%{name}/certgen/
%{_libdir}/%{name}/VERSION
%doc

%files server
%config(noreplace) %{conf_dir}/daos_server.yml
%dir %{conf_dir}/certs
%attr(0755,root,root) %{conf_dir}/certs
%dir %{conf_dir}/certs/clients
%attr(0700,daos_server,daos_server) %{conf_dir}/certs/clients
%attr(0644,root,root) %{conf_dir}/daos_server.yml
# set daos_admin to be setuid root in order to perform privileged tasks
%attr(4750,root,daos_server) %{_bindir}/daos_admin
# set daos_server to be setgid daos_server in order to invoke daos_admin
%attr(2755,root,daos_server) %{_bindir}/daos_server
%{_bindir}/daos_io_server
%dir %{_libdir}/daos_srv
%{_libdir}/daos_srv/libcont.so
%{_libdir}/daos_srv/libdtx.so
%{_libdir}/daos_srv/libmgmt.so
%{_libdir}/daos_srv/libobj.so
%{_libdir}/daos_srv/libpool.so
%{_libdir}/daos_srv/librdb.so
%{_libdir}/daos_srv/librdbt.so
%{_libdir}/daos_srv/librebuild.so
%{_libdir}/daos_srv/librsvc.so
%{_libdir}/daos_srv/libsecurity.so
%{_libdir}/daos_srv/libvos_srv.so
%{_datadir}/%{name}
%exclude %{_datadir}/%{name}/ioil-ld-opts
%{_unitdir}/%{server_svc_name}

%files client
%{_bindir}/cart_ctl
%{_bindir}/self_test
%{_bindir}/dmg
%{_bindir}/daos_agent
%{_bindir}/dfuse
%{_bindir}/daos
%{_bindir}/dfuse_hl
%{_bindir}/daos_storage_estimator.py
%{_libdir}/*.so.*
%{_libdir}/libdfs.so
%{_libdir}/%{name}/API_VERSION
%{_libdir}/libduns.so
%{_libdir}/libdfuse.so
%{_libdir}/libioil.so
%{_libdir}/libdfs_internal.so
%{_libdir}/libvos_size.so
%{_libdir}/libdts.so
%dir  %{_libdir}/python2.7/site-packages/pydaos
%dir  %{_libdir}/python2.7/site-packages/storage_estimator
%{_libdir}/python2.7/site-packages/pydaos/*.py
%{_libdir}/python2.7/site-packages/storage_estimator/*.py
%if (0%{?rhel} >= 7)
%{_libdir}/python2.7/site-packages/pydaos/*.pyc
%{_libdir}/python2.7/site-packages/pydaos/*.pyo
%{_libdir}/python2.7/site-packages/storage_estimator/*.pyc
%{_libdir}/python2.7/site-packages/storage_estimator/*.pyo
%endif
%{_libdir}/python2.7/site-packages/pydaos/pydaos_shim_27.so
%dir  %{_libdir}/python2.7/site-packages/pydaos/raw
%{_libdir}/python2.7/site-packages/pydaos/raw/*.py
%if (0%{?rhel} >= 7)
%{_libdir}/python2.7/site-packages/pydaos/raw/*.pyc
%{_libdir}/python2.7/site-packages/pydaos/raw/*.pyo
%endif
%dir %{_libdir}/python3
%dir %{_libdir}/python3/site-packages
%dir %{_libdir}/python3/site-packages/pydaos
%dir %{_libdir}/python3/site-packages/storage_estimator
%{_libdir}/python3/site-packages/pydaos/*.py
%{_libdir}/python3/site-packages/storage_estimator/*.py
%if (0%{?rhel} >= 7)
%{_libdir}/python3/site-packages/pydaos/*.pyc
%{_libdir}/python3/site-packages/pydaos/*.pyo
%{_libdir}/python3/site-packages/storage_estimator/*.pyc
%{_libdir}/python3/site-packages/storage_estimator/*.pyo
%endif
%{_libdir}/python3/site-packages/pydaos/pydaos_shim_3.so
%dir %{_libdir}/python3/site-packages/pydaos/raw
%{_libdir}/python3/site-packages/pydaos/raw/*.py
%if (0%{?rhel} >= 7)
%{_libdir}/python3/site-packages/pydaos/raw/*.pyc
%{_libdir}/python3/site-packages/pydaos/raw/*.pyo
%endif
%{_datadir}/%{name}/ioil-ld-opts
%config(noreplace) %{conf_dir}/daos_agent.yml
%config(noreplace) %{conf_dir}/daos_control.yml
%{_unitdir}/%{agent_svc_name}
%{_mandir}/man8/daos.8*
%{_mandir}/man8/dmg.8*

%files tests
%dir %{_prefix}/lib/daos
%{_prefix}/lib/daos/TESTING
%{_bindir}/hello_drpc
%{_bindir}/*_test*
%{_bindir}/jobtest
%exclude %{_bindir}/self_test
%{_bindir}/smd_ut
%{_bindir}/vea_ut
%{_bindir}/daos_perf
%{_bindir}/daos_racer
%{_bindir}/evt_ctl
%{_bindir}/obj_ctl
%{_bindir}/daos_gen_io_conf
%{_bindir}/daos_run_io_conf
%{_bindir}/crt_launch
%{_bindir}/daos_metrics
%{_prefix}/etc/fault-inject-cart.yaml
%{_bindir}/fault_status
# For avocado tests
%{_prefix}/lib/daos/.build_vars.json
%{_prefix}/lib/daos/.build_vars.sh

%files tests-java
%{_prefix}/lib/daos/TESTING/java

%files devel
%{_includedir}/*
%{_libdir}/libdaos.so
%{_libdir}/*.a

%changelog
<<<<<<< HEAD
* Tue Jan 26 2021 Saurabh Tandan <saurabh.tandan@intel.com> 1.1.2.1-7
- Add daos-tests-java package
=======
* Wed Feb 3 2021 Hua Kuang <hua.kuang@intel.com> 1.1.2.1-9
- Changed License to BSD-2-Clause-Patent

* Wed Feb 03 2021 Brian J. Murrell <brian.murrell@intel.com> - 1.1.2-8
- Update minimum required libfabric to 1.11.1

* Thu Jan 28 2021 Phillip Henderson <phillip.henderson@intel.com> 1.1.2.1-7
- Change ownership and permissions for the /etc/daos/certs directory.
>>>>>>> 67796bfa

* Sat Jan 23 2021 Alexander Oganezov <alexander.a.oganezov@intel.com> 1.1.2.1-6
- Update to mercury v2.0.1rc1

* Fri Jan 22 2021 Michael MacDonald <mjmac.macdonald@intel.com> 1.1.2.1-5
- Install daos_metrics utility to %{_bindir}

* Wed Jan 20 2021 Kenneth Cain <kenneth.c.cain@intel.com> 1.1.2.1-4
- Version update for API major version 1, libdaos.so.1 (1.0.0)

* Fri Jan 15 2021 Michael Hennecke <mhennecke@lenovo.com> 1.1.2.1-3
- Harmonize daos_server and daos_agent groups.

* Tue Dec 15 2020 Ashley Pittman <ashley.m.pittman@intel.com> 1.1.2.1-2
- Combine the two memcheck suppressions files.

* Wed Dec 09 2020 Johann Lombardi <johann.lombardi@intel.com> 1.1.2.1-1
- Version bump up to 1.1.2.1

* Fri Dec 04 2020 Li Wei <wei.g.li@intel.com> 1.1.2-3
- Require raft-devel 0.7.1 that fixes recent Coverity issues

* Wed Dec 02 2020 Maureen Jean <maureen.jean@intel.com> - 1.1.2-2
- define scons_args to be BUILD_TYPE=<release|dev>
- the scons default is BUILD_TYPE=release
- BUILD_TYPE=release will disable fault injection in build

* Tue Dec 01 2020 Brian J. Murrell <brian.murrell@intel.com> - 1.1.2-1
- Version bump up to 1.1.2

* Tue Nov 17 2020 Li Wei <wei.g.li@intel.com> 1.1.1-8
- Require raft-devel 0.7.0 that changes log indices and terms to 63-bit

* Wed Nov 11 2020 Tom Nabarro <tom.nabarro@intel.com> 1.1.1-7
- Add version validation for runtime daos_server ipmctl requirement to avoid
  potential corruption of PMMs when setting PMem goal, issue fixed in
  https://github.com/intel/ipmctl/commit/9e3898cb15fa9eed3ef3e9de4488be1681d53ff4

* Thu Oct 29 2020 Jonathan Martinez Montes <jonathan.martinez.montes@intel.com> 1.1.1-6
- Restore obj_ctl utility

* Wed Oct 28 2020 Brian J. Murrell <brian.murrell@intel.com> - 1.1.1-5
- Use %%autosetup
- Only use systemd_requires if it exists
- Obsoletes: cart now that it's included in daos

* Sat Oct 24 2020 Maureen Jean <maureen.jean@intel.com> 1.1.1-4
- Add daos.conf to the daos package to resolve the path to libbio.so

* Tue Oct 13 2020 Jonathan Martinez Montes <jonathan.martinez.montes@intel.com> 1.1.1-3
- Remove obj_ctl from Tests RPM package
- Add libdts.so shared library that is used by daos_perf, daos_racer and
  the daos utility.

* Tue Oct 13 2020 Amanda Justiniano <amanda.justiniano-pagn@intel.com> 1.1.1-3
- Add lbzip2 requirement to the daos-tests package

* Tue Oct 13 2020 Michael MacDonald <mjmac.macdonald@intel.com> 1.1.1-2
- Create unprivileged user for daos_agent

* Mon Oct 12 2020 Johann Lombardi <johann.lombardi@intel.com> 1.1.1-1
- Version bump up to 1.1.1

* Sat Oct 03 2020 Michael MacDonald <mjmac.macdonald@intel.com> 1.1.0-34
- Add go-race to BuildRequires on OpenSUSE Leap

* Wed Sep 16 2020 Alexander Oganezov <alexander.a.oganezov@intel.com> 1.1.0-33
- Update OFI to v1.11.0

* Mon Aug 17 2020 Michael MacDonald <mjmac.macdonald@intel.com> 1.1.0-32
- Install completion script in /etc/bash_completion.d

* Wed Aug 05 2020 Brian J. Murrell <brian.murrell@intel.com> - 1.1.0-31
- Change fuse requirement to fuse3
- Use Lmod for MPI module loading
- Remove unneeded (and un-distro gated) Requires: json-c

* Wed Jul 29 2020 Jonathan Martinez Montes <jonathan.martinez.montes@intel.com> - 1.1.0-30
- Add the daos_storage_estimator.py tool. It merges the functionality of the
  former tools vos_size, vos_size.py, vos_size_dfs_sample.py and parse_csv.py.

* Wed Jul 29 2020 Jeffrey V Olivier <jeffrey.v.olivier@intel.com> - 1.1.0-29
- Revert prior changes from version 28

* Mon Jul 13 2020 Brian J. Murrell <brian.murrell@intel.com> - 1.1.0-28
- Change fuse requirement to fuse3
- Use Lmod for MPI module loading

* Tue Jul 7 2020 Alexander A Oganezov <alexander.a.oganezov@intel.com> - 1.1.0-27
- Update to mercury release 2.0.0~rc1-1

* Sun Jun 28 2020 Jonathan Martinez Montes <jonathan.martinez.montes@intel.com> - 1.1.0-26
- Add the vos_size_dfs_sample.py tool. It is used to generate dynamically
  the vos_dfs_sample.yaml file using the real DFS super block data.

* Tue Jun 23 2020 Jeff Olivier <jeffrey.v.olivier@intel.com> - 1.1.0-25
- Add -no-rpath option and use it for rpm build rather than modifying
  SCons files in place

* Tue Jun 16 2020 Jeff Olivier <jeffrey.v.olivier@intel.com> - 1.1.0-24
- Modify RPATH removal snippet to replace line with pass as some lines
  can't be removed without breaking the code

* Fri Jun 05 2020 Ryon Jensen <ryon.jensen@intel.com> - 1.1.0-23
- Add libisa-l_crypto dependency

* Fri Jun 05 2020 Tom Nabarro <tom.nabarro@intel.com> - 1.1.0-22
- Change server systemd run-as user to daos_server in unit file

* Thu Jun 04 2020 Hua Kuang <hua.kuang@intel.com> - 1.1.0-21
- Remove dmg_old from DAOS RPM package

* Thu May 28 2020 Tom Nabarro <tom.nabarro@intel.com> - 1.1.0-20
- Create daos group to run as in systemd unit file

* Tue May 26 2020 Brian J. Murrell <brian.murrell@intel.com> - 1.1.0-19
- Enable parallel building with _smp_mflags

* Fri May 15 2020 Kenneth Cain <kenneth.c.cain@intel.com> - 1.1.0-18
- Require raft-devel >= 0.6.0 that adds new API raft_election_start()

* Thu May 14 2020 Brian J. Murrell <brian.murrell@intel.com> - 1.1.0-17
- Add cart-devel's Requires to daos-devel as they were forgotten
  during the cart merge

* Thu May 14 2020 Brian J. Murrell <brian.murrell@intel.com> - 1.1.0-16
- Fix fuse3-libs -> libfuse3 for SLES/Leap 15

* Thu Apr 30 2020 Brian J. Murrell <brian.murrell@intel.com> - 1.1.0-15
- Use new properly pre-release tagged mercury RPM

* Thu Apr 30 2020 Brian J. Murrell <brian.murrell@intel.com> - 1.1.0-14
- Move fuse dependencies to the client subpackage

* Mon Apr 27 2020 Michael MacDonald <mjmac.macdonald@intel.com> 1.1.0-13
- Rename /etc/daos.yml -> /etc/daos_control.yml

* Thu Apr 16 2020 Brian J. Murrell <brian.murrell@intel.com> - 1.1.0-12
- Use distro fuse

* Fri Apr 10 2020 Alexander Oganezov <alexander.a.oganezov@intel.com> - 1.1.0-11
- Update to mercury 4871023 to pick na_ofi.c race condition fix for
  "No route to host" errors.

* Sun Apr 05 2020 Brian J. Murrell <brian.murrell@intel.com> - 1.1.0-10
- Clean up spdk dependencies

* Mon Mar 30 2020 Tom Nabarro <tom.nabarro@intel.com> - 1.1.0-9
- Set version of spdk to < v21, > v19

* Fri Mar 27 2020 David Quigley <david.quigley@intel.com> - 1.1.0-8
- add daos and dmg man pages to the daos-client files list

* Thu Mar 26 2020 Michael MacDonald <mjmac.macdonald@intel.com> 1.1.0-7
- Add systemd scriptlets for managing daos_server/daos_admin services

* Thu Mar 26 2020 Alexander Oganeozv <alexander.a.oganezov@intel.com> - 1.1.0-6
- Update ofi to 62f6c937601776dac8a1f97c8bb1b1a6acfbc3c0

* Tue Mar 24 2020 Jeffrey V. Olivier <jeffrey.v.olivier@intel.com> - 1.1.0-5
- Remove cart as an external dependence

* Mon Mar 23 2020 Jeffrey V. Olivier <jeffrey.v.olivier@intel.com> - 1.1.0-4
- Remove scons_local as dependency

* Tue Mar 03 2020 Brian J. Murrell <brian.murrell@intel.com> - 1.1.0-3
- Bump up go minimum version to 1.12

* Thu Feb 20 2020 Brian J. Murrell <brian.murrell@intel.com> - 1.1.0-2
- daos-server requires daos-client (same version)

* Fri Feb 14 2020 Brian J. Murrell <brian.murrell@intel.com> - 1.1.0-1
- Version bump up to 1.1.0

* Wed Feb 12 2020 Brian J. Murrell <brian.murrell@intel.com> - 0.9.0-2
- Remove undefine _missing_build_ids_terminate_build

* Thu Feb 06 2020 Johann Lombardi <johann.lombardi@intel.com> - 0.9.0-1
- Version bump up to 0.9.0

* Sat Jan 18 2020 Jeff Olivier <jeffrey.v.olivier@intel.com> - 0.8.0-3
- Fixing a few warnings in the RPM spec file

* Fri Dec 27 2019 Jeff Olivier <jeffrey.v.olivier@intel.com> - 0.8.0-2
- Remove openmpi, pmix, and hwloc builds, use hwloc and openmpi packages

* Tue Dec 17 2019 Johann Lombardi <johann.lombardi@intel.com> - 0.8.0-1
- Version bump up to 0.8.0

* Thu Dec 05 2019 Johann Lombardi <johann.lombardi@intel.com> - 0.7.0-1
- Version bump up to 0.7.0

* Tue Nov 19 2019 Tom Nabarro <tom.nabarro@intel.com> 0.6.0-15
- Temporarily unconstrain max. version of spdk

* Wed Nov 06 2019 Brian J. Murrell <brian.murrell@intel.com> 0.6.0-14
- Constrain max. version of spdk

* Wed Nov 06 2019 Brian J. Murrell <brian.murrell@intel.com> 0.6.0-13
- Use new cart with R: mercury to < 1.0.1-20 due to incompatibility

* Wed Nov 06 2019 Michael MacDonald <mjmac.macdonald@intel.com> 0.6.0-12
- Add daos_admin privileged helper for daos_server

* Fri Oct 25 2019 Brian J. Murrell <brian.murrell@intel.com> 0.6.0-11
- Handle differences in Leap 15 Python packaging

* Wed Oct 23 2019 Brian J. Murrell <brian.murrell@intel.com> 0.6.0-9
- Update BR: libisal-devel for Leap

* Mon Oct 07 2019 Brian J. Murrell <brian.murrell@intel.com> 0.6.0-8
- Use BR: cart-devel-%{cart_sha1} if available
- Remove cart's BRs as it's -devel Requires them now

* Tue Oct 01 2019 Brian J. Murrell <brian.murrell@intel.com> 0.6.0-7
- Constrain cart BR to <= 1.0.0

* Sat Sep 21 2019 Brian J. Murrell <brian.murrell@intel.com>
- Remove Requires: {argobots, cart}
  - autodependencies should take care of these

* Thu Sep 19 2019 Jeff Olivier <jeffrey.v.olivier@intel.com>
- Add valgrind-devel requirement for argobots change

* Tue Sep 10 2019 Tom Nabarro <tom.nabarro@intel.com>
- Add requires ndctl as runtime dep for control plane.

* Thu Aug 15 2019 David Quigley <david.quigley@intel.com>
- Add systemd unit files to packaging.

* Thu Jul 25 2019 Brian J. Murrell <brian.murrell@intel.com>
- Add git hash and commit count to release

* Thu Jul 18 2019 David Quigley <david.quigley@intel.com>
- Add certificate generation files to packaging.

* Tue Jul 09 2019 Johann Lombardi <johann.lombardi@intel.com>
- Version bump up to 0.6.0

* Fri Jun 21 2019 David Quigley <dquigley@intel.com>
- Add daos_agent.yml to the list of packaged files

* Thu Jun 13 2019 Brian J. Murrell <brian.murrell@intel.com>
- move obj_ctl daos_gen_io_conf daos_run_io_conf to
  daos-tests sub-package
- daos-server needs spdk-tools

* Fri May 31 2019 Ken Cain <kenneth.c.cain@intel.com>
- Add new daos utility binary

* Wed May 29 2019 Brian J. Murrell <brian.murrell@intel.com>
- Version bump up to 0.5.0
- Add Requires: libpsm_infinipath1 for SLES 12.3

* Tue May 07 2019 Brian J. Murrell <brian.murrell@intel.com>
- Move some files around among the sub-packages

* Mon May 06 2019 Brian J. Murrell <brian.murrell@intel.com>
- Only BR fio
  - fio-{devel,src} is not needed

* Wed Apr 03 2019 Brian J. Murrell <brian.murrell@intel.com>
- initial package<|MERGE_RESOLUTION|>--- conflicted
+++ resolved
@@ -422,10 +422,9 @@
 %{_libdir}/*.a
 
 %changelog
-<<<<<<< HEAD
-* Tue Jan 26 2021 Saurabh Tandan <saurabh.tandan@intel.com> 1.1.2.1-7
+* Tue Jan 26 2021 Saurabh Tandan <saurabh.tandan@intel.com> 1.1.2.1-11
 - Add daos-tests-java package
-=======
+
 * Wed Feb 3 2021 Hua Kuang <hua.kuang@intel.com> 1.1.2.1-9
 - Changed License to BSD-2-Clause-Patent
 
@@ -434,7 +433,6 @@
 
 * Thu Jan 28 2021 Phillip Henderson <phillip.henderson@intel.com> 1.1.2.1-7
 - Change ownership and permissions for the /etc/daos/certs directory.
->>>>>>> 67796bfa
 
 * Sat Jan 23 2021 Alexander Oganezov <alexander.a.oganezov@intel.com> 1.1.2.1-6
 - Update to mercury v2.0.1rc1
