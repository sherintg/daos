--- conflicted
+++ resolved
@@ -14,7 +14,7 @@
 
 Name:          daos
 Version:       1.3.102
-Release:       3%{?relval}%{?dist}
+Release:       4%{?relval}%{?dist}
 Summary:       DAOS Storage Engine
 
 License:       BSD-2-Clause-Patent
@@ -476,13 +476,11 @@
 %{_libdir}/libdaos_serialize.so
 
 %changelog
-<<<<<<< HEAD
-* Tue Jun 15 2021 Danielle M. Sikich <danielle.sikich@intel.com> 1.3.102-3
+* Fri Jun 25 2021 Danielle M. Sikich <danielle.sikich@intel.com> 1.3.102-4
 - Add DAOS serialization library that requires hdf5
-=======
+
 * Mon Jun 23 2021 Li Wei <wei.g.li@intel.com> 1.3.102-3
 - Update raft to pick up Pre-Vote
->>>>>>> 76fc82fd
 
 * Mon Jun 14 2021 Jeff Olivier <jeffrey.v.olivier@intel.com> 1.3.102-2
 - Update to pmdk 1.11.0-rc1
