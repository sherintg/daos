--- conflicted
+++ resolved
@@ -239,7 +239,6 @@
 String functional_packages(String distro) {
     String daos_pkgs = get_daos_packages(distro)
     String pkgs = " openmpi3 hwloc ndctl fio " +
-<<<<<<< HEAD
                   "patchutils ior-hpc-daos-1 " +
                   "romio-tests-daos-1 " +
                   "testmpio " +
@@ -250,21 +249,8 @@
                   "hdf5-vol-daos-openmpi3-tests-daos-1 " +
                   "MACSio-mpich " +
                   "MACSio-openmpi3 " +
-                  "mpifileutils-mpich-daos-1 "
-=======
-                  "ior-hpc-daos-0 " +
-                  "romio-tests-cart-4-daos-0 " +
-                  "testmpio-cart-4-daos-0 " +
-                  "mpi4py-tests-cart-4-daos-0 " +
-                  "hdf5-mpich2-tests-daos-0 " +
-                  "hdf5-openmpi3-tests-daos-0 " +
-                  "hdf5-vol-daos-mpich2-tests-daos-0 " +
-                  "hdf5-vol-daos-openmpi3-tests-daos-0 " +
-                  "MACSio-mpich2-daos-0 " +
-                  "MACSio-openmpi3-daos-0 " +
-                  "mpifileutils-mpich-daos-0 " +
-                  "maven"
->>>>>>> 250d18d9
+                  "mpifileutils-mpich-daos-1 " +
+                  "maven "
     if (distro == "leap15") {
         if (quickbuild()) {
             pkgs += " spdk-tools"
