--- conflicted
+++ resolved
@@ -1213,12 +1213,6 @@
                                          always_script: 'ci/unit/test_nlt_post.sh',
                                          valgrind_stash: 'centos7-gcc-nlt-memcheck'
                             recordIssues enabledForFailure: true,
-<<<<<<< HEAD
-                                  name: "daos_test logging",
-                                  tool: issues(pattern: 'vm_test/daos_test-errors.json',
-                                                name: 'daos_test results',
-                                                id: 'NLT_daos_test')
-=======
                                          failOnError: false,
                                          ignoreFailedBuilds: false,
                                          ignoreQualityGate: true,
@@ -1234,7 +1228,6 @@
                                          tool: issues(pattern: 'nlt-client-leaks.json',
                                            name: 'NLT client results',
                                            id: 'NLT_client')
->>>>>>> 8422ef69
                         }
                     }
                 }
